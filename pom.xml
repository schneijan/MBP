<?xml version="1.0" encoding="UTF-8"?>
<project xmlns="http://maven.apache.org/POM/4.0.0"
	xmlns:xsi="http://www.w3.org/2001/XMLSchema-instance"
	xsi:schemaLocation="http://maven.apache.org/POM/4.0.0 http://maven.apache.org/xsd/maven-4.0.0.xsd">
	<modelVersion>4.0.0</modelVersion>

	<version>0.1</version>
	<packaging>war</packaging>

	<properties>
		<endorsed.dir>${project.build.directory}/endorsed</endorsed.dir>
		<project.build.sourceEncoding>UTF-8</project.build.sourceEncoding>
		<spring.version>5.2.8.RELEASE</spring.version>
<<<<<<< HEAD
		<thymeleaf.version>3.0.1.RELEASE</thymeleaf.version>
	</properties>

	<parent>
		<groupId>org.springframework.boot</groupId>
		<artifactId>spring-boot-starter-parent</artifactId>
		<version>2.3.2.RELEASE</version>
		<relativePath /> <!-- lookup parent from repository -->
	</parent>

	<repositories>
		<repository>
			<snapshots>
				<enabled>false</enabled>
			</snapshots>
			<id>jcenter-releases</id>
			<name>jcenter</name>
			<url>https://jcenter.bintray.com</url>
		</repository>
	</repositories>
	<dependencies>
		<!-- Servlet API Dependency -->
		<dependency>
			<groupId>javax.servlet</groupId>
			<artifactId>javax.servlet-api</artifactId>
			<!-- <version>3.1.0</version> -->
		</dependency>
		<dependency>
			<groupId>javax.servlet.jsp</groupId>
			<artifactId>jsp-api</artifactId>
			<version>2.1</version>
		</dependency>

		<!-- https://mvnrepository.com/artifact/org.springframework.hateoas/spring-hateoas -->
		<dependency>
			<groupId>org.springframework.hateoas</groupId>
			<artifactId>spring-hateoas</artifactId>
			<version>0.25.2.RELEASE</version>
		</dependency>



		<!-- https://mvnrepository.com/artifact/org.springframework.boot/spring-boot-starter-web -->
		<dependency>
			<groupId>org.springframework.boot</groupId>
			<artifactId>spring-boot-starter-web</artifactId>
		</dependency>

		<!-- https://mvnrepository.com/artifact/org.aspectj/aspectjweaver -->
		<dependency>
			<groupId>org.aspectj</groupId>
			<artifactId>aspectjweaver</artifactId>
		</dependency>

		<!-- https://mvnrepository.com/artifact/commons-validator/commons-validator -->
		<dependency>
			<groupId>commons-validator</groupId>
			<artifactId>commons-validator</artifactId>
			<version>1.6</version>
		</dependency>
		<!-- https://mvnrepository.com/artifact/javax.json/javax.json-api -->
		<dependency>
			<groupId>javax.json</groupId>
			<artifactId>javax.json-api</artifactId>
			<version>1.0</version>
		</dependency>
		<dependency>
			<groupId>org.springframework.data</groupId>
			<artifactId>spring-data-rest-core</artifactId>
			<!-- <version>2.5.5.RELEASE</version> -->
			<type>jar</type>
		</dependency>
		<dependency>
			<groupId>javax</groupId>
			<artifactId>javaee-web-api</artifactId>
			<version>7.0</version>
			<scope>provided</scope>
		</dependency>
		<dependency>
			<groupId>org.mongodb</groupId>
			<artifactId>mongo-java-driver</artifactId>
			<version>3.9.0</version>
		</dependency>
		<dependency>
			<groupId>org.eclipse.paho</groupId>
			<artifactId>org.eclipse.paho.client.mqttv3</artifactId>
			<version>1.2.1</version>
		</dependency>
		<dependency>
			<groupId>com.jcabi</groupId>
			<artifactId>jcabi-ssh</artifactId>
			<version>1.5.2</version>
			<type>jar</type>
		</dependency>

		<!-- start Spring -->
		<!-- https://mvnrepository.com/artifact/org.springframework/spring-webmvc -->
		<dependency>
			<groupId>org.springframework</groupId>
			<artifactId>spring-context</artifactId>
			<!-- <version>4.3.4.RELEASE</version> -->
			<type>jar</type>
		</dependency>
		<dependency>
			<groupId>org.springframework</groupId>
			<artifactId>spring-webmvc</artifactId>
			<!-- <version>${spring.version}</version> -->
		</dependency>
		<dependency>
			<groupId>org.springframework.boot</groupId>
			<artifactId>spring-boot-starter-security</artifactId>
			<!-- <version>1.4.0.RELEASE</version> -->
		</dependency>
		<dependency>
			<groupId>org.springframework.boot</groupId>
			<artifactId>spring-boot-starter-test</artifactId>
			<!-- <version>1.4.0.RELEASE</version> -->
		</dependency>
		<dependency>
			<groupId>org.springframework.data</groupId>
			<artifactId>spring-data-rest-webmvc</artifactId>
			<!-- <version>2.5.5.RELEASE</version> -->
		</dependency>
		<dependency>
			<groupId>org.springframework.session</groupId>
			<artifactId>spring-session</artifactId>
			<version>1.3.1.RELEASE</version>
		</dependency>
		<dependency>
			<groupId>org.springframework.data</groupId>
			<artifactId>spring-data-mongodb</artifactId>
			<!-- <version>1.9.2.RELEASE</version> -->
		</dependency>
		<!-- end Spring -->

		<!-- start thymeleaf -->
		<dependency>
			<groupId>org.thymeleaf</groupId>
			<artifactId>thymeleaf</artifactId>
			<!-- <version>${thymeleaf.version}</version> -->
		</dependency>
		<dependency>
			<groupId>org.thymeleaf</groupId>
			<artifactId>thymeleaf-spring4</artifactId>
			<version>${thymeleaf.version}</version>
		</dependency>
		<dependency>
			<groupId>nz.net.ultraq.thymeleaf</groupId>
			<artifactId>thymeleaf-layout-dialect</artifactId>
			<!-- <version>2.0.4</version> -->
		</dependency>
		<!-- end thymeleaf -->

		<!-- https://mvnrepository.com/artifact/org.jscience/jscience -->
		<dependency>
			<groupId>org.jscience</groupId>
			<artifactId>jscience</artifactId>
			<version>4.3.1</version>
		</dependency>

		<!-- https://mvnrepository.com/artifact/org.springframework.security/spring-security-jwt -->
		<dependency>
			<groupId>org.springframework.security</groupId>
			<artifactId>spring-security-jwt</artifactId>
			<version>1.0.10.RELEASE</version>
		</dependency>

		<!-- https://mvnrepository.com/artifact/org.springframework.security.oauth/spring-security-oauth2 -->
		<dependency>
			<groupId>org.springframework.security.oauth</groupId>
			<artifactId>spring-security-oauth2</artifactId>
			<version>2.3.6.RELEASE</version>
		</dependency>

		<!-- JAXB -->
		<dependency>
			<groupId>javax.xml.bind</groupId>
			<artifactId>jaxb-api</artifactId>
			<!-- <version>2.3.0</version> -->
		</dependency>
		<dependency>
			<groupId>com.sun.xml.bind</groupId>
			<artifactId>jaxb-core</artifactId>
			<version>2.3.0</version>
		</dependency>
		<dependency>
			<groupId>com.sun.xml.bind</groupId>
			<artifactId>jaxb-impl</artifactId>
			<version>2.3.0</version>
		</dependency>
		<dependency>
			<groupId>javax.activation</groupId>
			<artifactId>activation</artifactId>
			<version>1.1.1</version>
		</dependency>

		<!-- https://github.com/influxdata/influxdb-java -->
		<dependency>
			<groupId>org.influxdb</groupId>
			<artifactId>influxdb-java</artifactId>
			<!-- <version>2.15</version> -->
		</dependency>

		<!-- Esper CEP engine -->
		<!-- https://mvnrepository.com/artifact/com.espertech/esper -->
		<dependency>
			<groupId>com.espertech</groupId>
			<artifactId>esper</artifactId>
			<version>7.1.0</version>
		</dependency>

		<!-- Documentation -->
		<dependency>
			<groupId>io.springfox</groupId>
			<artifactId>springfox-swagger2</artifactId>
			<version>2.9.2</version>
		</dependency>

		<!-- https://mvnrepository.com/artifact/com.itextpdf/itext7-core -->
		<dependency>
			<groupId>com.itextpdf</groupId>
			<artifactId>itext7-core</artifactId>
			<version>7.1.10</version>
			<type>pom</type>
		</dependency>

		<!-- PDF creator IText -->
		<dependency>
			<groupId>com.itextpdf</groupId>
			<artifactId>itextpdf</artifactId>
			<version>5.5.10</version>
		</dependency>

		<!-- JFree Chart -->
		<dependency>
			<groupId>org.jfree</groupId>
			<artifactId>jfreechart</artifactId>
			<version>1.5.0</version>
		</dependency>

		<!--Apache commons IO -->
		<dependency>
			<groupId>commons-io</groupId>
			<artifactId>commons-io</artifactId>
			<version>2.7</version>
		</dependency>

		<!-- Springfox and Swagger -->
		<dependency>
			<groupId>io.springfox</groupId>
			<artifactId>springfox-data-rest</artifactId>
			<version>2.9.2</version>
		</dependency>
		<dependency>
			<groupId>io.springfox</groupId>
			<artifactId>springfox-swagger-ui</artifactId>
			<version>2.9.2</version>
		</dependency>
		<dependency>
			<groupId>io.github.swagger2markup</groupId>
			<artifactId>swagger2markup</artifactId>
			<version>1.3.3</version>
		</dependency>
	</dependencies>

	<build>
		<resources>
			<resource>
				<directory>${project.basedir}/src/main/resources</directory>
			</resource>
			<resource>
				<directory>${project.build.directory}/generated-resources</directory>
			</resource>
		</resources>
		<plugins>
			<plugin>
				<groupId>org.apache.tomcat.maven</groupId>
				<artifactId>tomcat7-maven-plugin</artifactId>
				<version>2.2</version>
				<configuration>
					<path>/${project.build.finalName}</path>
					<update>true</update>
					<url>http://localhost:8080/manager/text</url>
					<server>tomcat8</server>
					<username>admin</username>
					<password>admin</password>
				</configuration>
			</plugin>
			<plugin>
				<groupId>org.apache.maven.plugins</groupId>
				<artifactId>maven-compiler-plugin</artifactId>
				<version>3.1</version>
				<configuration>
					<source>1.8</source>
					<target>1.8</target>
					<compilerArguments>
						<endorseddirs>${endorsed.dir}</endorseddirs>
					</compilerArguments>
				</configuration>
			</plugin>
			<plugin>
				<groupId>org.apache.maven.plugins</groupId>
				<artifactId>maven-war-plugin</artifactId>
				<version>2.3</version>
				<configuration>
					<failOnMissingWebXml>false</failOnMissingWebXml>
					<webResources>
						<resource>
							<directory>resources/operators</directory>
							<targetPath>operators</targetPath>
							<!-- <includes> <include>release.txt</include> </includes> -->
						</resource>
					</webResources>
				</configuration>
			</plugin>
			<plugin>
				<groupId>org.apache.maven.plugins</groupId>
				<artifactId>maven-dependency-plugin</artifactId>
				<version>2.6</version>
				<executions>
					<execution>
						<phase>validate</phase>
						<goals>
							<goal>copy</goal>
						</goals>
						<configuration>
							<outputDirectory>${endorsed.dir}</outputDirectory>
							<silent>true</silent>
							<artifactItems>
								<artifactItem>
									<groupId>javax</groupId>
									<artifactId>javaee-endorsed-api</artifactId>
									<version>7.0</version>
									<type>jar</type>
								</artifactItem>
							</artifactItems>
						</configuration>
					</execution>
				</executions>
			</plugin>
			<plugin>
				<artifactId>maven-resources-plugin</artifactId>
				<version>3.1.0</version>
				<executions>
					<execution>
						<!-- Serves *only* to filter the wro.xml so it can get an absolute 
							path for the project -->
						<id>copy-resources</id>
						<phase>validate</phase>
						<goals>
							<goal>copy-resources</goal>
						</goals>
						<configuration>
							<outputDirectory>${basedir}/target/wro</outputDirectory>
							<resources>
								<resource>
									<directory>src/main/wro</directory>
									<filtering>true</filtering>
								</resource>
							</resources>
						</configuration>
					</execution>
				</executions>
			</plugin>
			<plugin>
				<groupId>ro.isdc.wro4j</groupId>
				<artifactId>wro4j-maven-plugin</artifactId>
				<version>1.7.6</version>
				<executions>
					<execution>
						<phase>generate-resources</phase>
						<goals>
							<goal>run</goal>
						</goals>
					</execution>
				</executions>
				<configuration>
					<wroManagerFactory>ro.isdc.wro.maven.plugin.manager.factory.ConfigurableWroManagerFactory
					</wroManagerFactory>
					<cssDestinationFolder>${project.build.directory}/generated-resources/static/css
					</cssDestinationFolder>
					<jsDestinationFolder>${project.build.directory}/generated-resources/static/js</jsDestinationFolder>
					<wroFile>${project.build.directory}/wro/wro.xml</wroFile>
					<extraConfigFile>${basedir}/src/main/wro/wro.properties</extraConfigFile>
					<contextFolder>${basedir}/src/main/wro</contextFolder>
				</configuration>
				<dependencies>
					<dependency>
						<groupId>org.webjars</groupId>
						<artifactId>jquery</artifactId>
						<version>2.1.1</version>
					</dependency>
					<dependency>
						<groupId>org.webjars</groupId>
						<artifactId>angularjs</artifactId>
						<version>1.3.8</version>
					</dependency>
					<dependency>
						<groupId>org.webjars</groupId>
						<artifactId>bootstrap</artifactId>
						<version>3.2.0</version>
					</dependency>
				</dependencies>
			</plugin>
		</plugins>
	</build>

=======
		<springboot.version>2.3.2.RELEASE</springboot.version>
		<thymeleaf.version>3.0.11.RELEASE</thymeleaf.version>
	</properties>

	<repositories>
		<repository>
			<snapshots>
				<enabled>false</enabled>
			</snapshots>
			<id>jcenter-releases</id>
			<name>jcenter</name>
			<url>https://jcenter.bintray.com</url>
		</repository>
	</repositories>
	<dependencies>

		<!-- Spring -->
		<dependency>
			<groupId>org.springframework</groupId>
			<artifactId>spring-context</artifactId>
			<version>${spring.version}</version>
			<type>jar</type>
		</dependency>
		<dependency>
			<groupId>org.springframework</groupId>
			<artifactId>spring-webmvc</artifactId>
			<version>${spring.version}</version>
		</dependency>
		<dependency>
			<groupId>org.springframework.boot</groupId>
			<artifactId>spring-boot-starter-security</artifactId>
			<version>1.4.0.RELEASE</version>
		</dependency>
		<dependency>
			<groupId>org.springframework.boot</groupId>
			<artifactId>spring-boot-starter-test</artifactId>
			<version>${springboot.version}</version>
		</dependency>
		<dependency>
			<groupId>org.springframework.data</groupId>
			<artifactId>spring-data-rest-core</artifactId>
			<version>3.3.2.RELEASE</version>
			<type>jar</type>
		</dependency>
		<dependency>
			<groupId>org.springframework.data</groupId>
			<artifactId>spring-data-rest-webmvc</artifactId>
			<version>3.3.2.RELEASE</version>
		</dependency>
		<dependency>
			<groupId>org.springframework.session</groupId>
			<artifactId>spring-session</artifactId>
			<version>1.3.5.RELEASE</version>
		</dependency>
		<dependency>
			<groupId>org.springframework.security</groupId>
			<artifactId>spring-security-jwt</artifactId>
			<version>1.1.1.RELEASE</version>
		</dependency>
		<dependency>
			<groupId>org.springframework.security.oauth</groupId>
			<artifactId>spring-security-oauth2</artifactId>
			<version>2.5.0.RELEASE</version>
		</dependency>
		<dependency>
			<groupId>org.springframework.hateoas</groupId>
			<artifactId>spring-hateoas</artifactId>
			<version>1.1.0.RELEASE</version>
		</dependency>
		<dependency>
			<groupId>org.springframework.boot</groupId>
			<artifactId>spring-boot-autoconfigure</artifactId>
			<version>${springboot.version}</version>
		</dependency>

		<!-- Servlet API -->
		<dependency>
			<groupId>javax.servlet</groupId>
			<artifactId>javax.servlet-api</artifactId>
			<version>3.1.0</version>
		</dependency>
		<dependency>
			<groupId>javax.servlet.jsp</groupId>
			<artifactId>jsp-api</artifactId>
			<version>2.1</version>
		</dependency>

		<!-- MongoDB -->
		<dependency>
			<groupId>org.mongodb</groupId>
			<artifactId>mongo-java-driver</artifactId>
			<version>3.12.6</version>
		</dependency>
		<dependency>
			<groupId>org.springframework.data</groupId>
			<artifactId>spring-data-mongodb</artifactId>
			<version>2.2.9.RELEASE</version>
		</dependency>

		<!-- InfluxDB -->
		<dependency>
			<groupId>org.influxdb</groupId>
			<artifactId>influxdb-java</artifactId>
			<version>2.19</version>
		</dependency>

		<!-- MQTT -->
		<dependency>
			<groupId>org.eclipse.paho</groupId>
			<artifactId>org.eclipse.paho.client.mqttv3</artifactId>
			<version>1.2.5</version>
		</dependency>

		<!-- Esper CEP -->
		<dependency>
			<groupId>com.espertech</groupId>
			<artifactId>esper</artifactId>
			<version>7.1.0</version>
		</dependency>

		<!-- Thymeleaf -->
		<dependency>
			<groupId>org.thymeleaf</groupId>
			<artifactId>thymeleaf</artifactId>
			<version>${thymeleaf.version}</version>
		</dependency>
		<dependency>
			<groupId>org.thymeleaf</groupId>
			<artifactId>thymeleaf-spring5</artifactId>
			<version>${thymeleaf.version}</version>
		</dependency>
		<dependency>
			<groupId>nz.net.ultraq.thymeleaf</groupId>
			<artifactId>thymeleaf-layout-dialect</artifactId>
			<version>2.4.1</version>
		</dependency>

		<!-- JScience -->
		<dependency>
			<groupId>org.jscience</groupId>
			<artifactId>jscience</artifactId>
			<version>4.3.1</version>
		</dependency>

		<!-- JAXB -->
		<dependency>
			<groupId>javax.xml.bind</groupId>
			<artifactId>jaxb-api</artifactId>
			<version>2.3.0</version>
		</dependency>
		<dependency>
			<groupId>com.sun.xml.bind</groupId>
			<artifactId>jaxb-core</artifactId>
			<version>2.3.0</version>
		</dependency>
		<dependency>
			<groupId>com.sun.xml.bind</groupId>
			<artifactId>jaxb-impl</artifactId>
			<version>2.3.0</version>
		</dependency>
		<dependency>
			<groupId>javax.activation</groupId>
			<artifactId>activation</artifactId>
			<version>1.1.1</version>
		</dependency>

		<!-- Javax Web API -->
		<dependency>
			<groupId>javax</groupId>
			<artifactId>javaee-web-api</artifactId>
			<version>8.0.1</version>
			<scope>provided</scope>
		</dependency>

		<!-- SSH -->
		<dependency>
			<groupId>com.jcabi</groupId>
			<artifactId>jcabi-ssh</artifactId>
			<version>1.6.1</version>
			<type>jar</type>
		</dependency>

		<!-- IText -->
		<dependency>
			<groupId>com.itextpdf</groupId>
			<artifactId>itextpdf</artifactId>
			<version>5.5.13.1</version>
		</dependency>
		<dependency>
			<groupId>com.itextpdf</groupId>
			<artifactId>itext7-core</artifactId>
			<version>7.1.12</version>
			<type>pom</type>
		</dependency>

		<!-- JFree Chart -->
		<dependency>
			<groupId>org.jfree</groupId>
			<artifactId>jfreechart</artifactId>
			<version>1.5.0</version>
		</dependency>

		<!--Apache Commons -->
		<dependency>
			<groupId>commons-io</groupId>
			<artifactId>commons-io</artifactId>
			<version>2.7</version>
		</dependency>
		<dependency>
			<groupId>commons-validator</groupId>
			<artifactId>commons-validator</artifactId>
			<version>1.6</version>
		</dependency>

		<!-- Springfox and Swagger -->
		<dependency>
			<groupId>io.springfox</groupId>
			<artifactId>springfox-data-rest</artifactId>
			<version>3.0.0</version>
		</dependency>
		<dependency>
			<groupId>io.springfox</groupId>
			<artifactId>springfox-swagger-ui</artifactId>
			<version>3.0.0</version>
		</dependency>
		<dependency>
			<groupId>io.springfox</groupId>
			<artifactId>springfox-swagger2</artifactId>
			<version>3.0.0</version>
		</dependency>
		<dependency>
			<groupId>io.github.swagger2markup</groupId>
			<artifactId>swagger2markup</artifactId>
			<version>1.3.3</version>
		</dependency>
	</dependencies>

	<build>
		<resources>
			<resource>
				<directory>${project.basedir}/src/main/resources</directory>
			</resource>
			<resource>
				<directory>${project.build.directory}/generated-resources</directory>
			</resource>
		</resources>
		<plugins>
			<plugin>
				<groupId>org.apache.tomcat.maven</groupId>
				<artifactId>tomcat7-maven-plugin</artifactId>
				<version>2.2</version>
				<configuration>
					<path>/${project.build.finalName}</path>
					<update>true</update>
					<url>http://localhost:8080/manager/text</url>
					<server>tomcat8</server>
					<username>admin</username>
					<password>admin</password>
				</configuration>
			</plugin>
			<plugin>
				<groupId>org.apache.maven.plugins</groupId>
				<artifactId>maven-compiler-plugin</artifactId>
				<version>3.1</version>
				<configuration>
					<source>1.8</source>
					<target>1.8</target>
					<compilerArguments>
						<endorseddirs>${endorsed.dir}</endorseddirs>
					</compilerArguments>
				</configuration>
			</plugin>
			<plugin>
				<groupId>org.apache.maven.plugins</groupId>
				<artifactId>maven-war-plugin</artifactId>
				<version>2.3</version>
				<configuration>
					<failOnMissingWebXml>false</failOnMissingWebXml>
					<webResources>
						<resource>
							<directory>resources/operators</directory>
							<targetPath>operators</targetPath>
							<!-- <includes> <include>release.txt</include> </includes> -->
						</resource>
					</webResources>
				</configuration>
			</plugin>
			<plugin>
				<groupId>org.apache.maven.plugins</groupId>
				<artifactId>maven-dependency-plugin</artifactId>
				<version>2.6</version>
				<executions>
					<execution>
						<phase>validate</phase>
						<goals>
							<goal>copy</goal>
						</goals>
						<configuration>
							<outputDirectory>${endorsed.dir}</outputDirectory>
							<silent>true</silent>
							<artifactItems>
								<artifactItem>
									<groupId>javax</groupId>
									<artifactId>javaee-endorsed-api</artifactId>
									<version>7.0</version>
									<type>jar</type>
								</artifactItem>
							</artifactItems>
						</configuration>
					</execution>
				</executions>
			</plugin>
			<plugin>
				<artifactId>maven-resources-plugin</artifactId>
				<version>3.1.0</version>
				<executions>
					<execution>
						<!-- Serves *only* to filter the wro.xml so it can get an absolute 
							path for the project -->
						<id>copy-resources</id>
						<phase>validate</phase>
						<goals>
							<goal>copy-resources</goal>
						</goals>
						<configuration>
							<outputDirectory>${basedir}/target/wro</outputDirectory>
							<resources>
								<resource>
									<directory>src/main/wro</directory>
									<filtering>true</filtering>
								</resource>
							</resources>
						</configuration>
					</execution>
				</executions>
			</plugin>
			<plugin>
				<groupId>ro.isdc.wro4j</groupId>
				<artifactId>wro4j-maven-plugin</artifactId>
				<version>1.7.6</version>
				<executions>
					<execution>
						<phase>generate-resources</phase>
						<goals>
							<goal>run</goal>
						</goals>
					</execution>
				</executions>
				<configuration>
					<wroManagerFactory>ro.isdc.wro.maven.plugin.manager.factory.ConfigurableWroManagerFactory
					</wroManagerFactory>
					<cssDestinationFolder>${project.build.directory}/generated-resources/static/css
					</cssDestinationFolder>
					<jsDestinationFolder>${project.build.directory}/generated-resources/static/js</jsDestinationFolder>
					<wroFile>${project.build.directory}/wro/wro.xml</wroFile>
					<extraConfigFile>${basedir}/src/main/wro/wro.properties</extraConfigFile>
					<contextFolder>${basedir}/src/main/wro</contextFolder>
				</configuration>
				<dependencies>
					<dependency>
						<groupId>org.webjars</groupId>
						<artifactId>jquery</artifactId>
						<version>2.1.1</version>
					</dependency>
					<dependency>
						<groupId>org.webjars</groupId>
						<artifactId>angularjs</artifactId>
						<version>1.3.8</version>
					</dependency>
					<dependency>
						<groupId>org.webjars</groupId>
						<artifactId>bootstrap</artifactId>
						<version>3.2.0</version>
					</dependency>
				</dependencies>
			</plugin>
		</plugins>
	</build>

>>>>>>> bdace8ff
	<groupId>ipvs.as</groupId>
	<artifactId>MBP</artifactId>
	<name>MBP</name>
	<description>Multi-purpose Binding and Provisioning Platform</description>
</project><|MERGE_RESOLUTION|>--- conflicted
+++ resolved
@@ -11,16 +11,9 @@
 		<endorsed.dir>${project.build.directory}/endorsed</endorsed.dir>
 		<project.build.sourceEncoding>UTF-8</project.build.sourceEncoding>
 		<spring.version>5.2.8.RELEASE</spring.version>
-<<<<<<< HEAD
-		<thymeleaf.version>3.0.1.RELEASE</thymeleaf.version>
+		<springboot.version>2.3.2.RELEASE</springboot.version>
+		<thymeleaf.version>3.0.11.RELEASE</thymeleaf.version>
 	</properties>
-
-	<parent>
-		<groupId>org.springframework.boot</groupId>
-		<artifactId>spring-boot-starter-parent</artifactId>
-		<version>2.3.2.RELEASE</version>
-		<relativePath /> <!-- lookup parent from repository -->
-	</parent>
 
 	<repositories>
 		<repository>
@@ -33,11 +26,71 @@
 		</repository>
 	</repositories>
 	<dependencies>
-		<!-- Servlet API Dependency -->
+
+		<!-- Spring -->
+		<dependency>
+			<groupId>org.springframework</groupId>
+			<artifactId>spring-context</artifactId>
+			<version>${spring.version}</version>
+			<type>jar</type>
+		</dependency>
+		<dependency>
+			<groupId>org.springframework</groupId>
+			<artifactId>spring-webmvc</artifactId>
+			<version>${spring.version}</version>
+		</dependency>
+		<dependency>
+			<groupId>org.springframework.boot</groupId>
+			<artifactId>spring-boot-starter-security</artifactId>
+			<version>1.4.0.RELEASE</version>
+		</dependency>
+		<dependency>
+			<groupId>org.springframework.boot</groupId>
+			<artifactId>spring-boot-starter-test</artifactId>
+			<version>${springboot.version}</version>
+		</dependency>
+		<dependency>
+			<groupId>org.springframework.data</groupId>
+			<artifactId>spring-data-rest-core</artifactId>
+			<version>3.3.2.RELEASE</version>
+			<type>jar</type>
+		</dependency>
+		<dependency>
+			<groupId>org.springframework.data</groupId>
+			<artifactId>spring-data-rest-webmvc</artifactId>
+			<version>3.3.2.RELEASE</version>
+		</dependency>
+		<dependency>
+			<groupId>org.springframework.session</groupId>
+			<artifactId>spring-session</artifactId>
+			<version>1.3.5.RELEASE</version>
+		</dependency>
+		<dependency>
+			<groupId>org.springframework.security</groupId>
+			<artifactId>spring-security-jwt</artifactId>
+			<version>1.1.1.RELEASE</version>
+		</dependency>
+		<dependency>
+			<groupId>org.springframework.security.oauth</groupId>
+			<artifactId>spring-security-oauth2</artifactId>
+			<version>2.5.0.RELEASE</version>
+		</dependency>
+		<dependency>
+			<groupId>org.springframework.hateoas</groupId>
+			<artifactId>spring-hateoas</artifactId>
+			<version>1.1.0.RELEASE</version>
+		</dependency>
+		<dependency>
+			<groupId>org.springframework.boot</groupId>
+			<artifactId>spring-boot-autoconfigure</artifactId>
+			<version>${springboot.version}</version>
+		</dependency>
+
+		<!-- Servlet API -->
 		<dependency>
 			<groupId>javax.servlet</groupId>
 			<artifactId>javax.servlet-api</artifactId>
-			<!-- <version>3.1.0</version> -->
+			<version>3.1.0</version>
 		</dependency>
 		<dependency>
 			<groupId>javax.servlet.jsp</groupId>
@@ -45,230 +98,148 @@
 			<version>2.1</version>
 		</dependency>
 
-		<!-- https://mvnrepository.com/artifact/org.springframework.hateoas/spring-hateoas -->
-		<dependency>
-			<groupId>org.springframework.hateoas</groupId>
-			<artifactId>spring-hateoas</artifactId>
-			<version>0.25.2.RELEASE</version>
-		</dependency>
-
-
-
-		<!-- https://mvnrepository.com/artifact/org.springframework.boot/spring-boot-starter-web -->
-		<dependency>
-			<groupId>org.springframework.boot</groupId>
-			<artifactId>spring-boot-starter-web</artifactId>
-		</dependency>
-
-		<!-- https://mvnrepository.com/artifact/org.aspectj/aspectjweaver -->
-		<dependency>
-			<groupId>org.aspectj</groupId>
-			<artifactId>aspectjweaver</artifactId>
-		</dependency>
-
-		<!-- https://mvnrepository.com/artifact/commons-validator/commons-validator -->
+		<!-- MongoDB -->
+		<dependency>
+			<groupId>org.mongodb</groupId>
+			<artifactId>mongo-java-driver</artifactId>
+			<version>3.12.6</version>
+		</dependency>
+		<dependency>
+			<groupId>org.springframework.data</groupId>
+			<artifactId>spring-data-mongodb</artifactId>
+			<version>2.2.9.RELEASE</version>
+		</dependency>
+
+		<!-- InfluxDB -->
+		<dependency>
+			<groupId>org.influxdb</groupId>
+			<artifactId>influxdb-java</artifactId>
+			<version>2.19</version>
+		</dependency>
+
+		<!-- MQTT -->
+		<dependency>
+			<groupId>org.eclipse.paho</groupId>
+			<artifactId>org.eclipse.paho.client.mqttv3</artifactId>
+			<version>1.2.5</version>
+		</dependency>
+
+		<!-- Esper CEP -->
+		<dependency>
+			<groupId>com.espertech</groupId>
+			<artifactId>esper</artifactId>
+			<version>7.1.0</version>
+		</dependency>
+
+		<!-- Thymeleaf -->
+		<dependency>
+			<groupId>org.thymeleaf</groupId>
+			<artifactId>thymeleaf</artifactId>
+			<version>${thymeleaf.version}</version>
+		</dependency>
+		<dependency>
+			<groupId>org.thymeleaf</groupId>
+			<artifactId>thymeleaf-spring5</artifactId>
+			<version>${thymeleaf.version}</version>
+		</dependency>
+		<dependency>
+			<groupId>nz.net.ultraq.thymeleaf</groupId>
+			<artifactId>thymeleaf-layout-dialect</artifactId>
+			<version>2.4.1</version>
+		</dependency>
+
+		<!-- JScience -->
+		<dependency>
+			<groupId>org.jscience</groupId>
+			<artifactId>jscience</artifactId>
+			<version>4.3.1</version>
+		</dependency>
+
+		<!-- JAXB -->
+		<dependency>
+			<groupId>javax.xml.bind</groupId>
+			<artifactId>jaxb-api</artifactId>
+			<version>2.3.0</version>
+		</dependency>
+		<dependency>
+			<groupId>com.sun.xml.bind</groupId>
+			<artifactId>jaxb-core</artifactId>
+			<version>2.3.0</version>
+		</dependency>
+		<dependency>
+			<groupId>com.sun.xml.bind</groupId>
+			<artifactId>jaxb-impl</artifactId>
+			<version>2.3.0</version>
+		</dependency>
+		<dependency>
+			<groupId>javax.activation</groupId>
+			<artifactId>activation</artifactId>
+			<version>1.1.1</version>
+		</dependency>
+
+		<!-- Javax Web API -->
+		<dependency>
+			<groupId>javax</groupId>
+			<artifactId>javaee-web-api</artifactId>
+			<version>8.0.1</version>
+			<scope>provided</scope>
+		</dependency>
+
+		<!-- SSH -->
+		<dependency>
+			<groupId>com.jcabi</groupId>
+			<artifactId>jcabi-ssh</artifactId>
+			<version>1.6.1</version>
+			<type>jar</type>
+		</dependency>
+
+		<!-- IText -->
+		<dependency>
+			<groupId>com.itextpdf</groupId>
+			<artifactId>itextpdf</artifactId>
+			<version>5.5.13.1</version>
+		</dependency>
+		<dependency>
+			<groupId>com.itextpdf</groupId>
+			<artifactId>itext7-core</artifactId>
+			<version>7.1.12</version>
+			<type>pom</type>
+		</dependency>
+
+		<!-- JFree Chart -->
+		<dependency>
+			<groupId>org.jfree</groupId>
+			<artifactId>jfreechart</artifactId>
+			<version>1.5.0</version>
+		</dependency>
+
+		<!--Apache Commons -->
+		<dependency>
+			<groupId>commons-io</groupId>
+			<artifactId>commons-io</artifactId>
+			<version>2.7</version>
+		</dependency>
 		<dependency>
 			<groupId>commons-validator</groupId>
 			<artifactId>commons-validator</artifactId>
 			<version>1.6</version>
 		</dependency>
-		<!-- https://mvnrepository.com/artifact/javax.json/javax.json-api -->
-		<dependency>
-			<groupId>javax.json</groupId>
-			<artifactId>javax.json-api</artifactId>
-			<version>1.0</version>
-		</dependency>
-		<dependency>
-			<groupId>org.springframework.data</groupId>
-			<artifactId>spring-data-rest-core</artifactId>
-			<!-- <version>2.5.5.RELEASE</version> -->
-			<type>jar</type>
-		</dependency>
-		<dependency>
-			<groupId>javax</groupId>
-			<artifactId>javaee-web-api</artifactId>
-			<version>7.0</version>
-			<scope>provided</scope>
-		</dependency>
-		<dependency>
-			<groupId>org.mongodb</groupId>
-			<artifactId>mongo-java-driver</artifactId>
-			<version>3.9.0</version>
-		</dependency>
-		<dependency>
-			<groupId>org.eclipse.paho</groupId>
-			<artifactId>org.eclipse.paho.client.mqttv3</artifactId>
-			<version>1.2.1</version>
-		</dependency>
-		<dependency>
-			<groupId>com.jcabi</groupId>
-			<artifactId>jcabi-ssh</artifactId>
-			<version>1.5.2</version>
-			<type>jar</type>
-		</dependency>
-
-		<!-- start Spring -->
-		<!-- https://mvnrepository.com/artifact/org.springframework/spring-webmvc -->
-		<dependency>
-			<groupId>org.springframework</groupId>
-			<artifactId>spring-context</artifactId>
-			<!-- <version>4.3.4.RELEASE</version> -->
-			<type>jar</type>
-		</dependency>
-		<dependency>
-			<groupId>org.springframework</groupId>
-			<artifactId>spring-webmvc</artifactId>
-			<!-- <version>${spring.version}</version> -->
-		</dependency>
-		<dependency>
-			<groupId>org.springframework.boot</groupId>
-			<artifactId>spring-boot-starter-security</artifactId>
-			<!-- <version>1.4.0.RELEASE</version> -->
-		</dependency>
-		<dependency>
-			<groupId>org.springframework.boot</groupId>
-			<artifactId>spring-boot-starter-test</artifactId>
-			<!-- <version>1.4.0.RELEASE</version> -->
-		</dependency>
-		<dependency>
-			<groupId>org.springframework.data</groupId>
-			<artifactId>spring-data-rest-webmvc</artifactId>
-			<!-- <version>2.5.5.RELEASE</version> -->
-		</dependency>
-		<dependency>
-			<groupId>org.springframework.session</groupId>
-			<artifactId>spring-session</artifactId>
-			<version>1.3.1.RELEASE</version>
-		</dependency>
-		<dependency>
-			<groupId>org.springframework.data</groupId>
-			<artifactId>spring-data-mongodb</artifactId>
-			<!-- <version>1.9.2.RELEASE</version> -->
-		</dependency>
-		<!-- end Spring -->
-
-		<!-- start thymeleaf -->
-		<dependency>
-			<groupId>org.thymeleaf</groupId>
-			<artifactId>thymeleaf</artifactId>
-			<!-- <version>${thymeleaf.version}</version> -->
-		</dependency>
-		<dependency>
-			<groupId>org.thymeleaf</groupId>
-			<artifactId>thymeleaf-spring4</artifactId>
-			<version>${thymeleaf.version}</version>
-		</dependency>
-		<dependency>
-			<groupId>nz.net.ultraq.thymeleaf</groupId>
-			<artifactId>thymeleaf-layout-dialect</artifactId>
-			<!-- <version>2.0.4</version> -->
-		</dependency>
-		<!-- end thymeleaf -->
-
-		<!-- https://mvnrepository.com/artifact/org.jscience/jscience -->
-		<dependency>
-			<groupId>org.jscience</groupId>
-			<artifactId>jscience</artifactId>
-			<version>4.3.1</version>
-		</dependency>
-
-		<!-- https://mvnrepository.com/artifact/org.springframework.security/spring-security-jwt -->
-		<dependency>
-			<groupId>org.springframework.security</groupId>
-			<artifactId>spring-security-jwt</artifactId>
-			<version>1.0.10.RELEASE</version>
-		</dependency>
-
-		<!-- https://mvnrepository.com/artifact/org.springframework.security.oauth/spring-security-oauth2 -->
-		<dependency>
-			<groupId>org.springframework.security.oauth</groupId>
-			<artifactId>spring-security-oauth2</artifactId>
-			<version>2.3.6.RELEASE</version>
-		</dependency>
-
-		<!-- JAXB -->
-		<dependency>
-			<groupId>javax.xml.bind</groupId>
-			<artifactId>jaxb-api</artifactId>
-			<!-- <version>2.3.0</version> -->
-		</dependency>
-		<dependency>
-			<groupId>com.sun.xml.bind</groupId>
-			<artifactId>jaxb-core</artifactId>
-			<version>2.3.0</version>
-		</dependency>
-		<dependency>
-			<groupId>com.sun.xml.bind</groupId>
-			<artifactId>jaxb-impl</artifactId>
-			<version>2.3.0</version>
-		</dependency>
-		<dependency>
-			<groupId>javax.activation</groupId>
-			<artifactId>activation</artifactId>
-			<version>1.1.1</version>
-		</dependency>
-
-		<!-- https://github.com/influxdata/influxdb-java -->
-		<dependency>
-			<groupId>org.influxdb</groupId>
-			<artifactId>influxdb-java</artifactId>
-			<!-- <version>2.15</version> -->
-		</dependency>
-
-		<!-- Esper CEP engine -->
-		<!-- https://mvnrepository.com/artifact/com.espertech/esper -->
-		<dependency>
-			<groupId>com.espertech</groupId>
-			<artifactId>esper</artifactId>
-			<version>7.1.0</version>
-		</dependency>
-
-		<!-- Documentation -->
+
+		<!-- Springfox and Swagger -->
+		<dependency>
+			<groupId>io.springfox</groupId>
+			<artifactId>springfox-data-rest</artifactId>
+			<version>3.0.0</version>
+		</dependency>
+		<dependency>
+			<groupId>io.springfox</groupId>
+			<artifactId>springfox-swagger-ui</artifactId>
+			<version>3.0.0</version>
+		</dependency>
 		<dependency>
 			<groupId>io.springfox</groupId>
 			<artifactId>springfox-swagger2</artifactId>
-			<version>2.9.2</version>
-		</dependency>
-
-		<!-- https://mvnrepository.com/artifact/com.itextpdf/itext7-core -->
-		<dependency>
-			<groupId>com.itextpdf</groupId>
-			<artifactId>itext7-core</artifactId>
-			<version>7.1.10</version>
-			<type>pom</type>
-		</dependency>
-
-		<!-- PDF creator IText -->
-		<dependency>
-			<groupId>com.itextpdf</groupId>
-			<artifactId>itextpdf</artifactId>
-			<version>5.5.10</version>
-		</dependency>
-
-		<!-- JFree Chart -->
-		<dependency>
-			<groupId>org.jfree</groupId>
-			<artifactId>jfreechart</artifactId>
-			<version>1.5.0</version>
-		</dependency>
-
-		<!--Apache commons IO -->
-		<dependency>
-			<groupId>commons-io</groupId>
-			<artifactId>commons-io</artifactId>
-			<version>2.7</version>
-		</dependency>
-
-		<!-- Springfox and Swagger -->
-		<dependency>
-			<groupId>io.springfox</groupId>
-			<artifactId>springfox-data-rest</artifactId>
-			<version>2.9.2</version>
-		</dependency>
-		<dependency>
-			<groupId>io.springfox</groupId>
-			<artifactId>springfox-swagger-ui</artifactId>
-			<version>2.9.2</version>
+			<version>3.0.0</version>
 		</dependency>
 		<dependency>
 			<groupId>io.github.swagger2markup</groupId>
@@ -419,387 +390,6 @@
 		</plugins>
 	</build>
 
-=======
-		<springboot.version>2.3.2.RELEASE</springboot.version>
-		<thymeleaf.version>3.0.11.RELEASE</thymeleaf.version>
-	</properties>
-
-	<repositories>
-		<repository>
-			<snapshots>
-				<enabled>false</enabled>
-			</snapshots>
-			<id>jcenter-releases</id>
-			<name>jcenter</name>
-			<url>https://jcenter.bintray.com</url>
-		</repository>
-	</repositories>
-	<dependencies>
-
-		<!-- Spring -->
-		<dependency>
-			<groupId>org.springframework</groupId>
-			<artifactId>spring-context</artifactId>
-			<version>${spring.version}</version>
-			<type>jar</type>
-		</dependency>
-		<dependency>
-			<groupId>org.springframework</groupId>
-			<artifactId>spring-webmvc</artifactId>
-			<version>${spring.version}</version>
-		</dependency>
-		<dependency>
-			<groupId>org.springframework.boot</groupId>
-			<artifactId>spring-boot-starter-security</artifactId>
-			<version>1.4.0.RELEASE</version>
-		</dependency>
-		<dependency>
-			<groupId>org.springframework.boot</groupId>
-			<artifactId>spring-boot-starter-test</artifactId>
-			<version>${springboot.version}</version>
-		</dependency>
-		<dependency>
-			<groupId>org.springframework.data</groupId>
-			<artifactId>spring-data-rest-core</artifactId>
-			<version>3.3.2.RELEASE</version>
-			<type>jar</type>
-		</dependency>
-		<dependency>
-			<groupId>org.springframework.data</groupId>
-			<artifactId>spring-data-rest-webmvc</artifactId>
-			<version>3.3.2.RELEASE</version>
-		</dependency>
-		<dependency>
-			<groupId>org.springframework.session</groupId>
-			<artifactId>spring-session</artifactId>
-			<version>1.3.5.RELEASE</version>
-		</dependency>
-		<dependency>
-			<groupId>org.springframework.security</groupId>
-			<artifactId>spring-security-jwt</artifactId>
-			<version>1.1.1.RELEASE</version>
-		</dependency>
-		<dependency>
-			<groupId>org.springframework.security.oauth</groupId>
-			<artifactId>spring-security-oauth2</artifactId>
-			<version>2.5.0.RELEASE</version>
-		</dependency>
-		<dependency>
-			<groupId>org.springframework.hateoas</groupId>
-			<artifactId>spring-hateoas</artifactId>
-			<version>1.1.0.RELEASE</version>
-		</dependency>
-		<dependency>
-			<groupId>org.springframework.boot</groupId>
-			<artifactId>spring-boot-autoconfigure</artifactId>
-			<version>${springboot.version}</version>
-		</dependency>
-
-		<!-- Servlet API -->
-		<dependency>
-			<groupId>javax.servlet</groupId>
-			<artifactId>javax.servlet-api</artifactId>
-			<version>3.1.0</version>
-		</dependency>
-		<dependency>
-			<groupId>javax.servlet.jsp</groupId>
-			<artifactId>jsp-api</artifactId>
-			<version>2.1</version>
-		</dependency>
-
-		<!-- MongoDB -->
-		<dependency>
-			<groupId>org.mongodb</groupId>
-			<artifactId>mongo-java-driver</artifactId>
-			<version>3.12.6</version>
-		</dependency>
-		<dependency>
-			<groupId>org.springframework.data</groupId>
-			<artifactId>spring-data-mongodb</artifactId>
-			<version>2.2.9.RELEASE</version>
-		</dependency>
-
-		<!-- InfluxDB -->
-		<dependency>
-			<groupId>org.influxdb</groupId>
-			<artifactId>influxdb-java</artifactId>
-			<version>2.19</version>
-		</dependency>
-
-		<!-- MQTT -->
-		<dependency>
-			<groupId>org.eclipse.paho</groupId>
-			<artifactId>org.eclipse.paho.client.mqttv3</artifactId>
-			<version>1.2.5</version>
-		</dependency>
-
-		<!-- Esper CEP -->
-		<dependency>
-			<groupId>com.espertech</groupId>
-			<artifactId>esper</artifactId>
-			<version>7.1.0</version>
-		</dependency>
-
-		<!-- Thymeleaf -->
-		<dependency>
-			<groupId>org.thymeleaf</groupId>
-			<artifactId>thymeleaf</artifactId>
-			<version>${thymeleaf.version}</version>
-		</dependency>
-		<dependency>
-			<groupId>org.thymeleaf</groupId>
-			<artifactId>thymeleaf-spring5</artifactId>
-			<version>${thymeleaf.version}</version>
-		</dependency>
-		<dependency>
-			<groupId>nz.net.ultraq.thymeleaf</groupId>
-			<artifactId>thymeleaf-layout-dialect</artifactId>
-			<version>2.4.1</version>
-		</dependency>
-
-		<!-- JScience -->
-		<dependency>
-			<groupId>org.jscience</groupId>
-			<artifactId>jscience</artifactId>
-			<version>4.3.1</version>
-		</dependency>
-
-		<!-- JAXB -->
-		<dependency>
-			<groupId>javax.xml.bind</groupId>
-			<artifactId>jaxb-api</artifactId>
-			<version>2.3.0</version>
-		</dependency>
-		<dependency>
-			<groupId>com.sun.xml.bind</groupId>
-			<artifactId>jaxb-core</artifactId>
-			<version>2.3.0</version>
-		</dependency>
-		<dependency>
-			<groupId>com.sun.xml.bind</groupId>
-			<artifactId>jaxb-impl</artifactId>
-			<version>2.3.0</version>
-		</dependency>
-		<dependency>
-			<groupId>javax.activation</groupId>
-			<artifactId>activation</artifactId>
-			<version>1.1.1</version>
-		</dependency>
-
-		<!-- Javax Web API -->
-		<dependency>
-			<groupId>javax</groupId>
-			<artifactId>javaee-web-api</artifactId>
-			<version>8.0.1</version>
-			<scope>provided</scope>
-		</dependency>
-
-		<!-- SSH -->
-		<dependency>
-			<groupId>com.jcabi</groupId>
-			<artifactId>jcabi-ssh</artifactId>
-			<version>1.6.1</version>
-			<type>jar</type>
-		</dependency>
-
-		<!-- IText -->
-		<dependency>
-			<groupId>com.itextpdf</groupId>
-			<artifactId>itextpdf</artifactId>
-			<version>5.5.13.1</version>
-		</dependency>
-		<dependency>
-			<groupId>com.itextpdf</groupId>
-			<artifactId>itext7-core</artifactId>
-			<version>7.1.12</version>
-			<type>pom</type>
-		</dependency>
-
-		<!-- JFree Chart -->
-		<dependency>
-			<groupId>org.jfree</groupId>
-			<artifactId>jfreechart</artifactId>
-			<version>1.5.0</version>
-		</dependency>
-
-		<!--Apache Commons -->
-		<dependency>
-			<groupId>commons-io</groupId>
-			<artifactId>commons-io</artifactId>
-			<version>2.7</version>
-		</dependency>
-		<dependency>
-			<groupId>commons-validator</groupId>
-			<artifactId>commons-validator</artifactId>
-			<version>1.6</version>
-		</dependency>
-
-		<!-- Springfox and Swagger -->
-		<dependency>
-			<groupId>io.springfox</groupId>
-			<artifactId>springfox-data-rest</artifactId>
-			<version>3.0.0</version>
-		</dependency>
-		<dependency>
-			<groupId>io.springfox</groupId>
-			<artifactId>springfox-swagger-ui</artifactId>
-			<version>3.0.0</version>
-		</dependency>
-		<dependency>
-			<groupId>io.springfox</groupId>
-			<artifactId>springfox-swagger2</artifactId>
-			<version>3.0.0</version>
-		</dependency>
-		<dependency>
-			<groupId>io.github.swagger2markup</groupId>
-			<artifactId>swagger2markup</artifactId>
-			<version>1.3.3</version>
-		</dependency>
-	</dependencies>
-
-	<build>
-		<resources>
-			<resource>
-				<directory>${project.basedir}/src/main/resources</directory>
-			</resource>
-			<resource>
-				<directory>${project.build.directory}/generated-resources</directory>
-			</resource>
-		</resources>
-		<plugins>
-			<plugin>
-				<groupId>org.apache.tomcat.maven</groupId>
-				<artifactId>tomcat7-maven-plugin</artifactId>
-				<version>2.2</version>
-				<configuration>
-					<path>/${project.build.finalName}</path>
-					<update>true</update>
-					<url>http://localhost:8080/manager/text</url>
-					<server>tomcat8</server>
-					<username>admin</username>
-					<password>admin</password>
-				</configuration>
-			</plugin>
-			<plugin>
-				<groupId>org.apache.maven.plugins</groupId>
-				<artifactId>maven-compiler-plugin</artifactId>
-				<version>3.1</version>
-				<configuration>
-					<source>1.8</source>
-					<target>1.8</target>
-					<compilerArguments>
-						<endorseddirs>${endorsed.dir}</endorseddirs>
-					</compilerArguments>
-				</configuration>
-			</plugin>
-			<plugin>
-				<groupId>org.apache.maven.plugins</groupId>
-				<artifactId>maven-war-plugin</artifactId>
-				<version>2.3</version>
-				<configuration>
-					<failOnMissingWebXml>false</failOnMissingWebXml>
-					<webResources>
-						<resource>
-							<directory>resources/operators</directory>
-							<targetPath>operators</targetPath>
-							<!-- <includes> <include>release.txt</include> </includes> -->
-						</resource>
-					</webResources>
-				</configuration>
-			</plugin>
-			<plugin>
-				<groupId>org.apache.maven.plugins</groupId>
-				<artifactId>maven-dependency-plugin</artifactId>
-				<version>2.6</version>
-				<executions>
-					<execution>
-						<phase>validate</phase>
-						<goals>
-							<goal>copy</goal>
-						</goals>
-						<configuration>
-							<outputDirectory>${endorsed.dir}</outputDirectory>
-							<silent>true</silent>
-							<artifactItems>
-								<artifactItem>
-									<groupId>javax</groupId>
-									<artifactId>javaee-endorsed-api</artifactId>
-									<version>7.0</version>
-									<type>jar</type>
-								</artifactItem>
-							</artifactItems>
-						</configuration>
-					</execution>
-				</executions>
-			</plugin>
-			<plugin>
-				<artifactId>maven-resources-plugin</artifactId>
-				<version>3.1.0</version>
-				<executions>
-					<execution>
-						<!-- Serves *only* to filter the wro.xml so it can get an absolute 
-							path for the project -->
-						<id>copy-resources</id>
-						<phase>validate</phase>
-						<goals>
-							<goal>copy-resources</goal>
-						</goals>
-						<configuration>
-							<outputDirectory>${basedir}/target/wro</outputDirectory>
-							<resources>
-								<resource>
-									<directory>src/main/wro</directory>
-									<filtering>true</filtering>
-								</resource>
-							</resources>
-						</configuration>
-					</execution>
-				</executions>
-			</plugin>
-			<plugin>
-				<groupId>ro.isdc.wro4j</groupId>
-				<artifactId>wro4j-maven-plugin</artifactId>
-				<version>1.7.6</version>
-				<executions>
-					<execution>
-						<phase>generate-resources</phase>
-						<goals>
-							<goal>run</goal>
-						</goals>
-					</execution>
-				</executions>
-				<configuration>
-					<wroManagerFactory>ro.isdc.wro.maven.plugin.manager.factory.ConfigurableWroManagerFactory
-					</wroManagerFactory>
-					<cssDestinationFolder>${project.build.directory}/generated-resources/static/css
-					</cssDestinationFolder>
-					<jsDestinationFolder>${project.build.directory}/generated-resources/static/js</jsDestinationFolder>
-					<wroFile>${project.build.directory}/wro/wro.xml</wroFile>
-					<extraConfigFile>${basedir}/src/main/wro/wro.properties</extraConfigFile>
-					<contextFolder>${basedir}/src/main/wro</contextFolder>
-				</configuration>
-				<dependencies>
-					<dependency>
-						<groupId>org.webjars</groupId>
-						<artifactId>jquery</artifactId>
-						<version>2.1.1</version>
-					</dependency>
-					<dependency>
-						<groupId>org.webjars</groupId>
-						<artifactId>angularjs</artifactId>
-						<version>1.3.8</version>
-					</dependency>
-					<dependency>
-						<groupId>org.webjars</groupId>
-						<artifactId>bootstrap</artifactId>
-						<version>3.2.0</version>
-					</dependency>
-				</dependencies>
-			</plugin>
-		</plugins>
-	</build>
-
->>>>>>> bdace8ff
 	<groupId>ipvs.as</groupId>
 	<artifactId>MBP</artifactId>
 	<name>MBP</name>
