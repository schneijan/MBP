<?xml version="1.0" encoding="UTF-8"?>
<project xmlns="http://maven.apache.org/POM/4.0.0"
         xmlns:xsi="http://www.w3.org/2001/XMLSchema-instance"
         xsi:schemaLocation="http://maven.apache.org/POM/4.0.0 http://maven.apache.org/xsd/maven-4.0.0.xsd">
    <modelVersion>4.0.0</modelVersion>

    <version>1.0</version>
    <packaging>war</packaging>

    <parent>
        <groupId>org.springframework.boot</groupId>
        <artifactId>spring-boot-starter-parent</artifactId>
        <version>2.2.9.RELEASE</version>
        <relativePath/>
    </parent>

    <properties>
        <endorsed.dir>${project.build.directory}/endorsed</endorsed.dir>
        <project.build.sourceEncoding>UTF-8</project.build.sourceEncoding>
        <spring.version>5.2.8.RELEASE</spring.version>
        <springboot.version>2.3.3.RELEASE</springboot.version>
        <thymeleaf.version>3.0.11.RELEASE</thymeleaf.version>
    </properties>

    <repositories>
        <repository>
            <snapshots>
                <enabled>false</enabled>
            </snapshots>
            <id>jcenter-releases</id>
            <name>jcenter</name>
            <url>https://jcenter.bintray.com</url>
        </repository>
    </repositories>


    <dependencies>
        <!-- Spring -->
        <dependency>
            <groupId>org.springframework.boot</groupId>
            <artifactId>spring-boot-starter-test</artifactId>
            <!-- 			<version>${springboot.version}</version> -->
        </dependency>
        <dependency>
            <groupId>org.springframework.security</groupId>
            <artifactId>spring-security-jwt</artifactId>
            <version>1.1.1.RELEASE</version>
        </dependency>
        <dependency>
            <groupId>org.springframework.security.oauth</groupId>
            <artifactId>spring-security-oauth2</artifactId>
            <version>2.5.0.RELEASE</version>
        </dependency>

        <!-- MongoDB -->
        <dependency>
            <groupId>org.mongodb</groupId>
            <artifactId>mongo-java-driver</artifactId>
            <version>3.12.7</version>
        </dependency>
        <dependency>
            <groupId>org.springframework.data</groupId>
            <artifactId>spring-data-mongodb</artifactId>
            <!-- 			<version>2.2.9.RELEASE</version> -->
            <!-- 			<version>3.0.2.RELEASE</version> -->
        </dependency>

        <!-- MQTT -->
        <dependency>
            <groupId>org.eclipse.paho</groupId>
            <artifactId>org.eclipse.paho.client.mqttv3</artifactId>
            <version>1.2.5</version>
        </dependency>

        <!-- Caching -->
        <dependency>
            <groupId>com.github.ben-manes.caffeine</groupId>
            <artifactId>caffeine</artifactId>
            <version>2.9.1</version>
        </dependency>

        <!-- Esper CEP -->
        <dependency>
            <groupId>com.espertech</groupId>
            <artifactId>esper</artifactId>
            <version>7.1.0</version>
        </dependency>

        <!-- Thymeleaf -->
        <dependency>
            <groupId>org.thymeleaf</groupId>
            <artifactId>thymeleaf</artifactId>
            <!-- 			<version>${thymeleaf.version}</version> -->
        </dependency>
        <dependency>
            <groupId>org.thymeleaf</groupId>
            <artifactId>thymeleaf-spring5</artifactId>
            <!-- 			<version>${thymeleaf.version}</version> -->
        </dependency>

        <!-- JScience -->
        <dependency>
            <groupId>org.jscience</groupId>
            <artifactId>jscience</artifactId>
            <version>4.3.1</version>
        </dependency>

        <!-- JAXB -->
        <dependency>
            <groupId>javax.xml.bind</groupId>
            <artifactId>jaxb-api</artifactId>
            <!-- 			<version>2.3.0</version> -->
        </dependency>
        <dependency>
            <groupId>com.sun.xml.bind</groupId>
            <artifactId>jaxb-core</artifactId>
            <version>2.3.0</version>
        </dependency>
        <dependency>
            <groupId>com.sun.xml.bind</groupId>
            <artifactId>jaxb-impl</artifactId>
            <version>2.3.0</version>
        </dependency>

        <!-- Javax Web API -->
        <dependency>
            <groupId>javax</groupId>
            <artifactId>javaee-web-api</artifactId>
            <version>8.0.1</version>
            <scope>provided</scope>
        </dependency>

        <!-- SSH -->
        <dependency>
            <groupId>com.jcabi</groupId>
            <artifactId>jcabi-ssh</artifactId>
            <version>1.6.1</version>
            <type>jar</type>
        </dependency>


        <!-- IText -->
        <!-- https://mvnrepository.com/artifact/com.itextpdf/itext7-core -->
        <dependency>
            <groupId>com.itextpdf</groupId>
            <artifactId>itext7-core</artifactId>
            <version>7.1.10</version>
            <type>pom</type>
        </dependency>

        <!-- JFree Chart -->
        <dependency>
            <groupId>org.jfree</groupId>
            <artifactId>jfreechart</artifactId>
            <version>1.5.0</version>
        </dependency>

        <!--Apache Commons -->
        <dependency>
            <groupId>commons-validator</groupId>
            <artifactId>commons-validator</artifactId>
            <version>1.6</version>
        </dependency>

        <!-- Springfox and Swagger -->
        <dependency>
            <groupId>io.springfox</groupId>
            <artifactId>springfox-data-rest</artifactId>
            <version>2.10.5</version>
        </dependency>
        <dependency>
            <groupId>io.springfox</groupId>
            <artifactId>springfox-swagger-ui</artifactId>
            <version>2.10.5</version>
        </dependency>
        <dependency>
            <groupId>io.springfox</groupId>
            <artifactId>springfox-swagger2</artifactId>
            <version>2.10.5</version>
        </dependency>
        <dependency>
            <groupId>io.github.swagger2markup</groupId>
            <artifactId>swagger2markup</artifactId>
            <version>1.3.3</version>
        </dependency>

<<<<<<< HEAD
        <!-- Testing -->
        <dependency>
            <groupId>org.testcontainers</groupId>
            <artifactId>testcontainers</artifactId>
            <scope>test</scope>
            <version>1.14.3</version>
        </dependency>
        <dependency>
            <groupId>org.testcontainers</groupId>
            <artifactId>junit-jupiter</artifactId>
            <scope>test</scope>
            <version>1.14.3</version>
        </dependency>
        <dependency>
            <groupId>javax.servlet</groupId>
            <artifactId>javax.servlet-api</artifactId>
            <scope>test</scope>
            <version>3.1.0</version>
        </dependency>
        <dependency>
            <groupId>org.springframework.boot</groupId>
            <artifactId>spring-boot-starter-security</artifactId>
            <scope>test</scope>
        </dependency>
        <dependency>
            <groupId>org.springframework.boot</groupId>
            <artifactId>spring-boot-starter-web</artifactId>
            <scope>test</scope>
        </dependency>
        <dependency>
            <groupId>org.springframework.security</groupId>
            <artifactId>spring-security-test</artifactId>
            <scope>test</scope>
=======
        <!--Cglib -->
        <dependency>
            <groupId>cglib</groupId>
            <artifactId>cglib</artifactId>
            <version>3.3.0</version>
>>>>>>> 7fdba3a0
        </dependency>
    </dependencies>

    <build>
        <resources>
            <resource>
                <directory>${project.basedir}/src/main/resources</directory>
            </resource>
            <resource>
                <directory>${project.build.directory}/generated-resources</directory>
            </resource>
        </resources>
        <plugins>
            <plugin>
                <groupId>org.apache.tomcat.maven</groupId>
                <artifactId>tomcat7-maven-plugin</artifactId>
                <version>2.2</version>
                <configuration>
                    <path>/${project.build.finalName}</path>
                    <update>true</update>
                    <url>http://localhost:8080/manager/text</url>
                    <server>tomcat8</server>
                    <username>admin</username>
                    <password>admin</password>
                </configuration>
            </plugin>
            <plugin>
                <groupId>org.apache.maven.plugins</groupId>
                <artifactId>maven-compiler-plugin</artifactId>
                <version>3.1</version>
                <configuration>
                    <source>1.8</source>
                    <target>1.8</target>
                    <compilerArguments>
                        <endorseddirs>${endorsed.dir}</endorseddirs>
                    </compilerArguments>
                </configuration>
            </plugin>
            <plugin>
                <groupId>org.apache.maven.plugins</groupId>
                <artifactId>maven-war-plugin</artifactId>
                <version>2.3</version>
                <configuration>
                    <failOnMissingWebXml>false</failOnMissingWebXml>
                    <webResources>
                        <resource>
                            <directory>resources/operators</directory>
                            <targetPath>operators</targetPath>
                            <!-- <includes> <include>release.txt</include> </includes> -->
                        </resource>
                    </webResources>
                </configuration>
            </plugin>
            <plugin>
                <groupId>org.apache.maven.plugins</groupId>
                <artifactId>maven-dependency-plugin</artifactId>
                <version>2.6</version>
                <executions>
                    <execution>
                        <phase>validate</phase>
                        <goals>
                            <goal>copy</goal>
                        </goals>
                        <configuration>
                            <outputDirectory>${endorsed.dir}</outputDirectory>
                            <silent>true</silent>
                            <artifactItems>
                                <artifactItem>
                                    <groupId>javax</groupId>
                                    <artifactId>javaee-endorsed-api</artifactId>
                                    <version>7.0</version>
                                    <type>jar</type>
                                </artifactItem>
                            </artifactItems>
                        </configuration>
                    </execution>
                </executions>
            </plugin>
            <plugin>
                <artifactId>maven-resources-plugin</artifactId>
                <version>3.1.0</version>
                <executions>
                    <execution>
                        <!-- Serves only to filter the wro.xml -->
                        <id>copy-resources</id>
                        <phase>validate</phase>
                        <goals>
                            <goal>copy-resources</goal>
                        </goals>
                        <configuration>
                            <outputDirectory>${basedir}/target/wro</outputDirectory>
                            <resources>
                                <resource>
                                    <directory>src/main/wro</directory>
                                    <filtering>true</filtering>
                                </resource>
                            </resources>
                        </configuration>
                    </execution>
                </executions>
            </plugin>
            <plugin>
                <groupId>ro.isdc.wro4j</groupId>
                <artifactId>wro4j-maven-plugin</artifactId>
                <version>1.7.6</version>
                <executions>
                    <execution>
                        <phase>generate-resources</phase>
                        <goals>
                            <goal>run</goal>
                        </goals>
                    </execution>
                </executions>
                <configuration>
                    <wroManagerFactory>ro.isdc.wro.maven.plugin.manager.factory.ConfigurableWroManagerFactory
                    </wroManagerFactory>
                    <cssDestinationFolder>${project.build.directory}/generated-resources/static/css
                    </cssDestinationFolder>
                    <jsDestinationFolder>${project.build.directory}/generated-resources/static/js</jsDestinationFolder>
                    <wroFile>${project.build.directory}/wro/wro.xml</wroFile>
                    <extraConfigFile>${basedir}/src/main/wro/wro.properties</extraConfigFile>
                    <contextFolder>${basedir}/src/main/wro</contextFolder>
                </configuration>
                <dependencies>
                    <dependency>
                        <groupId>org.webjars</groupId>
                        <artifactId>jquery</artifactId>
                        <version>2.1.1</version>
                    </dependency>
                    <dependency>
                        <groupId>org.webjars</groupId>
                        <artifactId>angularjs</artifactId>
                        <version>1.3.8</version>
                    </dependency>
                    <dependency>
                        <groupId>org.webjars</groupId>
                        <artifactId>bootstrap</artifactId>
                        <version>3.2.0</version>
                    </dependency>
                </dependencies>
            </plugin>
            <!-- Git commit ID plugin -->
            <plugin>
                <groupId>pl.project13.maven</groupId>
                <artifactId>git-commit-id-plugin</artifactId>
                <version>4.0.0</version>
                <executions>
                    <execution>
                        <id>get-the-git-infos</id>
                        <goals>
                            <goal>revision</goal>
                        </goals>
                        <phase>initialize</phase>
                    </execution>
                </executions>
                <configuration>
                    <generateGitPropertiesFile>true</generateGitPropertiesFile>
                    <generateGitPropertiesFilename>${project.build.outputDirectory}/git.properties
                    </generateGitPropertiesFilename>
                    <includeOnlyProperties>
                        <includeOnlyProperty>^git.branch$</includeOnlyProperty>
                        <includeOnlyProperty>^git.build.(time|version)$</includeOnlyProperty>
                        <includeOnlyProperty>^git.commit.id.(abbrev|full)$</includeOnlyProperty>
                        <includeOnlyProperty>^git.commit.time$</includeOnlyProperty>
                    </includeOnlyProperties>
                    <commitIdGenerationMode>full</commitIdGenerationMode>
                    <failOnNoGitDirectory>false</failOnNoGitDirectory>
                </configuration>
            </plugin>
            <plugin>
                <artifactId>maven-surefire-plugin</artifactId>
                <version>3.0.0-M4</version>
                <configuration>
                    <redirectTestOutputToFile>true</redirectTestOutputToFile>
                </configuration>
            </plugin>
        </plugins>
    </build>

    <groupId>ipvs.as</groupId>
    <artifactId>MBP</artifactId>
    <name>MBP</name>
    <description>Multi-purpose Binding and Provisioning Platform</description>
</project><|MERGE_RESOLUTION|>--- conflicted
+++ resolved
@@ -184,47 +184,46 @@
             <version>1.3.3</version>
         </dependency>
 
-<<<<<<< HEAD
-        <!-- Testing -->
-        <dependency>
-            <groupId>org.testcontainers</groupId>
-            <artifactId>testcontainers</artifactId>
-            <scope>test</scope>
-            <version>1.14.3</version>
-        </dependency>
-        <dependency>
-            <groupId>org.testcontainers</groupId>
-            <artifactId>junit-jupiter</artifactId>
-            <scope>test</scope>
-            <version>1.14.3</version>
-        </dependency>
-        <dependency>
-            <groupId>javax.servlet</groupId>
-            <artifactId>javax.servlet-api</artifactId>
-            <scope>test</scope>
-            <version>3.1.0</version>
-        </dependency>
-        <dependency>
-            <groupId>org.springframework.boot</groupId>
-            <artifactId>spring-boot-starter-security</artifactId>
-            <scope>test</scope>
-        </dependency>
-        <dependency>
-            <groupId>org.springframework.boot</groupId>
-            <artifactId>spring-boot-starter-web</artifactId>
-            <scope>test</scope>
-        </dependency>
-        <dependency>
-            <groupId>org.springframework.security</groupId>
-            <artifactId>spring-security-test</artifactId>
-            <scope>test</scope>
-=======
         <!--Cglib -->
         <dependency>
             <groupId>cglib</groupId>
             <artifactId>cglib</artifactId>
             <version>3.3.0</version>
->>>>>>> 7fdba3a0
+        </dependency>
+
+        <!-- Testing -->
+        <dependency>
+            <groupId>org.testcontainers</groupId>
+            <artifactId>testcontainers</artifactId>
+            <scope>test</scope>
+            <version>1.14.3</version>
+        </dependency>
+        <dependency>
+            <groupId>org.testcontainers</groupId>
+            <artifactId>junit-jupiter</artifactId>
+            <scope>test</scope>
+            <version>1.14.3</version>
+        </dependency>
+        <dependency>
+            <groupId>javax.servlet</groupId>
+            <artifactId>javax.servlet-api</artifactId>
+            <scope>test</scope>
+            <version>3.1.0</version>
+        </dependency>
+        <dependency>
+            <groupId>org.springframework.boot</groupId>
+            <artifactId>spring-boot-starter-security</artifactId>
+            <scope>test</scope>
+        </dependency>
+        <dependency>
+            <groupId>org.springframework.boot</groupId>
+            <artifactId>spring-boot-starter-web</artifactId>
+            <scope>test</scope>
+        </dependency>
+        <dependency>
+            <groupId>org.springframework.security</groupId>
+            <artifactId>spring-security-test</artifactId>
+            <scope>test</scope>
         </dependency>
     </dependencies>
 
