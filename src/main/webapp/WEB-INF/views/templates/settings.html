<div class="row clearfix" ng-hide>

    <!-- MQTT Broker settings card -->
    <div class="col-lg-7">
        <div class="card">
            <div class="header">
                <h2>
                    Settings
                </h2>
            </div>
            <div class="body">
<<<<<<< HEAD
                <h2 class="card-inside-title">Default operators</h2>
                <div class="row clearfix">
                    <div class="col-xs-12">
                        <span class="help-block">This will load some default operators from the <code>resources</code>
                            directory of the MBP's repository and make them available for usage in sensors.
                        </span>
                        <form ng-submit="ctrl.addDefaultOperators()">
                            <div class="form-group align-left">
                                <button type="submit" class="btn btn-primary m-t-15 waves-effect">
                                    Add operators
                                </button>
                            </div>
                        </form>
                    </div>
                    <div class="body">
                        <h2 class="card-inside-title">Reinstall and Redeploy Testing Default Components</h2>
                        <div class="row clearfix">
                            <div class="col-xs-12">
                        <span class="help-block">This will reinstall and redeploy the invisible default components for the Testing-Tool from the <code>resources</code>
                            directory of the MBP's repository and make them again available for usage in the Testing-Tool.
                        </span>
                                <form>
                                    <div class="form-group align-left">
                                        <button type="submit" class="btn btn-primary m-t-15 waves-effect" ng-click="ctrl.reinstallTestingComponents()">
                                            Reinstall Components
                                        </button>
                                        <button type="submit" class="btn btn-primary m-t-15 waves-effect" ng-click="ctrl.redeployTestingComponents()">
                                            Redeploy Components
                                        </button>
                                    </div>
                                </form>
                            </div>
                        </div>
                    </div>
                </div>


                <h2 class="card-inside-title">MQTT Broker</h2>
=======
>>>>>>> 3504c9ec
                <div class="row clearfix">
                    <div class="col-xs-12">
                        <form ng-submit="ctrl.saveSettings()">
                            <fieldset id="settings-form">
                                <h2 class="card-inside-title">MQTT Broker</h2>
                                <span class="help-block">Please specify whether you want to use a local or a remote
                                MQTT broker. If you change the settings, the MBP will adjust itself at runtime.
                                However, already deployed sensors need to be redeployed.</span>
                                <div class="form-group">
                                    <div class="radio">
                                        <input type="radio" class="with-gap" id="broker_location_local"
                                               ng-model="ctrl.settings.brokerLocation"
                                               value="LOCAL"/>
                                        <label for="broker_location_local">Use local broker</label>
                                    </div>
                                    <div class="radio">
                                        <input type="radio" class="with-gap" id="broker_location_local_secure"
                                               ng-model="ctrl.settings.brokerLocation"
                                               value="LOCAL_SECURE"/>
                                        <label for="broker_location_local_secure">Use local broker with OAuth2</label>
                                    </div>
                                    <div class="radio">
                                        <input type="radio" class="with-gap" id="broker_location_remote"
                                               ng-model="ctrl.settings.brokerLocation"
                                               value="REMOTE"/>
                                        <label for="broker_location_remote">Use remote broker</label>
                                    </div>
                                    <div class="radio">
                                        <input type="radio" class="with-gap" id="broker_location_remote_secure"
                                               ng-model="ctrl.settings.brokerLocation"
                                               value="REMOTE_SECURE"/>
                                        <label for="broker_location_remote_secure">Use remote broker with OAuth2</label>
                                    </div>
                                </div>
                                <div class="form-group"
                                     ng-show="ctrl.settings.brokerLocation=='REMOTE' || ctrl.settings.brokerLocation=='REMOTE_SECURE'">
                                    <div class="form-line">
                                        <input class="form-control" type="text" placeholder="Mqtt broker IP address"
                                               ng-model="ctrl.settings.brokerIPAddress"/>
                                    </div>
                                    <span class="help-block">IP address of the MQTT broker to use</span>
                                </div>
                                <h2 class="card-inside-title">Demonstration mode</h2>
                                <span class="help-block">The demo mode allows to test and demonstrate the features
                                of the MBP without actually deploying operators on real devices.
                                Instead, the arrival of sensor values is simulated.</span>
                                <span class="help-block">As long as the demo mode is active, components cannot be actually
                                (un-)deployed anymore and also a fake status is displayed for them.</span>
                                <div class="form-group">
                                    <div class="switch">
                                        <label>Off
                                            <input type="checkbox" ng-model="ctrl.settings.demoMode">
                                            <span class="lever"></span>On</label>
                                    </div>
                                </div>
                                <div class="form-group align-left">
                                    <button type="submit" class="btn btn-primary m-t-15 waves-effect">
                                        Save settings
                                    </button>
                                </div>
                            </fieldset>
                        </form>
                    </div>
                </div>
            </div>
        </div>
    </div>

    <!-- Documentation card -->
    <div class="col-lg-5">
        <div class="card">
            <div class="header">
                <h2>Control functions</h2>
            </div>
            <div class="body">
                <h2 class="card-inside-title">Default operators</h2>
                <div class="row clearfix">
                    <div class="col-xs-12">
                        <span class="help-block">This will load some default operators from the <code>resources</code>
                            directory of the MBP's repository and make them available for usage in sensors.
                        </span>
                        <form ng-submit="ctrl.addDefaultOperators()">
                            <div class="form-group align-left">
                                <button type="submit" class="btn btn-primary m-t-15 waves-effect">
                                    Add operators
                                </button>
                            </div>
                        </form>
                    </div>
                </div>
            </div>
        </div>
        <div class="card">
            <div class="header">
                <h2>REST API Documentation</h2>
            </div>
            <div class="body">
                <h2 class="card-inside-title">Swagger documentation</h2>
                <div class="row clearfix">
                    <div class="col-xs-12">
                        <p ng-repeat="item in ctrl.documentationMetaData.swaggerURLs">
                            <a href="{{ctrl.documentationMetaData.contextPath + item.url}}" target="_blank">
                                {{item.description}}
                            </a>
                        </p>
                    </div>
                </div>
                <h2 class="card-inside-title">Export as...</h2>
                <div class="row clearfix">
                    <div class="col-xs-12">
                        <p ng-repeat="item in ctrl.documentationMetaData.exportURLs">
                            <a href="{{ctrl.documentationMetaData.contextPath + item.url}}" target="_blank">
                                {{item.description}}
                            </a>
                        </p>
                    </div>
                </div>
            </div>
        </div>
    </div>
</div><|MERGE_RESOLUTION|>--- conflicted
+++ resolved
@@ -1,173 +1,168 @@
-<div class="row clearfix" ng-hide>
-
-    <!-- MQTT Broker settings card -->
-    <div class="col-lg-7">
-        <div class="card">
-            <div class="header">
-                <h2>
-                    Settings
-                </h2>
-            </div>
-            <div class="body">
-<<<<<<< HEAD
-                <h2 class="card-inside-title">Default operators</h2>
-                <div class="row clearfix">
-                    <div class="col-xs-12">
-                        <span class="help-block">This will load some default operators from the <code>resources</code>
-                            directory of the MBP's repository and make them available for usage in sensors.
-                        </span>
-                        <form ng-submit="ctrl.addDefaultOperators()">
-                            <div class="form-group align-left">
-                                <button type="submit" class="btn btn-primary m-t-15 waves-effect">
-                                    Add operators
-                                </button>
-                            </div>
-                        </form>
-                    </div>
-                    <div class="body">
-                        <h2 class="card-inside-title">Reinstall and Redeploy Testing Default Components</h2>
-                        <div class="row clearfix">
-                            <div class="col-xs-12">
-                        <span class="help-block">This will reinstall and redeploy the invisible default components for the Testing-Tool from the <code>resources</code>
-                            directory of the MBP's repository and make them again available for usage in the Testing-Tool.
-                        </span>
-                                <form>
-                                    <div class="form-group align-left">
-                                        <button type="submit" class="btn btn-primary m-t-15 waves-effect" ng-click="ctrl.reinstallTestingComponents()">
-                                            Reinstall Components
-                                        </button>
-                                        <button type="submit" class="btn btn-primary m-t-15 waves-effect" ng-click="ctrl.redeployTestingComponents()">
-                                            Redeploy Components
-                                        </button>
-                                    </div>
-                                </form>
-                            </div>
-                        </div>
-                    </div>
-                </div>
-
-
-                <h2 class="card-inside-title">MQTT Broker</h2>
-=======
->>>>>>> 3504c9ec
-                <div class="row clearfix">
-                    <div class="col-xs-12">
-                        <form ng-submit="ctrl.saveSettings()">
-                            <fieldset id="settings-form">
-                                <h2 class="card-inside-title">MQTT Broker</h2>
-                                <span class="help-block">Please specify whether you want to use a local or a remote
-                                MQTT broker. If you change the settings, the MBP will adjust itself at runtime.
-                                However, already deployed sensors need to be redeployed.</span>
-                                <div class="form-group">
-                                    <div class="radio">
-                                        <input type="radio" class="with-gap" id="broker_location_local"
-                                               ng-model="ctrl.settings.brokerLocation"
-                                               value="LOCAL"/>
-                                        <label for="broker_location_local">Use local broker</label>
-                                    </div>
-                                    <div class="radio">
-                                        <input type="radio" class="with-gap" id="broker_location_local_secure"
-                                               ng-model="ctrl.settings.brokerLocation"
-                                               value="LOCAL_SECURE"/>
-                                        <label for="broker_location_local_secure">Use local broker with OAuth2</label>
-                                    </div>
-                                    <div class="radio">
-                                        <input type="radio" class="with-gap" id="broker_location_remote"
-                                               ng-model="ctrl.settings.brokerLocation"
-                                               value="REMOTE"/>
-                                        <label for="broker_location_remote">Use remote broker</label>
-                                    </div>
-                                    <div class="radio">
-                                        <input type="radio" class="with-gap" id="broker_location_remote_secure"
-                                               ng-model="ctrl.settings.brokerLocation"
-                                               value="REMOTE_SECURE"/>
-                                        <label for="broker_location_remote_secure">Use remote broker with OAuth2</label>
-                                    </div>
-                                </div>
-                                <div class="form-group"
-                                     ng-show="ctrl.settings.brokerLocation=='REMOTE' || ctrl.settings.brokerLocation=='REMOTE_SECURE'">
-                                    <div class="form-line">
-                                        <input class="form-control" type="text" placeholder="Mqtt broker IP address"
-                                               ng-model="ctrl.settings.brokerIPAddress"/>
-                                    </div>
-                                    <span class="help-block">IP address of the MQTT broker to use</span>
-                                </div>
-                                <h2 class="card-inside-title">Demonstration mode</h2>
-                                <span class="help-block">The demo mode allows to test and demonstrate the features
-                                of the MBP without actually deploying operators on real devices.
-                                Instead, the arrival of sensor values is simulated.</span>
-                                <span class="help-block">As long as the demo mode is active, components cannot be actually
-                                (un-)deployed anymore and also a fake status is displayed for them.</span>
-                                <div class="form-group">
-                                    <div class="switch">
-                                        <label>Off
-                                            <input type="checkbox" ng-model="ctrl.settings.demoMode">
-                                            <span class="lever"></span>On</label>
-                                    </div>
-                                </div>
-                                <div class="form-group align-left">
-                                    <button type="submit" class="btn btn-primary m-t-15 waves-effect">
-                                        Save settings
-                                    </button>
-                                </div>
-                            </fieldset>
-                        </form>
-                    </div>
-                </div>
-            </div>
-        </div>
-    </div>
-
-    <!-- Documentation card -->
-    <div class="col-lg-5">
-        <div class="card">
-            <div class="header">
-                <h2>Control functions</h2>
-            </div>
-            <div class="body">
-                <h2 class="card-inside-title">Default operators</h2>
-                <div class="row clearfix">
-                    <div class="col-xs-12">
-                        <span class="help-block">This will load some default operators from the <code>resources</code>
-                            directory of the MBP's repository and make them available for usage in sensors.
-                        </span>
-                        <form ng-submit="ctrl.addDefaultOperators()">
-                            <div class="form-group align-left">
-                                <button type="submit" class="btn btn-primary m-t-15 waves-effect">
-                                    Add operators
-                                </button>
-                            </div>
-                        </form>
-                    </div>
-                </div>
-            </div>
-        </div>
-        <div class="card">
-            <div class="header">
-                <h2>REST API Documentation</h2>
-            </div>
-            <div class="body">
-                <h2 class="card-inside-title">Swagger documentation</h2>
-                <div class="row clearfix">
-                    <div class="col-xs-12">
-                        <p ng-repeat="item in ctrl.documentationMetaData.swaggerURLs">
-                            <a href="{{ctrl.documentationMetaData.contextPath + item.url}}" target="_blank">
-                                {{item.description}}
-                            </a>
-                        </p>
-                    </div>
-                </div>
-                <h2 class="card-inside-title">Export as...</h2>
-                <div class="row clearfix">
-                    <div class="col-xs-12">
-                        <p ng-repeat="item in ctrl.documentationMetaData.exportURLs">
-                            <a href="{{ctrl.documentationMetaData.contextPath + item.url}}" target="_blank">
-                                {{item.description}}
-                            </a>
-                        </p>
-                    </div>
-                </div>
-            </div>
-        </div>
-    </div>
+<div class="row clearfix" ng-hide>
+
+    <!-- MQTT Broker settings card -->
+    <div class="col-lg-7">
+        <div class="card">
+            <div class="header">
+                <h2>
+                    Settings
+                </h2>
+            </div>
+            <div class="body">
+                <h2 class="card-inside-title">Default operators</h2>
+                <div class="row clearfix">
+                    <div class="col-xs-12">
+                        <span class="help-block">This will load some default operators from the <code>resources</code>
+                            directory of the MBP's repository and make them available for usage in sensors.
+                        </span>
+                        <form ng-submit="ctrl.addDefaultOperators()">
+                            <div class="form-group align-left">
+                                <button type="submit" class="btn btn-primary m-t-15 waves-effect">
+                                    Add operators
+                                </button>
+                            </div>
+                        </form>
+                    </div>
+                    <div class="body">
+                        <h2 class="card-inside-title">Reinstall and Redeploy Testing Default Components</h2>
+                        <div class="row clearfix">
+                            <div class="col-xs-12">
+                        <span class="help-block">This will reinstall and redeploy the invisible default components for the Testing-Tool from the <code>resources</code>
+                            directory of the MBP's repository and make them again available for usage in the Testing-Tool.
+                        </span>
+                                <form>
+                                    <div class="form-group align-left">
+                                        <button type="submit" class="btn btn-primary m-t-15 waves-effect" ng-click="ctrl.reinstallTestingComponents()">
+                                            Reinstall Components
+                                        </button>
+                                        <button type="submit" class="btn btn-primary m-t-15 waves-effect" ng-click="ctrl.redeployTestingComponents()">
+                                            Redeploy Components
+                                        </button>
+                                    </div>
+                                </form>
+                            </div>
+                        </div>
+                    </div>
+                </div>
+                <h2 class="card-inside-title">MQTT Broker</h2>
+                <div class="row clearfix">
+                    <div class="col-xs-12">
+                        <form ng-submit="ctrl.saveSettings()">
+                            <fieldset id="settings-form">
+                                <h2 class="card-inside-title">MQTT Broker</h2>
+                                <span class="help-block">Please specify whether you want to use a local or a remote
+                                MQTT broker. If you change the settings, the MBP will adjust itself at runtime.
+                                However, already deployed sensors need to be redeployed.</span>
+                                <div class="form-group">
+                                    <div class="radio">
+                                        <input type="radio" class="with-gap" id="broker_location_local"
+                                               ng-model="ctrl.settings.brokerLocation"
+                                               value="LOCAL"/>
+                                        <label for="broker_location_local">Use local broker</label>
+                                    </div>
+                                    <div class="radio">
+                                        <input type="radio" class="with-gap" id="broker_location_local_secure"
+                                               ng-model="ctrl.settings.brokerLocation"
+                                               value="LOCAL_SECURE"/>
+                                        <label for="broker_location_local_secure">Use local broker with OAuth2</label>
+                                    </div>
+                                    <div class="radio">
+                                        <input type="radio" class="with-gap" id="broker_location_remote"
+                                               ng-model="ctrl.settings.brokerLocation"
+                                               value="REMOTE"/>
+                                        <label for="broker_location_remote">Use remote broker</label>
+                                    </div>
+                                    <div class="radio">
+                                        <input type="radio" class="with-gap" id="broker_location_remote_secure"
+                                               ng-model="ctrl.settings.brokerLocation"
+                                               value="REMOTE_SECURE"/>
+                                        <label for="broker_location_remote_secure">Use remote broker with OAuth2</label>
+                                    </div>
+                                </div>
+                                <div class="form-group"
+                                     ng-show="ctrl.settings.brokerLocation=='REMOTE' || ctrl.settings.brokerLocation=='REMOTE_SECURE'">
+                                    <div class="form-line">
+                                        <input class="form-control" type="text" placeholder="Mqtt broker IP address"
+                                               ng-model="ctrl.settings.brokerIPAddress"/>
+                                    </div>
+                                    <span class="help-block">IP address of the MQTT broker to use</span>
+                                </div>
+                                <h2 class="card-inside-title">Demonstration mode</h2>
+                                <span class="help-block">The demo mode allows to test and demonstrate the features
+                                of the MBP without actually deploying operators on real devices.
+                                Instead, the arrival of sensor values is simulated.</span>
+                                <span class="help-block">As long as the demo mode is active, components cannot be actually
+                                (un-)deployed anymore and also a fake status is displayed for them.</span>
+                                <div class="form-group">
+                                    <div class="switch">
+                                        <label>Off
+                                            <input type="checkbox" ng-model="ctrl.settings.demoMode">
+                                            <span class="lever"></span>On</label>
+                                    </div>
+                                </div>
+                                <div class="form-group align-left">
+                                    <button type="submit" class="btn btn-primary m-t-15 waves-effect">
+                                        Save settings
+                                    </button>
+                                </div>
+                            </fieldset>
+                        </form>
+                    </div>
+                </div>
+            </div>
+        </div>
+    </div>
+
+    <!-- Documentation card -->
+    <div class="col-lg-5">
+        <div class="card">
+            <div class="header">
+                <h2>Control functions</h2>
+            </div>
+            <div class="body">
+                <h2 class="card-inside-title">Default operators</h2>
+                <div class="row clearfix">
+                    <div class="col-xs-12">
+                        <span class="help-block">This will load some default operators from the <code>resources</code>
+                            directory of the MBP's repository and make them available for usage in sensors.
+                        </span>
+                        <form ng-submit="ctrl.addDefaultOperators()">
+                            <div class="form-group align-left">
+                                <button type="submit" class="btn btn-primary m-t-15 waves-effect">
+                                    Add operators
+                                </button>
+                            </div>
+                        </form>
+                    </div>
+                </div>
+            </div>
+        </div>
+        <div class="card">
+            <div class="header">
+                <h2>REST API Documentation</h2>
+            </div>
+            <div class="body">
+                <h2 class="card-inside-title">Swagger documentation</h2>
+                <div class="row clearfix">
+                    <div class="col-xs-12">
+                        <p ng-repeat="item in ctrl.documentationMetaData.swaggerURLs">
+                            <a href="{{ctrl.documentationMetaData.contextPath + item.url}}" target="_blank">
+                                {{item.description}}
+                            </a>
+                        </p>
+                    </div>
+                </div>
+                <h2 class="card-inside-title">Export as...</h2>
+                <div class="row clearfix">
+                    <div class="col-xs-12">
+                        <p ng-repeat="item in ctrl.documentationMetaData.exportURLs">
+                            <a href="{{ctrl.documentationMetaData.contextPath + item.url}}" target="_blank">
+                                {{item.description}}
+                            </a>
+                        </p>
+                    </div>
+                </div>
+            </div>
+        </div>
+    </div>
 </div>