--- conflicted
+++ resolved
@@ -1,175 +1,153 @@
-<div class="row clearfix" ng-hide="ng-hide">
-    <!-- List of Devices Card -->
-    <div class="col-lg-7">
-        <div class="card">
-            <div class="header">
-                <h2>
-                    List of devices
-                </h2>
-            </div>
-            <div class="body">
-                <table class="table table-hover" st-table="displayedCollection" st-safe-src="deviceListCtrl.items">
-                    <thead>
-<<<<<<< HEAD
-                        <tr>
-                            <th>Name</th>
-                            <th>IP address</th>
-                            <th>ID</th>
-                        </tr>
-                    </thead>
-                    <tbody>
-                        <tr id="{{item.id}}" ng-repeat="item in displayedCollection">
-                            <td>{{item.name}}</td>
-                            <td>{{item.ipAddress}}</td>
-                            <td><form ng-submit="deleteDeviceCtrl.deleteItem()">
-                              <div ng-model="deleteDeviceCtrl.item.id"> {{item.id}} </div>
-                              <button type="submit" class="btn btn-primary m-t-15 waves-effect" ng-click="deleteDeviceCtrl.item.id = item.id"> Delete </button></form></td>
-                        </tr>
-                        <tr ng-show="deviceListCtrl.items.length === 0">
-                            <td>No devices registered yet.</td>
-                            <td></td>
-                            <td></td>
-                        </tr>
-=======
-                    <tr>
-                        <th>Name</th>
-                        <th>Device type</th>
-                        <th>Mac address</th>
-                        <th>ID</th>
-                    </tr>
-                    </thead>
-                    <tbody>
-                    <tr id="{{item.id}}" ng-repeat="item in displayedCollection">
-                        <td>{{item.name}}</td>
-                        <td>{{item.componentType}}</td>
-                        <td>{{item.formattedMacAddress}}</td>
-                        <td>
-                            <form ng-submit="deleteDeviceCtrl.deleteItem()">
-                                <div ng-model="deleteDeviceCtrl.item.id">
-                                    {{item.id}}
-                                </div>
-                                <button type="submit" class="btn btn-primary m-t-15 waves-effect"
-                                        ng-click="deleteDeviceCtrl.item.id = item.id">
-                                    Delete
-                                </button>
-                            </form>
-                        </td>
-                    </tr>
-                    <tr ng-show="deviceListCtrl.items.length === 0">
-                        <td>No devices registered yet.</td>
-                        <td></td>
-                        <td></td>
-                    </tr>
->>>>>>> d9083f89
-                    </tbody>
-                    <tfoot>
-                    <tr>
-                        <td class="text-center" st-pagination="" st-items-by-page="5" colspan="3"></td>
-                    </tr>
-                    </tfoot>
-                </table>
-            </div>
-        </div>
-    </div>
-    <!-- #END# List of Devices Card -->
-
-    <!-- Register Device Card -->
-    <div class="col-lg-5">
-        <div class="card">
-            <div class="header">
-                <h2>
-                    Register
-                </h2>
-            </div>
-            <div class="body">
-                <form ng-submit="addDeviceCtrl.addItem()">
-                    <fieldset id="device-form">
-                        <h2 class="card-inside-title">New device</h2>
-                        <div class="row clearfix">
-                            <div class="col-xs-12">
-                                <!-- "global" error for addItem -->
-                                <div class="form-group" ng-class="{'has-error' : addDeviceCtrl.item.errors.global}">
-                  <span class="alert alert-danger" ng-show="addDeviceCtrl.item.errors.global">
-                    {{addDeviceCtrl.item.errors.global}}
-                  </span>
-                                </div>
-                                <!-- item.name group -->
-                                <div class="form-group" ng-class="{'has-error' : addDeviceCtrl.item.errors.name }">
-                                    <div class="form-line"
-                                         ng-class="{'focused error' : addDeviceCtrl.item.errors.name }">
-                                        <input class="form-control" id="device-form-input-name" type="text"
-                                               placeholder="Name" ng-model="addDeviceCtrl.item.name"/>
-                                    </div>
-                                    <span class="help-block" ng-show="addDeviceCtrl.item.errors.name">{{addDeviceCtrl.item.errors.name.message}}</span>
-                                </div>
-                                <!-- item.componentType group -->
-                                <div class="form-group"
-                                     ng-class="{'has-error' : addDeviceCtrl.item.errors.componentType }">
-                                    <div class="form-line"
-                                         ng-class="{'focused error' : addDeviceCtrl.item.errors.componentType }">
-                                        <select class="form-control show-tick" id="device-form-select-component-type"
-                                                ng-model="addDeviceCtrl.item.componentType">
-                                            <option value="">Select device type</option>
-                                            <option ng-repeat="type in ctrl.deviceTypes" value="{{type.name}}">
-                                                {{type.name}}
-                                            </option>
-                                        </select>
-                                    </div>
-                                    <span class="help-block" ng-show="addDeviceCtrl.item.errors.componentType">{{addDeviceCtrl.item.errors.componentType.message}}</span>
-                                </div>
-                                <!-- item.macAddress group -->
-                                <div class="form-group"
-                                     ng-class="{'has-error' : addDeviceCtrl.item.errors.macAddress }">
-                                    <div class="form-line"
-                                         ng-class="{'focused error' : addDeviceCtrl.item.errors.macAddress }">
-                                        <input class="form-control mac-address" id="device-form-input-macAddress"
-                                               type="text" placeholder="Mac address"
-                                               ng-model="addDeviceCtrl.item.formattedMacAddress"/>
-                                    </div>
-                                    <span class="help-block" ng-show="addDeviceCtrl.item.errors.macAddress">{{addDeviceCtrl.item.errors.macAddress.message}}</span>
-                                </div>
-                                <!-- item.ipAddress group -->
-                                <div class="form-group" ng-class="{'has-error' : addDeviceCtrl.item.errors.ipAddress }">
-                                    <div class="form-line"
-                                         ng-class="{'focused error' : addDeviceCtrl.item.errors.ipAddress }">
-                                        <input class="form-control" id="device-form-input-ipAddress" type="text"
-                                               placeholder="IP address" ng-model="addDeviceCtrl.item.ipAddress"/>
-                                    </div>
-                                    <span class="help-block" ng-show="addDeviceCtrl.item.errors.ipAddress">{{addDeviceCtrl.item.errors.ipAddress.message}}</span>
-                                </div>
-                                <!-- item.username group -->
-                                <div class="form-group" ng-class="{'has-error' : addDeviceCtrl.item.errors.username }">
-                                    <div class="form-line"
-                                         ng-class="{'focused error' : addDeviceCtrl.item.errors.username }">
-                                        <input class="form-control" id="device-form-input-username" type="text"
-                                               placeholder="User name" ng-model="addDeviceCtrl.item.username"/>
-                                    </div>
-                                    <span class="help-block" ng-show="addDeviceCtrl.item.errors.username">{{addDeviceCtrl.item.errors.username.message}}</span>
-                                </div>
-                                <!-- item.rsaKey group -->
-                                <div class="form-group" ng-class="{'has-error' : addDeviceCtrl.item.errors.rsaKey }">
-                                    <div class="form-line"
-                                         ng-class="{'focused error' : addDeviceCtrl.item.errors.rsaKey }">
-                                        <textarea class="form-control" id="device-form-input-rsaKey" type="text"
-                                                  placeholder="Private RSA key" ng-model="addDeviceCtrl.item.rsaKey"
-                                                  rows="4"></textarea>
-                                    </div>
-                                    <span class="help-block" ng-show="addDeviceCtrl.item.errors.rsaKey">{{addDeviceCtrl.item.errors.rsaKey.message}}</span>
-                                </div>
-                            </div>
-                            <div class="col-xs-12">
-                                <!-- buttons -->
-                                <div class="form-group align-right">
-                                    <button type="submit" class="btn btn-primary m-t-15 waves-effect">
-                                        Register
-                                    </button>
-                                </div>
-                            </div>
-                        </div>
-                    </fieldset>
-                </form>
-            </div>
-        </div>
-    </div>
-    <!-- #END# Register Device Card -->
+<div class="row clearfix" ng-hide="ng-hide">
+    <!-- List of Devices Card -->
+    <div class="col-lg-7">
+        <div class="card">
+            <div class="header">
+                <h2>
+                    List of devices
+                </h2>
+            </div>
+            <div class="body">
+                <table class="table table-hover" st-table="displayedCollection" st-safe-src="deviceListCtrl.items">
+                    <thead>
+                    <tr>
+                        <th>Name</th>
+                        <th>Device type</th>
+                        <th>IP address</th>
+                        <th>ID</th>
+                    </tr>
+                    </thead>
+                    <tbody>
+                    <tr id="{{item.id}}" ng-repeat="item in displayedCollection">
+                        <td>{{item.name}}</td>
+                        <td>{{item.componentType}}</td>
+                        <td>{{item.ipAddress}}</td>
+                        <td>
+                            <form ng-submit="deleteDeviceCtrl.deleteItem()">
+                                <div ng-model="deleteDeviceCtrl.item.id">
+                                    {{item.id}}
+                                </div>
+                                <button type="submit" class="btn btn-primary m-t-15 waves-effect"
+                                        ng-click="deleteDeviceCtrl.item.id = item.id">
+                                    Delete
+                                </button>
+                            </form>
+                        </td>
+                    </tr>
+                    <tr ng-show="deviceListCtrl.items.length === 0">
+                        <td>No devices registered yet.</td>
+                        <td></td>
+                        <td></td>
+                    </tr>
+                    </tbody>
+                    <tfoot>
+                    <tr>
+                        <td class="text-center" st-pagination="" st-items-by-page="5" colspan="3"></td>
+                    </tr>
+                    </tfoot>
+                </table>
+            </div>
+        </div>
+    </div>
+    <!-- #END# List of Devices Card -->
+
+    <!-- Register Device Card -->
+    <div class="col-lg-5">
+        <div class="card">
+            <div class="header">
+                <h2>
+                    Register
+                </h2>
+            </div>
+            <div class="body">
+                <form ng-submit="addDeviceCtrl.addItem()">
+                    <fieldset id="device-form">
+                        <h2 class="card-inside-title">New device</h2>
+                        <div class="row clearfix">
+                            <div class="col-xs-12">
+                                <!-- "global" error for addItem -->
+                                <div class="form-group" ng-class="{'has-error' : addDeviceCtrl.item.errors.global}">
+                  <span class="alert alert-danger" ng-show="addDeviceCtrl.item.errors.global">
+                    {{addDeviceCtrl.item.errors.global}}
+                  </span>
+                                </div>
+                                <!-- item.name group -->
+                                <div class="form-group" ng-class="{'has-error' : addDeviceCtrl.item.errors.name }">
+                                    <div class="form-line"
+                                         ng-class="{'focused error' : addDeviceCtrl.item.errors.name }">
+                                        <input class="form-control" id="device-form-input-name" type="text"
+                                               placeholder="Name" ng-model="addDeviceCtrl.item.name"/>
+                                    </div>
+                                    <span class="help-block" ng-show="addDeviceCtrl.item.errors.name">{{addDeviceCtrl.item.errors.name.message}}</span>
+                                </div>
+                                <!-- item.componentType group -->
+                                <div class="form-group"
+                                     ng-class="{'has-error' : addDeviceCtrl.item.errors.componentType }">
+                                    <div class="form-line"
+                                         ng-class="{'focused error' : addDeviceCtrl.item.errors.componentType }">
+                                        <select class="form-control show-tick" id="device-form-select-component-type"
+                                                ng-model="addDeviceCtrl.item.componentType">
+                                            <option value="">Select device type</option>
+                                            <option ng-repeat="type in ctrl.deviceTypes" value="{{type.name}}">
+                                                {{type.name}}
+                                            </option>
+                                        </select>
+                                    </div>
+                                    <span class="help-block" ng-show="addDeviceCtrl.item.errors.componentType">{{addDeviceCtrl.item.errors.componentType.message}}</span>
+                                </div>
+                                <!-- item.macAddress group -->
+                                <div class="form-group"
+                                     ng-class="{'has-error' : addDeviceCtrl.item.errors.macAddress }">
+                                    <div class="form-line"
+                                         ng-class="{'focused error' : addDeviceCtrl.item.errors.macAddress }">
+                                        <input class="form-control mac-address" id="device-form-input-macAddress"
+                                               type="text" placeholder="Mac address"
+                                               ng-model="addDeviceCtrl.item.formattedMacAddress"/>
+                                    </div>
+                                    <span class="help-block" ng-show="addDeviceCtrl.item.errors.macAddress">{{addDeviceCtrl.item.errors.macAddress.message}}</span>
+                                </div>
+                                <!-- item.ipAddress group -->
+                                <div class="form-group" ng-class="{'has-error' : addDeviceCtrl.item.errors.ipAddress }">
+                                    <div class="form-line"
+                                         ng-class="{'focused error' : addDeviceCtrl.item.errors.ipAddress }">
+                                        <input class="form-control" id="device-form-input-ipAddress" type="text"
+                                               placeholder="IP address" ng-model="addDeviceCtrl.item.ipAddress"/>
+                                    </div>
+                                    <span class="help-block" ng-show="addDeviceCtrl.item.errors.ipAddress">{{addDeviceCtrl.item.errors.ipAddress.message}}</span>
+                                </div>
+                                <!-- item.username group -->
+                                <div class="form-group" ng-class="{'has-error' : addDeviceCtrl.item.errors.username }">
+                                    <div class="form-line"
+                                         ng-class="{'focused error' : addDeviceCtrl.item.errors.username }">
+                                        <input class="form-control" id="device-form-input-username" type="text"
+                                               placeholder="User name" ng-model="addDeviceCtrl.item.username"/>
+                                    </div>
+                                    <span class="help-block" ng-show="addDeviceCtrl.item.errors.username">{{addDeviceCtrl.item.errors.username.message}}</span>
+                                </div>
+                                <!-- item.rsaKey group -->
+                                <div class="form-group" ng-class="{'has-error' : addDeviceCtrl.item.errors.rsaKey }">
+                                    <div class="form-line"
+                                         ng-class="{'focused error' : addDeviceCtrl.item.errors.rsaKey }">
+                                        <textarea class="form-control" id="device-form-input-rsaKey" type="text"
+                                                  placeholder="Private RSA key" ng-model="addDeviceCtrl.item.rsaKey"
+                                                  rows="4"></textarea>
+                                    </div>
+                                    <span class="help-block" ng-show="addDeviceCtrl.item.errors.rsaKey">{{addDeviceCtrl.item.errors.rsaKey.message}}</span>
+                                </div>
+                            </div>
+                            <div class="col-xs-12">
+                                <!-- buttons -->
+                                <div class="form-group align-right">
+                                    <button type="submit" class="btn btn-primary m-t-15 waves-effect">
+                                        Register
+                                    </button>
+                                </div>
+                            </div>
+                        </div>
+                    </fieldset>
+                </form>
+            </div>
+        </div>
+    </div>
+    <!-- #END# Register Device Card -->
 </div>