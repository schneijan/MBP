<div class="row clearfix" ng-hide>
    <!-- List of Operators Card -->
    <div class="col-lg-12">
        <div class="card">
            <div class="header">
                <div class="col-lg-6">
                    <h2>Extraction/Control Operators
                        <small>These operators extract sensor data and/or send control commands to actuators</small>
                    </h2>
                </div>
                <div class="align-right">
                    <button id="add-button" type="button"
                            class="btn bg-blue btn-circle waves-effect waves-circle waves-float m-t-0"
                            data-toggle="modal" data-target="#addOperatorModal" data-backdrop="static"
                            data-keyboard="false">
                        <i class="material-icons">add</i>
                    </button>
                </div>
            </div>
            <div class="body">
<<<<<<< HEAD
                <div class="row">
                    <div class="col-lg-8"></div>
                    <div class="col-lg-4">
                        <div class="form-group list-filter">
                            <div class="input-group">
                                <div class="form-line">
                                    <input class="form-control ng-pristine ng-valid ng-touched"
                                           type="text" placeholder="Filter by name..."
                                           ng-model="operatorListCtrl.filterTerm">
                                </div>
                                <span class="input-group-addon">
                                    <button type="button" class="list-filter-clear"
                                            ng-show="operatorListCtrl.filterTerm.length > 0"
                                            ng-click="operatorListCtrl.filterTerm = ''">
                                        <i class="material-icons">clear</i>
                                    </button>
                                </span>
                            </div>
                        </div>
                    </div>
                </div>
                <table class="table table-hover" st-table="displayedCollection" st-safe-src="operatorListCtrl.items">
                    <thead>
                    <tr>
                        <th>Name</th>
                        <th>Description</th>
                        <th>Unit</th>
                        <th>Parameters</th>
                        <th>Owner</th>
                    </tr>
                    </thead>
                    <tbody>
                    <tr id="{{item.id}}" ng-repeat="item in displayedCollection | filter:operatorListCtrl.nameFilter">
                        <td>{{item.name}}</td>
                        <td>{{item.description}}</td>
                        <td>{{item.unit ? item.unit : 'None'}}</td>
                        <td>
                            <button ng-repeat-start="parameter in item.parameters"
                                    class="btn btn-default" role="button"
                                    data-html="true" data-toggle="popover"
                                    data-placement="top" title="{{parameter.name}}"
                                    data-content="<strong>Type:</strong> {{parameter.type}}<br/>
                                    <strong>Unit:</strong> {{parameter.unit ? parameter.unit : 'None'}}">
                                {{parameter.name}}
                            </button>
                            <span ng-repeat-end="">&nbsp;</span>
                        </td>
                        <td>{{item.ownerName ? item.ownerName : "None"}}</td>
                        <td>
                            <form ng-submit="deleteOperatorCtrl.deleteItem()"
                                  style="display: inline-block">
                                <button type="submit"
                                        class="btn bg-red btn-circle waves-effect waves-circle waves-float"
                                        ng-click="deleteOperatorCtrl.item.id = item.id">
                                    <i class="material-icons" style="font-size:14px;">delete</i>
=======
                <table class="table table-hover" st-table="displayedCollection" st-safe-src="operatorListCtrl.items">
                    <table class="table table-hover" st-table="displayedCollection"
                           st-safe-src="operatorListCtrl.items">
                        <thead>
                        <tr>
                            <th>Name</th>
                            <th>Description</th>
                            <th>Unit</th>
                            <th>Parameters</th>
                            <th>Owner</th>
                        </tr>
                        </thead>
                        <tbody>
                        <tr id="{{item.id}}" ng-repeat="item in displayedCollection">
                            <td>
                                <span>{{item.name}}</span>&nbsp;
                                <i ng-show="item.defaultEntity" title="Default operator"
                                   class="material-icons" style="vertical-align: bottom;">lock</i>
                            </td>
                            <td>{{item.description}}</td>
                            <td>{{item.unit ? item.unit : 'None'}}</td>
                            <td>
                                <button ng-repeat-start="parameter in item.parameters"
                                        class="btn btn-default" role="button"
                                        data-html="true" data-toggle="popover"
                                        data-placement="top" title="{{parameter.name}}"
                                        data-content="<strong>Type:</strong> {{parameter.type}}<br/>
                                    <strong>Unit:</strong> {{parameter.unit ? parameter.unit : 'None'}}">
                                    {{parameter.name}}
>>>>>>> e5534957
                                </button>
                                <span ng-repeat-end="">&nbsp;</span>
                            </td>
                            <td>{{item.ownerName ? item.ownerName : "None"}}</td>
                            <td>
                                <form ng-submit="deleteOperatorCtrl.deleteItem()" style="display: inline-block">
                                    <button type="submit" ng-hide="item.defaultEntity"
                                            class="btn bg-red btn-circle waves-effect waves-circle waves-float"
                                            ng-click="deleteOperatorCtrl.item.id = item.id">
                                        <i class="material-icons" style="font-size:14px;">delete</i>
                                    </button>
                                </form>
                            </td>
                        </tr>
                        <tr ng-show="operatorListCtrl.items.length === 0">
                            <td>No operators registered.</td>
                            <td></td>
                            <td></td>
                            <td></td>
                        </tr>
                        </tbody>
                        <tfoot>
                        <tr>
                            <td class="text-center" st-pagination="" st-items-by-page="10" colspan="3">
                            </td>
                        </tr>
                        </tfoot>
                    </table>
            </div>
        </div>
    </div>
    <!-- #END# List of Operators Card -->
    <!-- Modal -->
    <div class="modal fade" id="addOperatorModal" tabindex="-1" role="dialog">
        <div class="modal-dialog" role="document">
            <div class="modal-content">
                <div class="modal-header">
                    <h5 class="modal-title">Register a new operator
                        <button type="button" class="close" data-dismiss="modal" aria-label="Close">
                            <span aria-hidden="true">&times;</span>
                        </button>
                    </h5>
                </div>
                <form id="addOperatorForm" ng-submit="addOperatorCtrl.addItem()">
                    <fieldset id="operator-form">
                        <div class="modal-body">
                            <!-- "global" error for addItem -->
                            <div class="form-group" ng-class="{'has-error' : addOperatorCtrl.item.errors.global}">
                                <span class="alert alert-danger"
                                      ng-show="addOperatorCtrl.item.errors.global"> {{addOperatorCtrl.item.errors.global}} </span>
                            </div>
                            <!-- item.name group -->
                            <div class="form-group" ng-class="{'has-error' : addOperatorCtrl.item.errors.name }">
                                <div class="form-line"
                                     ng-class="{'focused error' : addOperatorCtrl.item.errors.name }">
                                    <input class="form-control" id="operator-form-input-name" type="text"
                                           placeholder="Name *" ng-model="addOperatorCtrl.item.name"/>
                                </div>
                                <span class="help-block"
                                      ng-show="addOperatorCtrl.item.errors.name">{{addOperatorCtrl.item.errors.name.message}}</span>
                            </div>
                            <!-- item.description group -->
                            <div class="form-group"
                                 ng-class="{'has-error' : addOperatorCtrl.item.errors.description }">
                                <div class="form-line"
                                     ng-class="{'focused error' : addOperatorCtrl.item.errors.description }">
                                    <input class="form-control no-resize" placeholder="Describe this operator..."
                                           ng-model="addOperatorCtrl.item.description">
                                </div>
                                <span class="help-block"
                                      ng-show="addOperatorCtrl.item.errors.description">{{addOperatorCtrl.item.errors.description.message}}</span>
                            </div>
                            <!-- item.unit group -->
                            <div class="form-group"
                                 ng-class="{'has-error' : addOperatorCtrl.item.errors.unit }">
                                <div class="form-line"
                                     ng-class="{'focused error' : addOperatorCtrl.item.errors.unit }">
                                    <unit-input ng-model="addOperatorCtrl.item.unit"></unit-input>
                                </div>
                                <span class="help-block"
                                      ng-show="addOperatorCtrl.item.errors.unit">{{addOperatorCtrl.item.errors.unit.message}}</span>
                            </div>
                            <!-- item.routine group -->
                            <label>Operator scripts: *</label>
                            <div class="form-group" ng-class="{'has-error' : addOperatorCtrl.item.errors.routines }">
                                <div class="form-line"
                                     ng-class="{'focused error' : addOperatorCtrl.item.errors.routines }">
                                    <div class="dropzone" options="ctrl.dzRoutinesOptions"
                                         callbacks="ctrl.dzRoutinesCallbacks" methods="ctrl.dzMethods"
                                         ng-dropzone></div>
                                    <div style="display:none;">
                                        <div id='tpl' class="dz-preview dz-file-preview ">
                                            <div class="dz-details col-lg-4 col-sm-6 col-12">
                                                <div class="dz-filename"><span data-dz-name></span></div>
                                                <img data-dz-thumbnail/>
                                            </div>
                                            <div class="dz-progress"><span class="dz-upload"
                                                                           data-dz-uploadprogress></span></div>
                                            <div class="dz-success-mark"><span>✔</span></div>
                                            <div class="dz-error-mark"><span>✘</span></div>
                                            <div class="dz-error-message"><span data-dz-errormessage></span></div>
                                        </div>
                                    </div>
                                </div>
                                <span class="help-block"
                                      ng-show="addOperatorCtrl.item.errors.routines">{{addOperatorCtrl.item.errors.routines.message}}</span>
                            </div>
                            <!-- item.parameters group -->
                            <label>Parameters:</label>
                            <div class="form-group">
                                <table class="table">
                                    <thead>
                                    <tr>
                                        <th>Name</th>
                                        <th>Type</th>
                                        <th>Unit</th>
                                        <th>Req.</th>
                                    </tr>
                                    </thead>
                                    <tbody>
                                    <tr ng-repeat="parameter in ctrl.parameters">
                                        <td>
                                            <div class="form-line">
                                                <input class="form-control" type="text" placeholder="Name"
                                                       ng-model="parameter.name"/>
                                            </div>
                                        </td>
                                        <td>
                                            <div class="form-line">
                                                <select class="form-control show-tick" ng-model="parameter.type">
                                                    <option value="" disabled>Select...</option>
                                                    <option ng-repeat="type in ctrl.parameterTypes"
                                                            value="{{type}}">
                                                        {{type}}
                                                    </option>
                                                </select>
                                            </div>
                                        </td>
                                        <td>
                                            <div class="form-line">
                                                <input class="form-control" type="text" placeholder="Unit"
                                                       ng-model="parameter.unit"/>
                                            </div>
                                        </td>
                                        <td>
                                            <div class="text-center" style="margin-top: 5px;">
                                                <input id="{{$index}}" type="checkbox" class="filled-in"
                                                       ng-model="parameter.mandatory">
                                                <label for="{{$index}}"> </label></div>
                                        </td>
                                        <td>
                                            <button ng-click="ctrl.deleteParameter($index)"
                                                    type="button" class="btn btn-default waves-effect btn-xs">
                                                <i class="material-icons">delete</i>
                                            </button>
                                        </td>
                                    </tr>
                                    <tr ng-show="ctrl.parameters.length === 0">
                                        <td colspan="3">No parameters specified.</td>
                                    </tr>
                                    </tbody>
                                </table>
                                <div class="has-error" ng-show="addOperatorCtrl.item.errors.parameters">
                                    <span class="help-block">{{addOperatorCtrl.item.errors.parameters.message}}</span>
                                </div>
                                <div class="align-right">
                                    <button type="button"
                                            class="btn bg-mbp-light-salmon btn-circle waves-effect waves-circle waves-float"
                                            ng-click="ctrl.addParameter()">
                                        <i class="material-icons">add</i>
                                    </button>
                                </div>
                            </div>
                            <!-- item.accessControlPolicyIds group -->
                            <div class="form-group"
                                 ng-class="{'has-error' : addOperatorCtrl.item.errors.accessControlPolicyIds }">
                                <div class="form-line"
                                     ng-class="{'focused error' : addOperatorCtrl.item.errors.accessControlPolicyIds }">
                                    <select multiple class="form-control selectpicker" title="Access Control Policies"
                                            data-header="Access Control Policies"
                                            ng-model="addOperatorCtrl.item.accessControlPolicyIds"
                                            ng-options="p.id as (p.name) for p in ctrl.accessControlPolicyList">
                                        <option value="">Select access control policies
                                        <option/>
                                    </select>
                                </div>
                                <span class="help-block"
                                      ng-show="addOperatorCtrl.item.errors.accessControlPolicyIds">{{addOperatorCtrl.item.errors.accessControlPolicyIds.message}}</span>
                            </div>
                            <span class="help-block" style="font-style: italic">Fields with * are mandatory.</span>
                        </div>
                        <div class="modal-footer">
                            <button type="button" class="btn btn-secondary m-t-0 waves-effect" data-dismiss="modal">
                                Close
                            </button>
                            <button type="submit" class="btn btn-primary m-t-0 waves-effect">Register</button>
                        </div>
                    </fieldset>
                </form>
            </div>
        </div>
    </div>
    <!-- #END# Modal -->
</div><|MERGE_RESOLUTION|>--- conflicted
+++ resolved
@@ -18,63 +18,6 @@
                 </div>
             </div>
             <div class="body">
-<<<<<<< HEAD
-                <div class="row">
-                    <div class="col-lg-8"></div>
-                    <div class="col-lg-4">
-                        <div class="form-group list-filter">
-                            <div class="input-group">
-                                <div class="form-line">
-                                    <input class="form-control ng-pristine ng-valid ng-touched"
-                                           type="text" placeholder="Filter by name..."
-                                           ng-model="operatorListCtrl.filterTerm">
-                                </div>
-                                <span class="input-group-addon">
-                                    <button type="button" class="list-filter-clear"
-                                            ng-show="operatorListCtrl.filterTerm.length > 0"
-                                            ng-click="operatorListCtrl.filterTerm = ''">
-                                        <i class="material-icons">clear</i>
-                                    </button>
-                                </span>
-                            </div>
-                        </div>
-                    </div>
-                </div>
-                <table class="table table-hover" st-table="displayedCollection" st-safe-src="operatorListCtrl.items">
-                    <thead>
-                    <tr>
-                        <th>Name</th>
-                        <th>Description</th>
-                        <th>Unit</th>
-                        <th>Parameters</th>
-                        <th>Owner</th>
-                    </tr>
-                    </thead>
-                    <tbody>
-                    <tr id="{{item.id}}" ng-repeat="item in displayedCollection | filter:operatorListCtrl.nameFilter">
-                        <td>{{item.name}}</td>
-                        <td>{{item.description}}</td>
-                        <td>{{item.unit ? item.unit : 'None'}}</td>
-                        <td>
-                            <button ng-repeat-start="parameter in item.parameters"
-                                    class="btn btn-default" role="button"
-                                    data-html="true" data-toggle="popover"
-                                    data-placement="top" title="{{parameter.name}}"
-                                    data-content="<strong>Type:</strong> {{parameter.type}}<br/>
-                                    <strong>Unit:</strong> {{parameter.unit ? parameter.unit : 'None'}}">
-                                {{parameter.name}}
-                            </button>
-                            <span ng-repeat-end="">&nbsp;</span>
-                        </td>
-                        <td>{{item.ownerName ? item.ownerName : "None"}}</td>
-                        <td>
-                            <form ng-submit="deleteOperatorCtrl.deleteItem()"
-                                  style="display: inline-block">
-                                <button type="submit"
-                                        class="btn bg-red btn-circle waves-effect waves-circle waves-float"
-                                        ng-click="deleteOperatorCtrl.item.id = item.id">
-                                    <i class="material-icons" style="font-size:14px;">delete</i>
-=======
                 <table class="table table-hover" st-table="displayedCollection" st-safe-src="operatorListCtrl.items">
                     <table class="table table-hover" st-table="displayedCollection"
                            st-safe-src="operatorListCtrl.items">
@@ -104,7 +47,6 @@
                                         data-content="<strong>Type:</strong> {{parameter.type}}<br/>
                                     <strong>Unit:</strong> {{parameter.unit ? parameter.unit : 'None'}}">
                                     {{parameter.name}}
->>>>>>> e5534957
                                 </button>
                                 <span ng-repeat-end="">&nbsp;</span>
                             </td>
