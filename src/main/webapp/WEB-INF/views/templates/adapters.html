<div class="row clearfix" ng-hide>
    <!-- List of Adapters Card -->
    <div class="col-lg-12">
        <div class="card">
            <div class="header">
                <div class="col-lg-6">
					<h2>Adapters</h2>
				</div>
				<div class="align-right">	
					<button id="add-button" type="button" class="btn bg-blue btn-circle waves-effect waves-circle waves-float m-t-0" data-toggle="modal" data-target="#addAdapterModal">
		      				<i class="material-icons">add</i>
		      		</button>
		     	</div>
            </div>
            <div class="body">
                <table class="table table-hover" st-table="displayedCollection" st-safe-src="adapterListCtrl.items">
                    <thead>
                    <tr>
                        <th>Name</th>
                        <th>Description</th>
						<th>Parameters</th>
                    </tr>
                    </thead>
                    <tbody>
                    <tr id="{{item.id}}" ng-repeat="item in displayedCollection">
                        <td>{{item.name}}</td>
                        <td>{{item.description}}</td>
                         <td><span ng-repeat="par in item.parameters">{{par.name}} ({{par.type}}) </span></td>
                        <td>
                            <form ng-submit="deleteAdapterCtrl.deleteItem()">
                                <button type="submit" class="btn btn-danger m-t-0 waves-effect"
                                        ng-click="deleteAdapterCtrl.item.id = item.id"> Delete
                                </button>
                            </form>
                        </td>
                    </tr>
                    <tr ng-show="adapterListCtrl.items.length === 0">
                        <td>No adapters registered.</td>
                        <td></td>
                        <td></td>
                        <td></td>
                    </tr>
                    </tbody>
                    <tfoot>
                    <tr>
                        <td class="text-center" st-pagination="" st-items-by-page="10" colspan="3">
                        </td>
                    </tr>
                    </tfoot>
                </table>
            </div>
        </div>
    </div>
    <!-- #END# List of Adapters Card -->
	<!-- Modal -->
	<div class="modal fade" id="addAdapterModal" tabindex="-1" role="dialog">
		<div class="modal-dialog" role="document">
			<div class="modal-content">
				<div class="modal-header">
	        		<h5 class="modal-title">Register a new device
	        			<button type="button" class="close" data-dismiss="modal" aria-label="Close">
	          				<span aria-hidden="true">&times;</span>
	        			</button>
	        		</h5>

	      		</div>
		  		<form id="addAdapterForm" ng-submit="addAdapterCtrl.addItem()">
					<fieldset id="adapter-form">
		      			<div class="modal-body">
                            <!-- "global" error for addItem -->
                            <div class="form-group" ng-class="{'has-error' : addAdapterCtrl.item.errors.global}">
                                <span class="alert alert-danger" ng-show="addAdapterCtrl.item.errors.global"> {{addAdapterCtrl.item.errors.global}} </span>
                            </div>
                            <!-- item.name group -->
                            <div class="form-group" ng-class="{'has-error' : addAdapterCtrl.item.errors.name }">
                                <div class="form-line"
                                     ng-class="{'focused error' : addAdapterCtrl.item.errors.name }">
                                    <input class="form-control" id="adapter-form-input-name" type="text"
                                           placeholder="Name" ng-model="addAdapterCtrl.item.name"/>
                                </div>
                                <span class="help-block" ng-show="addAdapterCtrl.item.errors.name">{{addAdapterCtrl.item.errors.name.message}}</span>
                            </div>
                            <!-- item.description group -->
                            <div class="form-group"
                                 ng-class="{'has-error' : addAdapterCtrl.item.errors.description }">
                                <div class="form-line"
                                     ng-class="{'focused error' : addAdapterCtrl.item.errors.description }">
                                    <input class="form-control no-resize" placeholder="Describe this adapter..."
                                           ng-model="addAdapterCtrl.item.description">
                                </div>
<<<<<<< HEAD
                                <label>Adapter scripts:</label>
                                <div class="form-group" ng-class="{'has-error' : addAdapterCtrl.item.errors.routines }">
                                    <div class="form-line"
                                         ng-class="{'focused error' : addAdapterCtrl.item.errors.routines }">
                                        <div class="dropzone" options="ctrl.dzRoutinesOptions"
                                             callbacks="ctrl.dzRoutinesCallbacks" methods="ctrl.dzMethods"
                                             ng-dropzone></div>
                                    </div>
                                    <span class="help-block" ng-show="addAdapterCtrl.item.errors.routines">{{addAdapterCtrl.item.errors.routines.message}}</span>
=======
                                <span class="help-block" ng-show="addAdapterCtrl.item.errors.description">{{addAdapterCtrl.item.errors.description.message}}</span>
                            </div>
                            <!-- item.service group -->

                            <!--<label>Service (single .conf file) (optional)</label>
                            <div class="form-group" ng-class="{'has-error' : addAdapterCtrl.item.errors.service }">
                                <div class="form-line" ng-class="{'focused error' : addAdapterCtrl.item.errors.service }">
                                    <div class="dropzone" options="ctrl.dzServiceOptions" callbacks="ctrl.dzServiceCallbacks" methods="ctrl.dzMethods" ng-dropzone></div>
                                    <input type="file" ng-dropzone ng-model="addAdapterCtrl.item.serviceFile" />
>>>>>>> 60bb94cb
                                </div>
                                <span class="help-block" ng-show="addAdapterCtrl.item.errors.service">{{addAdapterCtrl.item.errors.service.message}}</span>
                            </div> -->
                            <!-- item.routine group -->
                            <label>Adapter scripts:</label>
                            <div class="form-group" ng-class="{'has-error' : addAdapterCtrl.item.errors.routines }">
                                <div class="form-line"
                                     ng-class="{'focused error' : addAdapterCtrl.item.errors.routines }">
                                    <div class="dropzone" options="ctrl.dzRoutinesOptions"
                                         callbacks="ctrl.dzRoutinesCallbacks" methods="ctrl.dzMethods"
                                         ng-dropzone></div>
                                    <!--<input type="file" multiple ng-dropzone ng-model="addAdapterCtrl.item.routineFiles"  />-->
                                </div>
                                <span class="help-block" ng-show="addAdapterCtrl.item.errors.routines">{{addAdapterCtrl.item.errors.routines.message}}</span>
                            </div>
                            <!-- item.parameters group -->
                            <label>Deployment parameters:</label>
                            <div class="form-group">
                                <table class="table">
                                    <thead>
                                    <tr>
                                        <th>Name</th>
                                        <th>Type</th>
                                        <th>Unit</th>
                                        <th>Req.</th>
                                    </tr>
                                    </thead>
                                    <tbody>
                                    <tr ng-repeat="parameter in ctrl.parameters">
                                        <td>
                                            <div class="form-line">
                                                <input class="form-control" type="text" placeholder="Name"
                                                       ng-model="parameter.name"/>
                                            </div>
                                        </td>
                                        <td>
                                            <div class="form-line">
                                                <select class="form-control show-tick" ng-model="parameter.type">
                                                    <option value="" disabled>Select...</option>
                                                    <option ng-repeat="type in ctrl.parameterTypes"
                                                            value="{{type}}">
                                                        {{type}}
                                                    </option>
                                                </select>
                                            </div>
                                        </td>
                                        <td>
                                            <div class="form-line">
                                                <input class="form-control" type="text" placeholder="Unit"
                                                       ng-model="parameter.unit"/>
                                            </div>
                                        </td>
                                        <td>
                                            <div class="text-center" style="margin-top: 5px;">
                                                <input id="{{$index}}" type="checkbox" class="filled-in"
                                                       ng-model="parameter.mandatory">
                                                <label for="{{$index}}"> </label></div>
                                        </td>
                                        <td>
                                            <button ng-click="ctrl.deleteDeploymentParameter($index)"
                                                    type="button" class="btn btn-default waves-effect btn-xs">
                                                <i class="material-icons">delete</i>
                                            </button>
                                        </td>
                                    </tr>
                                    <tr ng-show="ctrl.parameters.length === 0">
                                        <td colspan="3">No parameters specified.</td>
                                    </tr>
                                    </tbody>
                                </table>
                                <div class="has-error" ng-show="addAdapterCtrl.item.errors.parameters">
                                    <span class="help-block">{{addAdapterCtrl.item.errors.parameters.message}}</span>
                                </div>
                                <div class="align-right">
	                                <button type="button"
	                                        class="btn bg-light-green btn-circle waves-effect waves-circle waves-float"
	                                        ng-click="ctrl.addDeploymentParameter()">
	                                    <i class="material-icons">add</i>
	                                </button>
                                </div>
                            </div>
		      			</div>
					    <div class="modal-footer">
					    	<button type="button" class="btn btn-secondary m-t-0 waves-effect" data-dismiss="modal">Close</button>
					        <button type="submit" class="btn btn-primary m-t-0 waves-effect">Register</button>
					    </div>  
					</fieldset>
				</form>
			</div>
		</div>
	</div>
    <!-- #END# Modal -->
</div><|MERGE_RESOLUTION|>--- conflicted
+++ resolved
@@ -88,30 +88,8 @@
                                     <input class="form-control no-resize" placeholder="Describe this adapter..."
                                            ng-model="addAdapterCtrl.item.description">
                                 </div>
-<<<<<<< HEAD
-                                <label>Adapter scripts:</label>
-                                <div class="form-group" ng-class="{'has-error' : addAdapterCtrl.item.errors.routines }">
-                                    <div class="form-line"
-                                         ng-class="{'focused error' : addAdapterCtrl.item.errors.routines }">
-                                        <div class="dropzone" options="ctrl.dzRoutinesOptions"
-                                             callbacks="ctrl.dzRoutinesCallbacks" methods="ctrl.dzMethods"
-                                             ng-dropzone></div>
-                                    </div>
-                                    <span class="help-block" ng-show="addAdapterCtrl.item.errors.routines">{{addAdapterCtrl.item.errors.routines.message}}</span>
-=======
                                 <span class="help-block" ng-show="addAdapterCtrl.item.errors.description">{{addAdapterCtrl.item.errors.description.message}}</span>
                             </div>
-                            <!-- item.service group -->
-
-                            <!--<label>Service (single .conf file) (optional)</label>
-                            <div class="form-group" ng-class="{'has-error' : addAdapterCtrl.item.errors.service }">
-                                <div class="form-line" ng-class="{'focused error' : addAdapterCtrl.item.errors.service }">
-                                    <div class="dropzone" options="ctrl.dzServiceOptions" callbacks="ctrl.dzServiceCallbacks" methods="ctrl.dzMethods" ng-dropzone></div>
-                                    <input type="file" ng-dropzone ng-model="addAdapterCtrl.item.serviceFile" />
->>>>>>> 60bb94cb
-                                </div>
-                                <span class="help-block" ng-show="addAdapterCtrl.item.errors.service">{{addAdapterCtrl.item.errors.service.message}}</span>
-                            </div> -->
                             <!-- item.routine group -->
                             <label>Adapter scripts:</label>
                             <div class="form-group" ng-class="{'has-error' : addAdapterCtrl.item.errors.routines }">
@@ -120,7 +98,6 @@
                                     <div class="dropzone" options="ctrl.dzRoutinesOptions"
                                          callbacks="ctrl.dzRoutinesCallbacks" methods="ctrl.dzMethods"
                                          ng-dropzone></div>
-                                    <!--<input type="file" multiple ng-dropzone ng-model="addAdapterCtrl.item.routineFiles"  />-->
                                 </div>
                                 <span class="help-block" ng-show="addAdapterCtrl.item.errors.routines">{{addAdapterCtrl.item.errors.routines.message}}</span>
                             </div>
