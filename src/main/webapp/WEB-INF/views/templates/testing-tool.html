<div class="row clearfix">
    <div class="col-lg-12">
        <div class="row clearfix">
            <div class="jumbotron" style="background-color:white">
                <h2>Welcome!</h2>
                <p>Through this Testing-Tool you have the possibility to test your IoT-Applications!<br/></p>
                <p>Follow the given steps to create different tests:</p>
                <p> &ensp; &ensp; Step 1 - Register the <a href="view/operators"
                                                           target="_blank"><span>extraction/control operators</span></a>
                    for
                    the simulation of the Sensors and Actuators.</p>
                <p> &ensp; &ensp; Step 2 - <a href="#addDevice" data-toggle="modal" data-target="#addDevice"><span>Register</span>
                </a> the Testing Device, Testing Actuator and the necessary Sensor-Simulators you need for the test of
                    your IoT-Application.

                <p> &ensp; &ensp; Step 3 - Define the <a href="view/rules" target="_blank"><span>rules</span></a> that
                    are necessary for the your IoT-Application.</p>
                <p>&ensp; &ensp; Step 4 - Register the new test.</p>
                <p> &ensp; &ensp; Step 5 - Start the test and wait until the simulation is finished.</p>
                <p> &ensp; &ensp; Step 6 - Download the test report to find out the result of the test.</p>
            </div>
        </div>
    </div>
    <div class="col-lg-12">
        <div class="row clearfix">
            <div> {{result}}</div>
        </div>
    </div>
    <!-- List of Tests Card -->
    <div class="col-lg-12">
        <div class="card">
            <div class="row" style="margin-left: 0px; margin-right: 0px; padding: 5px">
                <div class="col-lg-12 focused" style="padding: 5px">
                    <div class="header">
                        <div class="col-lg-11">
                            <h2>Tests</h2>
                        </div>
                        <button id="add-device" class="btn bg-blue btn-circle waves-effect waves-circle waves-float"
                                data-toggle="modal"
                                data-target="#addTestingModal" data-backdrop="static" data-keyboard="false">
                            <i class="material-icons">add</i>
                        </button>
                        <button id="saveModelBtn" class="btn bg-blue btn-circle waves-effect waves-circle waves-float"
                                data-toggle="modal" data-target="#addDevice" data-backdrop="static"
                                data-keyboard="false">
                            <i class="material-icons">build</i>
                        </button>
                    </div>
                </div>
            </div>
            <div class="body">
                <table class="table table-hover" st-table="displayedCollection" st-safe-src="testListCtrl.items">
                    <thead>
                    <tr>
                        <th>Name</th>
                        <th>Sensor(s)</th>
                        <th>Rule(s)</th>
                        <th>Latest Test Report</th>
                    </tr>
                    </thead>
                    <tbody>
                    <tr id="{{item._id}}" ng-repeat="item in displayedCollection">
                        <td>
                            <a ng-href="{{detailsLink(item)}}">{{item.name}}</a>&nbsp;
                            <i ng-show="item.wasModelled" class="material-icons" style="vertical-align: bottom;">view_quilt</i>
                        </td>
                        <td>{{item.type.join(', ')}}</td>
<<<<<<< HEAD
                        <td>{{item.ruleNames.join(', ')}}</td>
=======
                        <td>
                            <div class="switch" style="margin-top: 7px;">
                                <label>
                                    <input type="checkbox" ng-model="useNewData.singleSelect"
                                           ng-click="ctrl.editConfig(item.id, useNewData.singleSelect)">
                                    <span class="lever"></span>
                                </label>
                            </div>
                        </td>
                        <td>
                            <button class="btn bg-cyan waves-effect" ng-click="ctrl.executeTest(item.id)">
                                <i class="material-icons">play_arrow</i>
                                <span>Start Test</span>
                            </button>
                        </td>
                        <td>
                            <button class="btn bg-orange waves-effect" ng-click="ctrl.stopTest(item.id)">
                                <i class="material-icons">stop</i>
                                <span>Stop Test</span>
                            </button>
                        </td>
>>>>>>> 176fa45d
                        <td>
                            <form ng-submit="ctrl.downloadPDF(item.id, item.endTimeUnix)" style="margin-top: 3px;">
                                <button type="submit" class="btn bg-blue-grey m-t-0 waves-effect" id="{{item.name}}"
                                        ng-disabled="!item.pdfExists">
                                    DownloadPDF
                                </button>
                            </form>
                        </td>
                        <td>
<<<<<<< HEAD
=======
                            <form ng-submit="ctrl.checkReportExists(item.id, item.name)" style="margin-top: 5px;">
                                <li>
                                    <a ng-click="ctrl.checkReportExists(item.id, item.name)" class="clickable">
                                        <i class="material-icons">refresh</i>
                                    </a>
                                </li>
                            </form>
                        </td>
                        <td>
>>>>>>> 176fa45d
                            <form ng-submit="deleteTestCtrl.deleteItem()" style="margin-top: 3px;">
                                <button type="submit" class="btn btn-danger m-t-0 waves-effect"
                                        ng-click="deleteTestCtrl.item.id = item.id">
                                    Delete
                                </button>
                            </form>
                        </td>
                    </tr>
                    <tr ng-show="testListCtrl.items.length === 0">
                        <td>No test registered.</td>
                        <td></td>
                        <td></td>
                    </tr>
                    </tbody>
                    <tfoot>
                    <tr>
                        <td class="text-center" st-pagination="" st-items-by-page="10" colspan="4"></td>
                    </tr>
                    </tfoot>
                </table>
            </div>
        </div>
        <!-- #END# List of Tests Card -->

        <!-- Modal -->
        <div class="modal fade" id="addTestingModal" tabindex="-1" role="dialog">
            <div class="modal-dialog" role="document">
                <div class="modal-content">
                    <div class="modal-header">
                        <h5 class="modal-title">Register a new test
                            <button type="button" class="close" data-dismiss="modal" aria-label="Close">
                                <span aria-hidden="true">&times;</span>
                            </button>
                        </h5>
                    </div>
                    <form id="addTestingForm" ng-submit="addTestCtrl.addItem()">
                        <fieldset id="testing-form">
                            <div class="modal-body">
                                <!-- "global" error for addItem -->
                                <div class="form-group" ng-class="{'has-error' : addTestCtrl.item.errors.global}">
			                    <span class="alert alert-danger" ng-show="addTestCtrl.item.errors.global">
			                      {{addTestCtrl.item.errors.global}}
			                    </span>
                                </div>
                                <!-- item.name group -->
                                <div class="form-group" ng-class="{'has-error' : addTestCtrl.item.errors.name }">
                                    <div class="form-line" ng-class="{'focused error' : addTestCtrl.item.errors.name }">
                                        <input class="form-control" type="text"
                                               placeholder="Name *" ng-model="addTestCtrl.item.name"/>
                                    </div>
                                    <span class="help-block"
                                          ng-show="addTestCtrl.item.errors.name">{{addTestCtrl.item.errors.name}}</span>
                                </div>
                                <div class="form-group">
                                    <div class="form-line">
                                        <h3>Sensor Simulators:
                                            <button type="button" id="addSimulator"
                                                    class="btn btn-secondary m-t-0 waves-effect"
                                                    ng-click="ctrl.addSimulators()" value="+">
                                                <i class="material-icons">add</i>
                                            </button>
                                        </h3>
                                        <div ng-show="ctrl.addSimulator">
                                            <select class="form-control selectpicker"
                                                    title="Select sensor type to be simulated *"
                                                    data-header="Select sensor type to be simulated *"
                                                    ng-model="ctrl.selectedSensors"
                                                    ng-options="sensor for sensor in availableSensors"
                                                    multiple>
                                            </select>
                                        </div>


                                    </div>
                                </div>
                                <div class="form-group">
                                    <div class="form-line">
                                        <h3>Real Sensor:
                                            <button type="button" id="addRealSensor"
                                                    class="btn btn-secondary m-t-0 waves-effect"
                                                    ng-click="ctrl.addRealSensor()" value="+">
                                                <i class="material-icons">add</i>
                                            </button>
                                        </h3>
                                        <div ng-show="ctrl.addRealSensors">
                                            <select class="form-control selectpicker"
                                                    title="Select sensor type to be added to the test*"
                                                    data-header="Select sensor type to be added to the test*"
                                                    ng-model="ctrl.selectedRealSensor"
                                                    ng-options="sensor as (sensor.name) for sensor in realSensorList"
                                                    multiple>
                                            </select>
                                        </div>
                                    </div>

                                </div>

                                <div ng-repeat="realSensor in ctrl.selectedRealSensor" ng-init="row=$index">
                                    <h3>Configuration Real Sensor: {{realSensor.name}}</h3>
                                    <table class="table parameter-table">
                                        <thead></thead>
                                        <tbody>
                                        <tr ng-repeat="parameter in realSensor.operator.parameters">
                                            <td>
                                                <label>{{parameter.name}}:</label><br/>
                                                <small ng-show="parameter.mandatory">(required)</small>
                                            </td>
                                            <td>
                                                <div ng-switch="parameter.type">
                                                    <div ng-switch-when="Text">
                                                        <input class="form-control" type="text"
                                                               ng-required="parameter.mandatory"
                                                               ng-model="ctrl.parameterVal[realSensor.name][$index]"/>
                                                    </div>
                                                    <div ng-switch-when="Number">
                                                        <input class="form-control" type="number"
                                                               ng-required="parameter.mandatory"
                                                               ng-model="ctrl.parameterVal[realSensor.name][$index]"/>
                                                    </div>
                                                    <div class="switch" ng-switch-when="Switch">
                                                        <label>No
                                                            <input type="checkbox"
                                                                   ng-model="ctrl.parameterVal[realSensor.name][$index]">
                                                            <span class="lever"></span>Yes</label>
                                                    </div>
                                                </div>
                                            </td>
                                            <td>
                                            <span class="label bg-grey"
                                                  ng-show="parameter.unit">{{parameter.unit}}</span>
                                            </td>
                                        </tr>
                                        <tr ng-show="realSensor._embedded.adapter.parameters.length === 0">
                                            <td colspan="2">No parameters required.</td>
                                        </tr>
                                        </tbody>
                                    </table>
                                    <div class="has-error" ng-show="ctrl.deployer.status.fieldErrors.parameters">
                                        <span class="help-block focused error">{{ctrl.deployer.status.fieldErrors.parameters}}</span>
                                    </div>
                                </div>


                                <div ng-if="ctrl.selectedSensors.includes('TestingTemperatureSensor')">
                                    <div class="form-line">
                                        <h3>Configuration Temperature Sensor Simulator</h3>
                                        <table class="table parameter-table">
                                            <thead></thead>
                                            <tbody>
                                            <tr>
                                                <td><label>Type of simulation:*</label></td>
                                                <td>
                                                    <select class="form-control show-tick" id="select-event"
                                                            name="event"
                                                            ng-model="ctrl.config.eventTemp">
                                                        <option value="">Select the event to be simulated</option>
                                                        <option ng-option class="ng-binding ng-scope" value="1">
                                                            Temperature rise
                                                        </option>
                                                        <option ng-option class="ng-binding ng-scope" value="2">
                                                            Temperature
                                                            drop
                                                        </option>
                                                        <option ng-option class="ng-binding ng-scope" value="3">Outliers
                                                        </option>
                                                        <option ng-option class="ng-binding ng-scope" value="4">Missing
                                                            values
                                                        </option>
                                                        <option ng-option class="ng-binding ng-scope" value="5">Wrong
                                                            value type
                                                        </option>
                                                    </select>
                                                </td>
                                            <tr>
                                                <td ng-if="ctrl.config.eventTemp == '1' ||ctrl.config.eventTemp == '2'">
                                                    <label> Combination with an anomaly:*</label></td>
                                                <td ng-if="ctrl.config.eventTemp == '1' ||ctrl.config.eventTemp == '2'">
                                                    <select class="form-control show-tick" id="select-temp-Anomaly"
                                                            name="anomaly" ng-model="ctrl.config.anomalyTemp">
                                                        <option value="">Select the combination with an anomaly</option>
                                                        <option ng-option class="ng-binding ng-scope" value="3">Outliers
                                                        </option>
                                                        <option ng-option class="ng-binding ng-scope" value="4">Missing
                                                            values
                                                        </option>
                                                        <option ng-option class="ng-binding ng-scope" value="5">Wrong
                                                            value type
                                                        </option>
                                                        <option ng-option class="ng-binding ng-scope" bvalue="6"
                                                                selected="selected">No combination
                                                        </option>
                                                    </select></td>
                                            </tr>
                                            <tr>
                                                <td ng-if="ctrl.config.eventTemp == '1' ||ctrl.config.eventTemp == '2'">
                                                    <label>For which room should the temperature rise/fall be
                                                        simulated:*</label></td>
                                                <td ng-if="ctrl.config.eventTemp == '1' ||ctrl.config.eventTemp == '2'">
                                                    <select class="form-control show-tick" id="select-temp-room"
                                                            name="room" ng-model="ctrl.config.roomTemp">
                                                        <option value="">Select a room</option>
                                                        <option ng-option class="ng-binding ng-scope" value="a">Living
                                                            room
                                                        </option>
                                                        <option ng-option class="ng-binding ng-scope" value="b">Office
                                                        </option>
                                                        <option ng-option class="ng-binding ng-scope" value="c">Bedroom
                                                        </option>
                                                        <option ng-option class="ng-binding ng-scope" value="d">Bathroom
                                                        </option>
                                                        <option ng-option class="ng-binding ng-scope" value="e">Kitchen
                                                        </option>
                                                        <option ng-option class="ng-binding ng-scope" value="f">Basement
                                                        </option>
                                                    </select></td>
                                            </tr>
                                            </tbody>
                                        </table>
                                    </div>
                                </div>
                                <div ng-if="ctrl.selectedSensors.includes('TestingTemperatureSensorPl')">
                                    <div class="form-line">
                                        <h3>Configuration Planned Temperature Sensor Simulator</h3>
                                        <table class="table parameter-table">
                                            <thead></thead>
                                            <tbody>
                                            <tr>
                                                <td><label>Type of simulation:*</label></td>
                                                <td><select class="form-control show-tick"
                                                            name="event"
                                                            ng-model="ctrl.config.eventTempPl">
                                                    <option value="">Select the event to be simulated</option>
                                                    <option ng-option class="ng-binding ng-scope" value="1">Temperature
                                                        rise
                                                    </option>
                                                    <option ng-option class="ng-binding ng-scope" value="2"> Temperature
                                                        drop
                                                    </option>
                                                    <option ng-option class="ng-binding ng-scope" value="3">Outliers
                                                    </option>
                                                    <option ng-option class="ng-binding ng-scope" value="4">Missing
                                                        values
                                                    </option>
                                                    <option ng-option class="ng-binding ng-scope" value="5">Wrong value
                                                        type
                                                    </option>
                                                </select></td>
                                            </tr>
                                            <tr>
                                                <td ng-if="ctrl.config.eventTempPl == '1' ||ctrl.config.eventTempPl == '2'">
                                                    <label>Combination with an anomaly:*</label></td>
                                                <td ng-if="ctrl.config.eventTempPl == '1' ||ctrl.config.eventTempPl == '2'">
                                                    <select class="form-control show-tick"
                                                            name="anomaly" ng-model="ctrl.config.anomalyTempPl">
                                                        <option value="">Select the combination with an anomaly
                                                        </option>
                                                        <option ng-option class="ng-binding ng-scope" value="3">Outliers
                                                        </option>
                                                        <option ng-option class="ng-binding ng-scope" value="4">Missing
                                                            values
                                                        </option>
                                                        <option ng-option class="ng-binding ng-scope" value="5">Wrong
                                                            value type
                                                        </option>
                                                        <option ng-option class="ng-binding ng-scope" bvalue="6"
                                                                selected="selected">No combination
                                                        </option>
                                                    </select></td>
                                            </tr>
                                            <tr>
                                                <td ng-if="ctrl.config.eventTempPl == '1' ||ctrl.config.eventTempPl == '2'">
                                                    <label>For which room should the temperature rise/fall be
                                                        simulated:*</label></td>
                                                <td ng-if="ctrl.config.eventTempPl == '1' ||ctrl.config.eventTempPl == '2'">
                                                    <select class="form-control show-tick"
                                                            name="room" ng-model="ctrl.config.roomTempPl">
                                                        <option value="">Select a room</option>
                                                        <option ng-option class="ng-binding ng-scope" value="a">Living
                                                            room
                                                        </option>
                                                        <option ng-option class="ng-binding ng-scope" value="b">Office
                                                        </option>
                                                        <option ng-option class="ng-binding ng-scope" value="c">Bedroom
                                                        </option>
                                                        <option ng-option class="ng-binding ng-scope" value="d">Bathroom
                                                        </option>
                                                        <option ng-option class="ng-binding ng-scope" value="e">Kitchen
                                                        </option>
                                                        <option ng-option class="ng-binding ng-scope" value="f">Basement
                                                        </option>
                                                    </select>
                                                </td>
                                            </tr>
                                            </tbody>
                                        </table>
                                    </div>
                                </div>
                                <div ng-if="ctrl.selectedSensors.includes('TestingHumiditySensor')">
                                    <h3>Configuration Sensor Simulator: Humidity Sensor Simulator</h3>
                                    <table class="table parameter-table">
                                        <thead></thead>
                                        <tbody>
                                        <tr>
                                            <td><label>Type of simulation:*</label></td>
                                            <td><select class="form-control show-tick" id="select-hum-testCase"
                                                        name="event"
                                                        ng-model="ctrl.config.eventHum">
                                                <option value="">Select the event to be simulated</option>
                                                <option ng-option class="ng-binding ng-scope" value="1">
                                                    Humidity rise
                                                </option>
                                                <option ng-option class="ng-binding ng-scope" value="2">
                                                    Humidity decrease
                                                </option>
                                                <option ng-option class="ng-binding ng-scope" value="3">Outlier</option>
                                                <option ng-option class="ng-binding ng-scope" value="4">Missing values
                                                </option>
                                                <option ng-option class="ng-binding ng-scope" value="5">Wrong value type
                                                </option>
                                            </select>
                                            </td>
                                        </tr>
                                        <tr>
                                            <td ng-if="ctrl.config.eventHum == '1' ||ctrl.config.eventHum == '2'">
                                                <label> Combination with an anomaly:*</label></td>
                                            <td ng-if="ctrl.config.eventHum == '1' ||ctrl.config.eventHum == '2'">
                                                <select class="form-control show-tick" id="select-hum-Anomaly"
                                                        name="anomaly" ng-model="ctrl.config.anomalyHum">
                                                    <option value="">Select the combination with an anomaly</option>
                                                    <option ng-option class="ng-binding ng-scope" value="3">Outliers
                                                    </option>
                                                    <option ng-option class="ng-binding ng-scope" value="4">Missing
                                                        values
                                                    </option>
                                                    <option ng-option class="ng-binding ng-scope" value="5">Wrong value
                                                        type
                                                    </option>
                                                    <option ng-option class="ng-binding ng-scope" value="6">No
                                                        combination
                                                    </option>
                                                </select></td>
                                        </tr>
                                        <tr>
                                            <td ng-if="ctrl.config.eventHum == '1' ||ctrl.config.eventHum == '2'">
                                                <label>For which room should the humidity rise/fall be
                                                    simulated:*</label></td>
                                            <td ng-if="ctrl.config.eventHum == '1' ||ctrl.config.eventHum == '2'">
                                                <select class="form-control show-tick" id="select-hum-room"
                                                        name="room" ng-model="ctrl.config.roomHum">
                                                    <option value="">Select a room</option>
                                                    <option ng-option class="ng-binding ng-scope" value="a">Living room
                                                    </option>
                                                    <option ng-option class="ng-binding ng-scope" value="b">Office
                                                    </option>
                                                    <option ng-option class="ng-binding ng-scope" value="c">Bedroom
                                                    </option>
                                                    <option ng-option class="ng-binding ng-scope" value="d">Bathroom
                                                    </option>
                                                    <option ng-option class="ng-binding ng-scope" value="e">Kitchen
                                                    </option>
                                                    <option ng-option class="ng-binding ng-scope" value="f">Basement
                                                    </option>
                                                </select></td>
                                        </tr>
                                        </tbody>
                                    </table>
                                </div>
                                <div ng-if="ctrl.selectedSensors.includes('TestingHumiditySensorPl')">
<<<<<<< HEAD
                                    <h3>Configuration Planned Humidity Sensor Simulator</h3>
                                    <table class="table parameter-table">
                                        <thead></thead>
                                        <tbody>
                                        <tr>
                                            <td><label>Type of simulation:*</label></td>
                                            <td><select class="form-control show-tick" name="event"
                                                        ng-model="ctrl.config.eventHumPl">
                                                <option value="">Select the event to be simulated</option>
                                                <option ng-option class="ng-binding ng-scope" value="1">
                                                    Humidity rise
                                                </option>
                                                <option ng-option class="ng-binding ng-scope" value="2">
                                                    Humidity decrease
                                                </option>
                                                <option ng-option class="ng-binding ng-scope" value="3">Outlier</option>
                                                <option ng-option class="ng-binding ng-scope" value="4">Missing values
                                                </option>
                                                <option ng-option class="ng-binding ng-scope" value="5">Wrong value type
                                                </option>
                                            </select>
                                            </td>
                                        </tr>
                                        <tr>
                                            <td ng-if="ctrl.config.eventHumPl == '1' ||ctrl.config.eventHumPl == '2'">
                                                <label>Combination with an anomaly:*</label></td>
                                            <td ng-if="ctrl.config.eventHumPl == '1' ||ctrl.config.eventHumPl == '2'">
                                                <select class="form-control show-tick"
                                                        name="anomaly" ng-model="ctrl.config.anomalyHumPl">
                                                    <option value="">Select the combination with an anomaly</option>
                                                    <option ng-option class="ng-binding ng-scope" value="3">Outliers
                                                    </option>
                                                    <option ng-option class="ng-binding ng-scope" value="4">Missing
                                                        values
                                                    </option>
                                                    <option ng-option class="ng-binding ng-scope" value="5">Wrong value
                                                        type
                                                    </option>
                                                    <option ng-option class="ng-binding ng-scope" value="6">No
                                                        combination
                                                    </option>
                                                </select></td>
                                        </tr>
                                        <tr>
                                            <td ng-if="ctrl.config.eventHumPl == '1' ||ctrl.config.eventHumPl == '2'">
                                                <label>For which room should the humidity rise/fall be
                                                    simulated:*</label></td>
                                            <td ng-if="ctrl.config.eventHumPl == '1' ||ctrl.config.eventHumPl == '2'">
                                                <select class="form-control show-tick"
                                                        name="room" ng-model="ctrl.config.roomHum">
                                                    <option value="">Select a room</option>
                                                    <option ng-option class="ng-binding ng-scope" value="a">Living room
                                                    </option>
                                                    <option ng-option class="ng-binding ng-scope" value="b">Office
                                                    </option>
                                                    <option ng-option class="ng-binding ng-scope" value="c">Bedroom
                                                    </option>
                                                    <option ng-option class="ng-binding ng-scope" value="d">Bathroom
                                                    </option>
                                                    <option ng-option class="ng-binding ng-scope" value="e">Kitchen
                                                    </option>
                                                    <option ng-option class="ng-binding ng-scope" value="f">Basement
                                                    </option>
                                                </select></td>
                                        </tr>
                                        </tbody>
                                    </table>
=======
                                    <h3>Configuration Sensor Simulator: Planned Humidity Sensor Simulator</h3>
                                    <h4> Type of simulation: </h4>
                                    <div class="form-line">
                                        <select class="form-control show-tick" name="event"
                                                ng-model="ctrl.config.eventHumPl">
                                            <option value="">Select the event to be simulated *</option>
                                            <option ng-option class="ng-binding ng-scope" value="1">
                                                Humidity rise
                                            </option>
                                            <option ng-option class="ng-binding ng-scope" value="2">
                                                Humidity decrease
                                            </option>
                                            <option ng-option class="ng-binding ng-scope" value="3">Outlier</option>
                                            <option ng-option class="ng-binding ng-scope" value="4">Missing values
                                            </option>
                                            <option ng-option class="ng-binding ng-scope" value="5">Wrong value type
                                            </option>
                                        </select>
                                    </div>
                                    <div class="form-line"
                                         ng-if="ctrl.config.eventHumPl == '1' ||ctrl.config.eventHumPl == '2'">
                                        <h4> Combination with an anomaly: </h4>
                                        <select class="form-control show-tick"
                                                name="anomaly" ng-model="ctrl.config.anomalyHumPl">
                                            <option value="">Select the combination with an anomaly *</option>
                                            <option ng-option class="ng-binding ng-scope" value="3">Outliers
                                            </option>
                                            <option ng-option class="ng-binding ng-scope" value="4">Missing values
                                            </option>
                                            <option ng-option class="ng-binding ng-scope" value="5">Wrong value type
                                            </option>
                                            <option ng-option class="ng-binding ng-scope" value="6">No combination
                                            </option>
                                        </select>
                                    </div>
                                    <div class="form-line"
                                         ng-if="ctrl.config.eventHumPl == '1' ||ctrl.config.eventHumPl == '2'">
                                        <h4> For which room should the humidity rise/fall be simulated: </h4>
                                        <select class="form-control show-tick"
                                                name="room" ng-model="ctrl.config.roomHum">
                                            <option value="">Select a room *</option>
                                            <option ng-option class="ng-binding ng-scope" value="a">Living room
                                            </option>
                                            <option ng-option class="ng-binding ng-scope" value="b">Office
                                            </option>
                                            <option ng-option class="ng-binding ng-scope" value="c">Bedroom
                                            </option>
                                            <option ng-option class="ng-binding ng-scope" value="d">Bathroom
                                            </option>
                                            <option ng-option class="ng-binding ng-scope" value="e">Kitchen
                                            </option>
                                            <option ng-option class="ng-binding ng-scope" value="f">Basement
                                            </option>
                                        </select>
                                    </div>
>>>>>>> 176fa45d
                                </div>
                                <div ng-if="ctrl.selectedSensors.includes('TestingGPSSensorPl')">
                                    <div class="form-line">
                                        <h3>Configuration Planned GPS Sensor Simulator</h3>
                                        <h4> Specify whether the GPS data should be tracked for a human or a
                                            cat:*</h4>
                                        <select class="form-control show-tick"
                                                name="select-gps-cathum"
                                                ng-model="ctrl.config.whoGPSPl">
                                            <option value="">GPS tracking of a...</option>
                                            <option ng-option class="ng-binding ng-scope" value="a">Person</option>
                                            <option ng-option class="ng-binding ng-scope" value="b">Cat</option>
                                        </select>
                                    </div>
                                    <div class="form-line">
                                        <h4> Type of simulation:* </h4>
                                        <select class="form-control show-tick" name="event"
                                                ng-model="ctrl.config.eventGPSPl">
                                            <option value="">Select the event to be simulated</option>
                                            <option ng-option class="ng-binding ng-scope" value="1">Approach
                                            </option>
                                            <option ng-option class="ng-binding ng-scope" value="2">Moving away
                                            </option>
                                            <option ng-option class="ng-binding ng-scope" value="3">Outliers
                                            </option>
                                            <option ng-option class="ng-binding ng-scope" value="4">Missing values
                                            </option>
                                            <option ng-option class="ng-binding ng-scope" value="5">Wrong value type
                                            </option>
                                        </select>
                                    </div>
                                    <div class="form-line"
                                         ng-if="ctrl.config.eventGPSPl == '1' ||ctrl.config.eventGPSPl == '2'">
                                        <h4> Combination with an anomaly:* </h4>
                                        <select class="form-control show-tick"
                                                name="anomaly" ng-model="ctrl.config.anomalyGPSPl">
                                            <option value="">Select the combination with an anomaly</option>
                                            <option ng-option class="ng-binding ng-scope" value="3">Outliers
                                            </option>
                                            <option ng-option class="ng-binding ng-scope" value="4">Missing values
                                            </option>
                                            <option ng-option class="ng-binding ng-scope" value="5">Wrong value type
                                            </option>
                                            <option ng-option class="ng-binding ng-scope" value="6">No combination
                                            </option>
                                        </select>
                                    </div>
                                    <div class="form-line">
                                        <h4> Enter the coordinates of your smart home:* </h4>
                                        <input type="text" name="gpsLat" placeholder="Latitude "
                                               ng-model="ctrl.config.latitudeGPSPl"> <br> <br>
                                        <input type="text" name="gpsLat" placeholder="Longitude"
                                               ng-model="ctrl.config.longitudeGPSPl"> <br><br>
<<<<<<< HEAD
                                        <input type="text" name="gpsHeight" placeholder="Height"
=======
                                        <input type="text" name="gpsHeight" placeholder="Height *"
>>>>>>> 176fa45d
                                               ng-model="ctrl.config.heightGPSPl">
                                    </div>
                                    <div class="form-line">
                                        <h4> Enter the radius at which a reaction should take place:* </h4>
                                        <input type="text" name="gpsReactionM"
                                               placeholder="Reaction in m "
                                               ng-model="ctrl.config.reactionMetersGPSPl">
                                    </div>
                                </div>
                                <div ng-if="ctrl.selectedSensors.includes('TestingGPSSensor')">
                                    <div class="form-line">
<<<<<<< HEAD
                                        <h3>Configuration GPS Sensor Simulator</h3>
                                        <table class="table parameter-table">
                                            <thead></thead>
                                            <tbody>
                                            <tr>
                                                <td><label>Specify whether the GPS data should be tracked for a human or
                                                    a
                                                    cat:*</label></td>
                                                <td>
                                                    <select class="form-control show-tick" id="select-gps-cathum"
                                                            name="select-gps-cathum"
                                                            ng-model="ctrl.config.whoGPS">
                                                        <option value="">GPS tracking of a...</option>
                                                        <option ng-option class="ng-binding ng-scope" value="a">Person
                                                        </option>
                                                        <option ng-option class="ng-binding ng-scope" value="b">Cat
                                                        </option>
                                                    </select>
                                                </td>
                                            </tr>
                                            <tr>
                                                <td><label>Type of simulation:*</label></td>
                                                <td><select class="form-control show-tick" id="select-gps-event"
                                                            name="event"
                                                            ng-model="ctrl.config.eventGPS">
                                                    <option value="">Select the event to be simulated</option>
                                                    <option ng-option class="ng-binding ng-scope" value="1">Approach
                                                    </option>
                                                    <option ng-option class="ng-binding ng-scope" value="2">Moving away
                                                    </option>
                                                    <option ng-option class="ng-binding ng-scope" value="3">Outliers
                                                    </option>
                                                    <option ng-option class="ng-binding ng-scope" value="4">Missing
                                                        values
                                                    </option>
                                                    <option ng-option class="ng-binding ng-scope" value="5">Wrong value
                                                        type
                                                    </option>
                                                </select></td>
                                            </tr>
                                            <tr>
                                                <td ng-if="ctrl.config.eventGPS == '1' ||ctrl.config.eventGPS == '2'">
                                                    <label>Combination with an anomaly:*</label></td>
                                                <td ng-if="ctrl.config.eventGPS == '1' ||ctrl.config.eventGPS == '2'">
                                                    <select class="form-control show-tick" id="select-gps-Anomaly"
                                                            name="anomaly" ng-model="ctrl.config.anomalyGPS">
                                                        <option value="">Select the combination with an anomaly</option>
                                                        <option ng-option class="ng-binding ng-scope" value="3">Outliers
                                                        </option>
                                                        <option ng-option class="ng-binding ng-scope" value="4">Missing
                                                            values
                                                        </option>
                                                        <option ng-option class="ng-binding ng-scope" value="5">Wrong
                                                            value type
                                                        </option>
                                                        <option ng-option class="ng-binding ng-scope" value="6">No
                                                            combination
                                                        </option>
                                                    </select></td>
                                            </tr>
                                            <tr>
                                                <td><label>Enter the coordinates of your smart home:*</label></td>
                                                <td><input class="form-control" type="text" id="gpsLat" name="gpsLat"
                                                           placeholder="Latitude"
                                                           ng-model="ctrl.config.latitudeGPS"> <br> <br>
                                                    <input class="form-control" type="text" id="gpsLong" name="gpsLat"
                                                           placeholder="Longitude"
                                                           ng-model="ctrl.config.longitudeGPS"> <br><br>
                                                    <input class="form-control" type="text" id="gpsHeight"
                                                           name="gpsHeight" placeholder="Height"
                                                           ng-model="ctrl.config.heightGPS"></td>
                                            </tr>
                                            <tr>
                                                <td><label>Enter the radius at which a reaction should take
                                                    place:*</label></td>
                                                <td><input class="form-control" type="text" id="gpsReactionM"
                                                           name="gpsReactionM"
                                                           placeholder="Reaction in m "
                                                           ng-model="ctrl.config.reactionMetersGPS"></td>
                                            </tr>
                                            </tbody>
                                        </table>

=======
                                        <h3>Configuration Sensor Simulator: GPS Sensor Simulator</h3>
                                        <h4> Specify whether the GPS data should be tracked for a human or a
                                            cat: </h4>
                                        <select class="form-control show-tick" id="select-gps-cathum"
                                                name="select-gps-cathum"
                                                ng-model="ctrl.config.whoGPS">
                                            <option value="">GPS tracking of a... *</option>
                                            <option ng-option class="ng-binding ng-scope" value="a">Person</option>
                                            <option ng-option class="ng-binding ng-scope" value="b">Cat</option>
                                        </select>
                                    </div>
                                    <div class="form-line">
                                        <h4> Type of simulation: </h4>
                                        <select class="form-control show-tick" id="select-gps-event" name="event"
                                                ng-model="ctrl.config.eventGPS">
                                            <option value="">Select the event to be simulated *</option>
                                            <option ng-option class="ng-binding ng-scope" value="1">Approach
                                            </option>
                                            <option ng-option class="ng-binding ng-scope" value="2">Moving away
                                            </option>
                                            <option ng-option class="ng-binding ng-scope" value="3">Outliers
                                            </option>
                                            <option ng-option class="ng-binding ng-scope" value="4">Missing values
                                            </option>
                                            <option ng-option class="ng-binding ng-scope" value="5">Wrong value type
                                            </option>
                                        </select>
                                    </div>
                                    <div class="form-line"
                                         ng-if="ctrl.config.eventGPS == '1' ||ctrl.config.eventGPS == '2'">
                                        <h4> Combination with an anomaly: </h4>
                                        <select class="form-control show-tick" id="select-gps-Anomaly"
                                                name="anomaly" ng-model="ctrl.config.anomalyGPS">
                                            <option value="">Select the combination with an anomaly *</option>
                                            <option ng-option class="ng-binding ng-scope" value="3">Outliers
                                            </option>
                                            <option ng-option class="ng-binding ng-scope" value="4">Missing values
                                            </option>
                                            <option ng-option class="ng-binding ng-scope" value="5">Wrong value type
                                            </option>
                                            <option ng-option class="ng-binding ng-scope" value="6">No combination
                                            </option>
                                        </select>
                                    </div>
                                    <div class="form-line">
                                        <h4> Enter the coordinates of your smart home: </h4>
                                        <input type="text" id="gpsLat" name="gpsLat" placeholder="Latitude *"
                                               ng-model="ctrl.config.latitudeGPS"> <br> <br>
                                        <input type="text" id="gpsLong" name="gpsLat" placeholder="Longitude *"
                                               ng-model="ctrl.config.longitudeGPS"> <br><br>
                                        <input type="text" id="gpsHeight" name="gpsHeight" placeholder="Height *"
                                               ng-model="ctrl.config.heightGPS">
                                    </div>
                                    <div class="form-line">
                                        <h4> Enter the radius at which a reaction should take place: </h4>
                                        <input type="text" id="gpsReactionM" name="gpsReactionM"
                                               placeholder="Reaction in m *"
                                               ng-model="ctrl.config.reactionMetersGPS">
>>>>>>> 176fa45d
                                    </div>
                                </div>
                                <div ng-if="ctrl.selectedSensors.includes('TestingAccelerationSensorPl')">
                                    <div class="form-line">
                                        <h3>Configuration Planned Acceleration Sensor
                                            Simulator</h3>
                                        <table class="table parameter-table">
                                            <thead></thead>
                                            <tbody>
                                            <tr>
                                                <td><label>Type of simulation:*</label></td>
                                                <td>
                                                    <select class="form-control show-tick" name="event"
                                                            ng-model="ctrl.config.eventAccPl">
                                                        <option value="">Select the Event to be simulated</option>
                                                        <option ng-option class="ng-binding ng-scope" value="1">Object
                                                            is not
                                                            moving
                                                        </option>
                                                        <option ng-option class="ng-binding ng-scope" value="2">Object
                                                            is moved
                                                        </option>
                                                        <option ng-option class="ng-binding ng-scope" value="3">Fly
                                                            bumps into
                                                            the
                                                            Object
                                                        </option>
                                                        <option ng-option class="ng-binding ng-scope" value="4">Outliers
                                                        </option>
                                                        <option ng-option class="ng-binding ng-scope" value="5">Wrong
                                                            value type
                                                        </option>
                                                    </select>
                                                </td>
                                            </tr>
                                            <tr>
                                                <td ng-if="ctrl.config.eventAccPl == '1' ||ctrl.config.eventAccPl == '2'">
                                                    <label>Combination with an anomaly:*</label></td>
                                                <td ng-if="ctrl.config.eventAccPl == '1' ||ctrl.config.eventAccPl == '2'">
                                                    <select class="form-control show-tick"
                                                            name="anomaly" ng-model="ctrl.config.anomalyAccPl">
                                                        <option value="">Select the combination with an anomaly</option>
                                                        <option ng-option class="ng-binding ng-scope" value="3">Fly
                                                            bumps
                                                            into
                                                            the
                                                            Object
                                                        </option>
                                                        <option ng-option class="ng-binding ng-scope" value="4">Outliers
                                                        </option>
                                                        <option ng-option class="ng-binding ng-scope" value="5">Wrong
                                                            value
                                                            type
                                                        </option>
                                                        <option ng-option class="ng-binding ng-scope" value="6">No
                                                            Combination
                                                        </option>
                                                    </select>
                                                </td>
                                            </tr>
                                            <tr>
                                                <td ng-if="ctrl.config.eventAccPl == '2'"><label>Enter the weight of the
                                                    object to be protected in
                                                    kilograms:*</label></td>
                                                <td ng-if="ctrl.config.eventAccPl == '2'">
                                                    <input class="form-control" type="text" name="accKg"
                                                           placeholder="Object weight in kg "
                                                           ng-model="ctrl.config.weightObjectAccPl">
                                                </td>
                                            </tr>
                                            <tr>
                                                <td ng-if="ctrl.config.eventAccPl == '2'"><label>Small vibrations such
                                                    as those caused by the passing of a
                                                    truck,
                                                    drilling on the wall, etc. can quickly occur. Please select
                                                    which
                                                    vibration
                                                    levels should be ignored or how sensitive the sensor should
                                                    react to
                                                    vibrations.
                                                    The following levels are based on earthquake strengths:*</label>
                                                </td>
                                                <td ng-if="ctrl.config.eventAccPl == '2'"><select
                                                        class="form-control show-tick"
                                                        name="sensitivity"
                                                        ng-model="ctrl.config.sensitivityAccPl">
                                                    <option value="">Select the Sensitivity:</option>
                                                    <option ng-option class="ng-binding ng-scope" value="0">
                                                        Immediate
                                                        reaction
                                                        (0,0g)
                                                    </option>
                                                    <option ng-option class="ng-binding ng-scope" value="1">
                                                        Unnoticeable
                                                        (&lt;0,001g)
                                                    </option>
                                                    <option ng-option class="ng-binding ng-scope" value="2">Very
                                                        light
                                                        (0,001-0,002g)
                                                    </option>
                                                    <option ng-option class="ng-binding ng-scope" value="3">Light
                                                        (0,002-0,005g)
                                                    </option>
                                                </select></td>
                                            </tr>
                                            <tr>
                                                <td ng-if="ctrl.config.eventAccPl == '1' ||ctrl.config.eventAccPl == '2'">
                                                    <label> Specify after how many meters at constant speed a reaction
                                                        should be triggered:*</label>
                                                </td>
                                                <td ng-if="ctrl.config.eventAccPl == '1' ||ctrl.config.eventAccPl == '2'"></td>
                                            </tr>
                                            <tr>
                                                <td>
                                                    <input class="form-control" type="text" name="accReactionMeter"
                                                           placeholder="reaction-meters *"
                                                           ng-model="ctrl.config.reactionMetersAccPl">
                                                </td>
                                            </tr>
                                            </tbody>
                                        </table>
                                    </div>
                                </div>
                                <div ng-if="ctrl.selectedSensors.includes('TestingAccelerationSensor')">
                                    <div class="form-line">
                                        <h3>Configuration Sensor Simulator: Acceleration Sensor Simulator</h3>
                                        <table class="table parameter-table">
                                            <thead></thead>
                                            <tbody>
                                            <tr>
                                                <td><label>Type of simulation:*</label></td>
                                                <td>
                                                    <select class="form-control show-tick" id="select-acc-testCase"
                                                            name="event"
                                                            ng-model="ctrl.config.eventAcc">
                                                        <option value="">Select the Event to be simulated</option>
                                                        <option ng-option class="ng-binding ng-scope" value="1">Object
                                                            is not
                                                            moving
                                                        </option>
                                                        <option ng-option class="ng-binding ng-scope" value="2">Object
                                                            is moved
                                                        </option>
                                                        <option ng-option class="ng-binding ng-scope" value="3">Fly
                                                            bumps into
                                                            the
                                                            Object
                                                        </option>
                                                        <option ng-option class="ng-binding ng-scope" value="4">Outliers
                                                        </option>
                                                        <option ng-option class="ng-binding ng-scope" value="5">Wrong
                                                            value type
                                                        </option>
                                                    </select>
                                                </td>
                                            </tr>
                                            <tr>
                                                <td ng-if="ctrl.config.eventAcc == '1' ||ctrl.config.eventAcc == '2'">
                                                    <label> Combination with an anomaly:*</label></td>
                                                <td ng-if="ctrl.config.eventAcc == '1' ||ctrl.config.eventAcc == '2'">
                                                    <select class="form-control show-tick" id="select-acc-Anomaly"
                                                            name="anomaly" ng-model="ctrl.config.anomalyAcc">
                                                        <option value="">Select the combination with an anomaly</option>
                                                        <option ng-option class="ng-binding ng-scope" value="3">Fly
                                                            bumps
                                                            into
                                                            the
                                                            Object
                                                        </option>
                                                        <option ng-option class="ng-binding ng-scope" value="4">Outliers
                                                        </option>
                                                        <option ng-option class="ng-binding ng-scope" value="5">Wrong
                                                            value
                                                            type
                                                        </option>
                                                        <option ng-option class="ng-binding ng-scope" value="6">No
                                                            Combination
                                                        </option>
                                                    </select></td>
                                            </tr>
                                            <tr>
                                                <td ng-if="ctrl.config.eventAcc == '2'"><label>Enter the weight of the
                                                    object to be protected in
                                                    kilograms:*</label></td>
                                                <td ng-if="ctrl.config.eventAcc == '2'">
                                                    <input class="form-control" type="text" id="accKg" name="accKg"
                                                           placeholder="Object weight in kg "
                                                           ng-model="ctrl.config.weightObjectAcc"></td>
                                            </tr>
                                            <tr>
                                                <td ng-if="ctrl.config.eventAcc == '1' ||ctrl.config.eventAcc == '2'">
                                                    <label>Small vibrations such as those caused by the passing of a
                                                        truck,
                                                        drilling on the wall, etc. can quickly occur. Please select
                                                        which
                                                        vibration
                                                        levels should be ignored or how sensitive the sensor should
                                                        react to
                                                        vibrations.
                                                        The following levels are based on earthquake strengths:*</label>
                                                </td>
                                                <td ng-if="ctrl.config.eventAcc == '1' ||ctrl.config.eventAcc == '2'">
                                                    <select class="form-control show-tick" id="select-acc-sensitivity"
                                                            name="sensitivity"
                                                            ng-model="ctrl.config.sensitivityAcc">
                                                        <option value="">Select the Sensitivity:</option>
                                                        <option ng-option class="ng-binding ng-scope" value="0">
                                                            Immediate
                                                            reaction
                                                            (0,0g)
                                                        </option>
                                                        <option ng-option class="ng-binding ng-scope" value="1">
                                                            Unnoticeable
                                                            (&lt;0,001g)
                                                        </option>
                                                        <option ng-option class="ng-binding ng-scope" value="2">Very
                                                            light
                                                            (0,001-0,002g)
                                                        </option>
                                                        <option ng-option class="ng-binding ng-scope" value="3">Light
                                                            (0,002-0,005g)
                                                        </option>
                                                    </select></td>
                                            </tr>
                                            <tr>
                                                <td ng-if="ctrl.config.eventAcc == '1' ||ctrl.config.eventAcc == '2'">
                                                    <label>Specify after how many meters at constant speed a reaction
                                                        should
                                                        be triggered:*</label></td>
                                                <td ng-if="ctrl.config.eventAcc == '1' ||ctrl.config.eventAcc == '2'">
                                                    <input class="form-control" type="text" id="accReactionMeter"
                                                           name="accReactionMeter"
                                                           placeholder="reaction-meters"
                                                           ng-model="ctrl.config.reactionMetersAcc"></td>
                                            </tr>
                                            </tbody>
                                        </table>
                                    </div>
                                </div>
                                <div class="form-line"
                                     ng-if="ctrl.selectedSensors.includes('TestingHumiditySensorPl') || ctrl.selectedSensors.includes('TestingTemperatureSensorPl') ||ctrl.selectedSensors.includes('TestingGPSSensorPl') || ctrl.selectedSensors.includes('TestingAccelerationSensorPl')">

                                    <h3>Configuration Planned Simulation</h3>
                                    <table class="table parameter-table">
                                        <thead></thead>
                                        <tbody>
                                        <tr>
                                            <td><label>Simulation time:*</label></td>
                                            <td>
                                                <div>
                                                    <input class="form-control" type="text" id="simTime"
                                                           ng-model="config.simTime" placeholder="hours"/>
                                                </div>
                                            </td>
                                        </tr>
                                        <tr>
                                            <td><label>Amount events to be simulated:*</label></td>
                                            <td><input class="form-control" type="number" id="amountEvents"
                                                       name="amountEvents"
                                                       ng-model="ctrl.config.amountEvents"></td>
                                        </tr>
                                        <tr>
                                            <td><label>Amount anomalies to be simulated:*</label></td>
                                            <td><input class="form-control" type="number" id="amountAnomalies"
                                                       name="amountAnomalies"
                                                       ng-model="ctrl.config.amountAnomalies"></td>
                                        </tr>
                                        </tbody>
                                    </table>
                                </div>
                                <div class="form-group">
                                    <div class="form-line">
                                        <h3> Which rules should be observed?*</h3>
                                        <select class="form-control selectpicker" title="Rules"
                                                data-header="Rules to be observed"
                                                ng-options="rule._links.self.href as (rule.name) for rule in ctrl.ruleList"
                                                ng-model="ctrl.rules" multiple>
                                        </select>
                                    </div>
                                </div>
                                <div class="form-group">
                                    <div class="radio">
                                        <input type="radio" class="with-gap" id="trigger_rules"
                                               ng-model="ctrl.executeRules"
                                               value="true"/>
                                        <label for="trigger_rules">The selected rules should be triggered. *</label>
                                    </div>
                                    <div class="radio">
                                        <input type="radio" class="with-gap" id="not_trigger_rules"
                                               ng-model="ctrl.executeRules"
                                               value="false"/>
                                        <label for="not_trigger_rules">The selected rules shouldn't be
                                            triggered. *</label>
                                    </div>
                                </div>
                                <span class="help-block"
                                      style="font-style: italic">Fields with * are mandatory.</span>
                            </div>
                            <div class="modal-footer">
                                <button type="button" class="btn btn-secondary m-t-0 waves-effect"
                                        data-dismiss="modal">
                                    Close
                                </button>
                                <button type="submit" class="btn btn-primary m-t-0 waves-effect">Register</button>
                            </div>
                        </fieldset>
                    </form>
                </div>
            </div>
        </div>
        <!-- #END# Modal -->
    </div>


<<<<<<< HEAD
    <!-- Modal Register Components for Testing -->
    <div class="modal fade bd-example-modal-xl" tabeindex="-1" role="dialog" aria-labelledby="myExtraLargeModalLabel"
         aria-hidden="true" id="addDevice">
        <div class="modal-dialog modal-xl">
            <div class="modal-content">
                <div class="modal-header">
                    <h5 class="modal-title">Register the Components for the Test of your IoT-Application
                        <button type="button" class="close" data-dismiss="modal" aria-label="Close">
                            <span aria-hidden="true">&times;</span>
                        </button>
                    </h5>
                </div>
                <form id="addDevices" ng-submit="addSensorCtrl.addItem()">
                    <fieldset id="sensor-form">
                        <div class="modal-body">
                            <div class="form-line">
                                <table class="table table-hover" st-table="displayedCollection"
                                       st-safe-src="testListCtrl.items">
                                    <caption>Category: Device</caption>
                                    <thead class="thead-dark">
                                    <tr>
                                        <th>Name</th>
                                        <th>Description</th>
                                        <th>Status</th>
                                        <th></th>
                                    </tr>
                                    </thead>
                                    <tbody>
                                    <tr>
                                        <td>Testing Device</td>
                                        <td>Device required for the simulated components.
                                        </td>
                                        <td>
                                            <div style="padding: 0px;  display: inline-block;" ng-switch="device"
                                                 ng-click="ctrl.getTestDevice()" class="clickable">
                                                <div ng-switch-when="LOADING">
                                                    <div class="preloader pl-size-xs">
                                                        <div class="spinner-layer pl-blue">
                                                            <div class="circle-clipper left">
                                                                <div class="circle"></div>
                                                            </div>
                                                            <div class="circle-clipper right">
                                                                <div class="circle"></div>
                                                            </div>
                                                        </div>
                                                    </div>
                                                </div>
                                                <div ng-switch-when="NOT_REGISTERED">
                                                    <span class="label label-danger">Not Registered</span>
                                                </div>
                                                <div style="margin-top: 5px;" ng-switch-when="NOT_REGISTERED">
                                                    <form>
                                                        <button type="submit"
                                                                class="btn bg-blue m-t-0 waves-effect"
                                                                ng-click="ctrl.registerTestDevice()">
                                                            Register
                                                        </button>
                                                    </form>
                                                </div>
                                                <div ng-switch-when="REGISTERED">
                                                    <span class="label label-success">Registered</span>
                                                </div>
                                                <div ng-switch-default>
                                                    <span class="label label-default">Unknown</span>
                                                </div>
                                            </div>
                                        </td>
                                    </tr>
                                    </tbody>
                                </table>


                                <table class="table table-hover"
                                       st-safe-src="testListCtrl.items">
                                    <caption>Category: Actuator</caption>
                                    <thead class="thead-dark">
                                    <tr>
                                        <th>Name</th>
                                        <th>Description</th>
                                        <th>Status</th>
                                        <th></th>
                                    </tr>
                                    </thead>
                                    <tbody>
                                    <tr>
                                        <td>Testing Actuator</td>
                                        <td> Actuator that does not trigger any functions and can be used for
                                            testing purposes.
                                        </td>
                                        <td>
                                            <div style="padding: 0px;  display: inline-block;"
                                                 ng-switch="testingActuator"
                                                 ng-click="ctrl.checkActuatorReg()" class="clickable">
                                                <div ng-switch-when="LOADING">
                                                    <div class="preloader pl-size-xs">
                                                        <div class="spinner-layer pl-blue">
                                                            <div class="circle-clipper left">
                                                                <div class="circle"></div>
                                                            </div>
                                                            <div class="circle-clipper right">
                                                                <div class="circle"></div>
=======
        <!-- Modal Register Components for Testing -->
        <div class="modal fade bd-example-modal-xl" tabindex="-1" role="dialog" aria-labelledby="myExtraLargeModalLabel"
             aria-hidden="true" id="addDevice">
            <div class="modal-dialog modal-xl">
                <div class="modal-content">
                    <div class="modal-header">
                        <h5 class="modal-title">Register the Components for the Test of your IoT-Application
                            <button type="button" class="close" data-dismiss="modal" aria-label="Close">
                                <span aria-hidden="true">&times;</span>
                            </button>
                        </h5>
                    </div>
                    <form id="addDevices" ng-submit="addSensorCtrl.addItem()">
                        <fieldset id="sensor-form">
                            <div class="modal-body">
                                <div class="form-line">
                                    <table class="table table-hover" st-table="displayedCollection"
                                           st-safe-src="testListCtrl.items">
                                        <caption>Category: Device</caption>
                                        <thead class="thead-dark">
                                        <tr>
                                            <th>Name</th>
                                            <th>Description</th>
                                            <th>Status</th>
                                            <th></th>
                                        </tr>
                                        </thead>
                                        <tbody>
                                        <tr ng-repeat="item in displayedCollection">
                                            <td>Testing Device</td>
                                            <td>Device required for the simulated components.
                                            </td>
                                            <td>
                                                <div style="padding: 0px;  display: inline-block;" ng-switch="device"
                                                     ng-click="ctrl.getTestDevice()" class="clickable">
                                                    <div ng-switch-when="LOADING">
                                                        <div class="preloader pl-size-xs">
                                                            <div class="spinner-layer pl-blue">
                                                                <div class="circle-clipper left">
                                                                    <div class="circle"></div>
                                                                </div>
                                                                <div class="circle-clipper right">
                                                                    <div class="circle"></div>
                                                                </div>
                                                            </div>
                                                        </div>
                                                    </div>
                                                    <div ng-switch-when="NOT_REGISTERED">
                                                        <span class="label label-danger">Not Registered</span>
                                                    </div>
                                                    <div style="margin-top: 5px;" ng-switch-when="NOT_REGISTERED">
                                                        <form>
                                                            <button type="submit"
                                                                    class="btn bg-blue m-t-0 waves-effect"
                                                                    ng-click="ctrl.registerTestDevice()">
                                                                Register
                                                            </button>
                                                        </form>
                                                    </div>
                                                    <div ng-switch-when="REGISTERED">
                                                        <span class="label label-success">Registered</span>
                                                    </div>
                                                    <div ng-switch-default>
                                                        <span class="label label-default">Unknown</span>
                                                    </div>
                                                </div>
                                            </td>
                                        </tr>
                                        </tbody>
                                    </table>

                                    <table class="table table-hover" st-table="displayedCollection"
                                           st-safe-src="testListCtrl.items">
                                        <caption>Category: Actuator</caption>
                                        <thead class="thead-dark">
                                        <tr>
                                            <th>Name</th>
                                            <th>Description</th>
                                            <th>Status</th>
                                            <th></th>
                                        </tr>
                                        </thead>
                                        <tbody>
                                        <tr ng-repeat="item in displayedCollection">
                                            <td>Testing Actuator</td>
                                            <td> Actuator that does not trigger any functions and can be used for
                                                testing purposes.
                                            </td>
                                            <td>
                                                <div style="padding: 0px;  display: inline-block;"
                                                     ng-switch="testingActuator"
                                                     ng-click="ctrl.checkActuatorReg()" class="clickable">
                                                    <div ng-switch-when="LOADING">
                                                        <div class="preloader pl-size-xs">
                                                            <div class="spinner-layer pl-blue">
                                                                <div class="circle-clipper left">
                                                                    <div class="circle"></div>
                                                                </div>
                                                                <div class="circle-clipper right">
                                                                    <div class="circle"></div>
                                                                </div>
>>>>>>> 176fa45d
                                                            </div>
                                                        </div>
                                                    </div>
                                                    <div ng-switch-when="NOT_REGISTERED">
                                                        <span class="label label-danger">Not Registered</span>
                                                    </div>
                                                    <div style="margin-top: 5px;" ng-switch-when="NOT_REGISTERED">
                                                        <form>
                                                            <button type="submit"
                                                                    class="btn bg-blue m-t-0 waves-effect"
                                                                    ng-click="ctrl.registerTestingActuator()">
                                                                Register
                                                            </button>
                                                        </form>
                                                    </div>
                                                    <div ng-switch-when="REGISTERED">
                                                        <span class="label label-success">Registered</span>
                                                    </div>
                                                    <div ng-switch-default>
                                                        <span class="label label-default">Unknown</span>
                                                    </div>
                                                </div>
<<<<<<< HEAD
                                                <div ng-switch-when="NOT_REGISTERED">
                                                    <span class="label label-danger">Not Registered</span>
                                                </div>
                                                <div style="margin-top: 5px;" ng-switch-when="NOT_REGISTERED">
                                                    <form>
                                                        <button type="submit"
                                                                class="btn bg-blue m-t-0 waves-effect"
                                                                ng-click="ctrl.registerTestingActuator()">
                                                            Register
                                                        </button>
                                                    </form>
                                                </div>
                                                <div ng-switch-when="REGISTERED">
                                                    <span class="label label-success">Registered</span>
                                                </div>
                                                <div ng-switch-default>
                                                    <span class="label label-default">Unknown</span>
                                                </div>
                                            </div>
                                        </td>
                                    </tr>
                                    </tbody>
                                </table>


                                <table class="table table-hover"
                                       st-safe-src="testListCtrl.items">
                                    <caption>Category: Sensors</caption>
                                    <thead class="thead-dark">
                                    <tr>
                                        <th>Name</th>
                                        <th>Description</th>
                                        <th>Status</th>
                                        <th></th>
                                    </tr>
                                    </thead>
                                    <tbody>
                                    <tr>
                                        <td>Temperature Sensor</td>
                                        <td>Sensor Simulator that simulates sensor data of a temperature sensor.
                                        </td>
                                        <td>
                                            <div ng-switch="temp"
                                                 ng-click="ctrl.checkSensorReg('TestingTemperatureSensor')"
                                                 class="clickable">
                                                <div ng-switch-when="LOADING">
                                                    <div class="preloader pl-size-xs">
                                                        <div class="spinner-layer pl-blue">
                                                            <div class="circle-clipper left">
                                                                <div class="circle"></div>
                                                            </div>
                                                            <div class="circle-clipper right">
                                                                <div class="circle"></div>
                                                            </div>
                                                        </div>
                                                    </div>
                                                </div>
                                                <div ng-switch-when="NOT_REGISTERED">
                                                    <span class="label label-danger">Not Registered</span>
                                                </div>
                                                <div style="margin-top: 5px;" ng-switch-when="NOT_REGISTERED">
                                                    <form>
                                                        <button type="submit"
                                                                class="btn bg-blue m-t-0 waves-effect"
                                                                ng-click="ctrl.registerOneDimSensor('TestingTemperatureSensor')">
                                                            Register
                                                        </button>
                                                    </form>
=======
                                            </td>
                                        </tr>
                                        </tbody>
                                    </table>


                                    <table class="table table-hover" st-table="displayedCollection"
                                           st-safe-src="testListCtrl.items">
                                        <caption>Category: Sensors</caption>
                                        <thead class="thead-dark">
                                        <tr>
                                            <th>Name</th>
                                            <th>Description</th>
                                            <th>Status</th>
                                            <th></th>
                                        </tr>
                                        </thead>
                                        <tbody>
                                        <tr ng-repeat="item in displayedCollection">
                                            <td>Temperature Sensor </td>
                                            <td>Sensor Simulator that simulates sensor data of a temperature sensor.
                                            </td>
                                            <td>
                                                <div ng-switch="temp"
                                                     ng-click="ctrl.checkSensorReg('TestingTemperatureSensor')"
                                                     class="clickable">
                                                    <div ng-switch-when="LOADING">
                                                        <div class="preloader pl-size-xs">
                                                            <div class="spinner-layer pl-blue">
                                                                <div class="circle-clipper left">
                                                                    <div class="circle"></div>
                                                                </div>
                                                                <div class="circle-clipper right">
                                                                    <div class="circle"></div>
                                                                </div>
                                                            </div>
                                                        </div>
                                                    </div>
                                                    <div ng-switch-when="NOT_REGISTERED">
                                                        <span class="label label-danger">Not Registered</span>
                                                    </div>
                                                    <div style="margin-top: 5px;" ng-switch-when="NOT_REGISTERED">
                                                        <form>
                                                            <button type="submit"
                                                                    class="btn bg-blue m-t-0 waves-effect"
                                                                    ng-click="ctrl.registerOneDimSensor('TestingTemperatureSensor')">
                                                                Register
                                                            </button>
                                                        </form>
>>>>>>> 176fa45d

                                                </div>
<<<<<<< HEAD
                                                <div ng-switch-when="REGISTERED">
                                                    <span class="label label-success">Registered</span>
                                                </div>
                                                <div ng-switch-default>
                                                    <span class="label label-default">Unknown</span>
                                                </div>
                                            </div>
                                        </td>
                                    <tr>
                                        <td>Temperature Sensor (Planned)</td>
                                        <td> Sensor Simulator that simulates sensor data of a temperature sensor,
                                            where the simulation time and number of events and anomalies can be
                                            scheduled.
                                        </td>
                                        <td>
                                            <div ng-switch="tempPl"
                                                 ng-click="ctrl.checkSensorReg('TestingTemperatureSensorPl')"
                                                 class="clickable">
                                                <div ng-switch-when="LOADING">
                                                    <div class="preloader pl-size-xs">
                                                        <div class="spinner-layer pl-blue">
                                                            <div class="circle-clipper left">
                                                                <div class="circle"></div>
                                                            </div>
                                                            <div class="circle-clipper right">
                                                                <div class="circle"></div>
                                                            </div>
                                                        </div>
                                                    </div>
                                                </div>
                                                <div ng-switch-when="NOT_REGISTERED">
                                                    <span class="label label-danger">Not Registered</span>
                                                </div>
                                                <div style="margin-top: 5px;" ng-switch-when="NOT_REGISTERED">
                                                    <form>
                                                        <button type="submit"
                                                                class="btn bg-blue m-t-0 waves-effect"
                                                                ng-click="ctrl.registerOneDimSensor('TestingTemperatureSensorPl')">
                                                            Register
                                                        </button>
                                                    </form>
=======
                                            </td>
                                        <tr>
                                            <td>Temperature Sensor  (Planned)</td>
                                            <td> Sensor Simulator that simulates sensor data of a temperature sensor,
                                                where the simulation time and number of events and anomalies can be
                                                scheduled.
                                            </td>
                                            <td>
                                                <div ng-switch="tempPl"
                                                     ng-click="ctrl.checkSensorReg('TestingTemperatureSensorPl')"
                                                     class="clickable">
                                                    <div ng-switch-when="LOADING">
                                                        <div class="preloader pl-size-xs">
                                                            <div class="spinner-layer pl-blue">
                                                                <div class="circle-clipper left">
                                                                    <div class="circle"></div>
                                                                </div>
                                                                <div class="circle-clipper right">
                                                                    <div class="circle"></div>
                                                                </div>
                                                            </div>
                                                        </div>
                                                    </div>
                                                    <div ng-switch-when="NOT_REGISTERED">
                                                        <span class="label label-danger">Not Registered</span>
                                                    </div>
                                                    <div style="margin-top: 5px;" ng-switch-when="NOT_REGISTERED">
                                                        <form>
                                                            <button type="submit"
                                                                    class="btn bg-blue m-t-0 waves-effect"
                                                                    ng-click="ctrl.registerOneDimSensor('TestingTemperatureSensorPl')">
                                                                Register
                                                            </button>
                                                        </form>
>>>>>>> 176fa45d

                                                </div>
<<<<<<< HEAD
                                                <div ng-switch-when="REGISTERED">
                                                    <span class="label label-success">Registered</span>
                                                </div>
                                                <div ng-switch-default>
                                                    <span class="label label-default">Unknown</span>
                                                </div>
                                            </div>
                                        </td>
                                    </tr>
                                    <tr>
                                        <td>Humidity Sensor</td>
                                        <td>Sensor Simulator that simulates sensor data of a humidity sensor.</td>
                                        <td>
                                            <div ng-switch="hum"
                                                 ng-click="ctrl.checkSensorReg('TestingHumiditySensor')"
                                                 class="clickable">
                                                <div ng-switch-when="LOADING">
                                                    <div class="preloader pl-size-xs">
                                                        <div class="spinner-layer pl-blue">
                                                            <div class="circle-clipper left">
                                                                <div class="circle"></div>
                                                            </div>
                                                            <div class="circle-clipper right">
                                                                <div class="circle"></div>
                                                            </div>
                                                        </div>
                                                    </div>
                                                </div>
                                                <div ng-switch-when="NOT_REGISTERED">
                                                    <span class="label label-danger">Not Registered</span>
                                                </div>
                                                <div style="margin-top: 5px;" ng-switch-when="NOT_REGISTERED">
                                                    <form ng-submit="ctrl.registerTestingDevice()">
                                                        <button type="submit"
                                                                class="btn bg-blue m-t-0 waves-effect"
                                                                ng-click="ctrl.registerOneDimSensor('TestingHumiditySensor')">
                                                            Register
                                                        </button>
                                                    </form>
=======
                                            </td>
                                        </tr>
                                        <tr>
                                            <td>Humidity Sensor </td>
                                            <td>Sensor Simulator that simulates sensor data of a humidity sensor.</td>
                                            <td>
                                                <div ng-switch="hum"
                                                     ng-click="ctrl.checkSensorReg('TestingHumiditySensor')"
                                                     class="clickable">
                                                    <div ng-switch-when="LOADING">
                                                        <div class="preloader pl-size-xs">
                                                            <div class="spinner-layer pl-blue">
                                                                <div class="circle-clipper left">
                                                                    <div class="circle"></div>
                                                                </div>
                                                                <div class="circle-clipper right">
                                                                    <div class="circle"></div>
                                                                </div>
                                                            </div>
                                                        </div>
                                                    </div>
                                                    <div ng-switch-when="NOT_REGISTERED">
                                                        <span class="label label-danger">Not Registered</span>
                                                    </div>
                                                    <div style="margin-top: 5px;" ng-switch-when="NOT_REGISTERED">
                                                        <form ng-submit="ctrl.registerTestingDevice()">
                                                            <button type="submit"
                                                                    class="btn bg-blue m-t-0 waves-effect"
                                                                    ng-click="ctrl.registerOneDimSensor('TestingHumiditySensor')">
                                                                Register
                                                            </button>
                                                        </form>
>>>>>>> 176fa45d

                                                </div>
<<<<<<< HEAD
                                                <div ng-switch-when="REGISTERED">
                                                    <span class="label label-success">Registered</span>
                                                </div>
                                                <div ng-switch-default>
                                                    <span class="label label-default">Unknown</span>
                                                </div>
                                            </div>
                                        </td>
                                    </tr>
                                    <tr>
                                        <td>Humidity Sensor (Planned)</td>
                                        <td> Sensor Simulator that simulates sensor data of a humidity sensor, where
                                            the simulation time and number of events and anomalies can be scheduled.
                                        </td>
                                        <td>
                                            <div ng-switch="humPl"
                                                 ng-click="ctrl.checkSensorReg('TestingHumiditySensorPl')"
                                                 class="clickable">
                                                <div ng-switch-when="LOADING">
                                                    <div class="preloader pl-size-xs">
                                                        <div class="spinner-layer pl-blue">
                                                            <div class="circle-clipper left">
                                                                <div class="circle"></div>
                                                            </div>
                                                            <div class="circle-clipper right">
                                                                <div class="circle"></div>
                                                            </div>
                                                        </div>
                                                    </div>
                                                </div>
                                                <div ng-switch-when="NOT_REGISTERED">
                                                    <span class="label label-danger">Not Registered</span>
                                                </div>
                                                <div style="margin-top: 5px;" ng-switch-when="NOT_REGISTERED">
                                                    <form ng-submit="ctrl.registerTestingDevice()">
                                                        <button type="submit"
                                                                class="btn bg-blue m-t-0 waves-effect"
                                                                ng-click="ctrl.registerOneDimSensor('TestingHumiditySensorPl')">
                                                            Register
                                                        </button>
                                                    </form>
=======
                                            </td>
                                        </tr>
                                        <tr>
                                            <td>Humidity Sensor  (Planned)</td>
                                            <td> Sensor Simulator that simulates sensor data of a humidity sensor, where
                                                the simulation time and number of events and anomalies can be scheduled.
                                            </td>
                                            <td>
                                                <div ng-switch="humPl"
                                                     ng-click="ctrl.checkSensorReg('TestingHumiditySensorPl')"
                                                     class="clickable">
                                                    <div ng-switch-when="LOADING">
                                                        <div class="preloader pl-size-xs">
                                                            <div class="spinner-layer pl-blue">
                                                                <div class="circle-clipper left">
                                                                    <div class="circle"></div>
                                                                </div>
                                                                <div class="circle-clipper right">
                                                                    <div class="circle"></div>
                                                                </div>
                                                            </div>
                                                        </div>
                                                    </div>
                                                    <div ng-switch-when="NOT_REGISTERED">
                                                        <span class="label label-danger">Not Registered</span>
                                                    </div>
                                                    <div style="margin-top: 5px;" ng-switch-when="NOT_REGISTERED">
                                                        <form ng-submit="ctrl.registerTestingDevice()">
                                                            <button type="submit"
                                                                    class="btn bg-blue m-t-0 waves-effect"
                                                                    ng-click="ctrl.registerOneDimSensor('TestingHumiditySensorPl')">
                                                                Register
                                                            </button>
                                                        </form>
>>>>>>> 176fa45d

                                                </div>
<<<<<<< HEAD
                                                <div ng-switch-when="REGISTERED">
                                                    <span class="label label-success">Registered</span>
                                                </div>
                                                <div ng-switch-default>
                                                    <span class="label label-default">Unknown</span>
                                                </div>
                                            </div>
                                        </td>
                                    </tr>
                                    <tr>
                                        <td>GPS Sensor</td>
                                        <td>Sensor Simulator that simulates sensor data of a GPS sensor. The
                                            simulated data are movements of a human or animal to or from a set point
                                            of position.
                                        </td>
                                        <td>
                                            <div ng-switch="gps"
                                                 ng-click="ctrl.checkSensorReg('TestingGPSSensor')"
                                                 class="clickable">
                                                <div ng-switch-when="LOADING">
                                                    <div class="preloader pl-size-xs">
                                                        <div class="spinner-layer pl-blue">
                                                            <div class="circle-clipper left">
                                                                <div class="circle"></div>
                                                            </div>
                                                            <div class="circle-clipper right">
                                                                <div class="circle"></div>
                                                            </div>
                                                        </div>
                                                    </div>
                                                </div>
                                                <div ng-switch-when="NOT_REGISTERED">
                                                    <span class="label label-danger">Not Registered</span>
                                                </div>
                                                <div style="margin-top: 5px;" ng-switch-when="NOT_REGISTERED">
                                                    <form ng-submit="ctrl.registerTestingDevice()">
                                                        <button type="submit"
                                                                class="btn bg-blue m-t-0 waves-effect"
                                                                ng-click="ctrl.registerThreeDimSensor('TestingGPSSensor')">
                                                            Register
                                                        </button>
                                                    </form>
=======
                                            </td>
                                        </tr>
                                        <tr>
                                            <td>GPS Sensor </td>
                                            <td>Sensor Simulator that simulates sensor data of a GPS sensor. The
                                                simulated data are movements of a human or animal to or from a set point
                                                of position.
                                            </td>
                                            <td>
                                                <div ng-switch="gps"
                                                     ng-click="ctrl.checkSensorReg('TestingGPSSensor')"
                                                     class="clickable">
                                                    <div ng-switch-when="LOADING">
                                                        <div class="preloader pl-size-xs">
                                                            <div class="spinner-layer pl-blue">
                                                                <div class="circle-clipper left">
                                                                    <div class="circle"></div>
                                                                </div>
                                                                <div class="circle-clipper right">
                                                                    <div class="circle"></div>
                                                                </div>
                                                            </div>
                                                        </div>
                                                    </div>
                                                    <div ng-switch-when="NOT_REGISTERED">
                                                        <span class="label label-danger">Not Registered</span>
                                                    </div>
                                                    <div style="margin-top: 5px;" ng-switch-when="NOT_REGISTERED">
                                                        <form ng-submit="ctrl.registerTestingDevice()">
                                                            <button type="submit"
                                                                    class="btn bg-blue m-t-0 waves-effect"
                                                                    ng-click="ctrl.registerThreeDimSensor('TestingGPSSensor')">
                                                                Register
                                                            </button>
                                                        </form>
>>>>>>> 176fa45d

                                                </div>
<<<<<<< HEAD
                                                <div ng-switch-when="REGISTERED">
                                                    <span class="label label-success">Registered</span>
                                                </div>
                                                <div ng-switch-default>
                                                    <span class="label label-default">Unknown</span>
                                                </div>
                                            </div>
                                        </td>
                                    </tr>
                                    <tr>
                                        <td>GPS Sensor (Planned)</td>
                                        <td>Sensor Simulator that simulates sensor data of a GPS sensor, where the
                                            simulation time and number of events and anomalies can be scheduled. The
                                            simulated data are movements of a human or animal to or from a set point
                                            of position.
                                        </td>
                                        <td>
                                            <div ng-switch="gpsPl"
                                                 ng-click="ctrl.checkSensorReg('TestingGPSSensorPl')"
                                                 class="clickable">
                                                <div ng-switch-when="LOADING">
                                                    <div class="preloader pl-size-xs">
                                                        <div class="spinner-layer pl-blue">
                                                            <div class="circle-clipper left">
                                                                <div class="circle"></div>
                                                            </div>
                                                            <div class="circle-clipper right">
                                                                <div class="circle"></div>
                                                            </div>
                                                        </div>
                                                    </div>
                                                </div>
                                                <div ng-switch-when="NOT_REGISTERED">
                                                    <span class="label label-danger">Not Registered</span>
                                                </div>
                                                <div style="margin-top: 5px;" ng-switch-when="NOT_REGISTERED">
                                                    <form ng-submit="ctrl.registerTestingDevice()">
                                                        <button type="submit"
                                                                class="btn bg-blue m-t-0 waves-effect"
                                                                ng-click="ctrl.registerThreeDimSensor('TestingGPSSensorPl')">
                                                            Register
                                                        </button>
                                                    </form>
=======
                                            </td>
                                        </tr>
                                        <tr>
                                            <td>GPS Sensor (Planned)</td>
                                            <td>Sensor Simulator that simulates sensor data of a GPS sensor, where the simulation time and number of events and anomalies can be scheduled. The
                                                simulated data are movements of a human or animal to or from a set point
                                                of position.</td>
                                            <td>
                                                <div ng-switch="gpsPl"
                                                     ng-click="ctrl.checkSensorReg('TestingGPSSensorPl')"
                                                     class="clickable">
                                                    <div ng-switch-when="LOADING">
                                                        <div class="preloader pl-size-xs">
                                                            <div class="spinner-layer pl-blue">
                                                                <div class="circle-clipper left">
                                                                    <div class="circle"></div>
                                                                </div>
                                                                <div class="circle-clipper right">
                                                                    <div class="circle"></div>
                                                                </div>
                                                            </div>
                                                        </div>
                                                    </div>
                                                    <div ng-switch-when="NOT_REGISTERED">
                                                        <span class="label label-danger">Not Registered</span>
                                                    </div>
                                                    <div style="margin-top: 5px;" ng-switch-when="NOT_REGISTERED">
                                                        <form ng-submit="ctrl.registerTestingDevice()">
                                                            <button type="submit"
                                                                    class="btn bg-blue m-t-0 waves-effect"
                                                                    ng-click="ctrl.registerThreeDimSensor('TestingGPSSensorPl')">
                                                                Register
                                                            </button>
                                                        </form>
>>>>>>> 176fa45d

                                                </div>
<<<<<<< HEAD
                                                <div ng-switch-when="REGISTERED">
                                                    <span class="label label-success">Registered</span>
                                                </div>
                                                <div ng-switch-default>
                                                    <span class="label label-default">Unknown</span>
                                                </div>
                                            </div>
                                        </td>
                                    </tr>
                                    <tr>
                                        <td>Acceleration Sensor</td>
                                        <td>Sensor Simulator that simulates sensor data of a Acceleration Sensor. It
                                            simulates the idle state or the movement/acceleration of an object.
                                        </td>
                                        <td>
                                            <div ng-switch="acc"
                                                 ng-click="ctrl.checkSensorReg('TestingAccelerationSensor')"
                                                 class="clickable">
                                                <div ng-switch-when="LOADING">
                                                    <div class="preloader pl-size-xs">
                                                        <div class="spinner-layer pl-blue">
                                                            <div class="circle-clipper left">
                                                                <div class="circle"></div>
                                                            </div>
                                                            <div class="circle-clipper right">
                                                                <div class="circle"></div>
                                                            </div>
                                                        </div>
                                                    </div>
                                                </div>
                                                <div ng-switch-when="NOT_REGISTERED">
                                                    <span class="label label-danger">Not Registered</span>
                                                </div>
                                                <div style="margin-top: 5px;" ng-switch-when="NOT_REGISTERED">
                                                    <form ng-submit="ctrl.registerTestingDevice()">
                                                        <button type="submit"
                                                                class="btn bg-blue m-t-0 waves-effect"
                                                                ng-click="ctrl.registerThreeDimSensor('TestingAccelerationSensor')">
                                                            Register
                                                        </button>
                                                    </form>
=======
                                            </td>
                                        </tr>
                                        <tr>
                                            <td>Acceleration Sensor</td>
                                            <td>Sensor Simulator that simulates sensor data of a Acceleration Sensor. It
                                                simulates the idle state or the movement/acceleration of an object.
                                            </td>
                                            <td>
                                                <div ng-switch="acc"
                                                     ng-click="ctrl.checkSensorReg('TestingAccelerationSensor')"
                                                     class="clickable">
                                                    <div ng-switch-when="LOADING">
                                                        <div class="preloader pl-size-xs">
                                                            <div class="spinner-layer pl-blue">
                                                                <div class="circle-clipper left">
                                                                    <div class="circle"></div>
                                                                </div>
                                                                <div class="circle-clipper right">
                                                                    <div class="circle"></div>
                                                                </div>
                                                            </div>
                                                        </div>
                                                    </div>
                                                    <div ng-switch-when="NOT_REGISTERED">
                                                        <span class="label label-danger">Not Registered</span>
                                                    </div>
                                                    <div style="margin-top: 5px;" ng-switch-when="NOT_REGISTERED">
                                                        <form ng-submit="ctrl.registerTestingDevice()">
                                                            <button type="submit"
                                                                    class="btn bg-blue m-t-0 waves-effect"
                                                                    ng-click="ctrl.registerThreeDimSensor('TestingAccelerationSensor')">
                                                                Register
                                                            </button>
                                                        </form>
>>>>>>> 176fa45d

                                                </div>
<<<<<<< HEAD
                                                <div ng-switch-when="REGISTERED">
                                                    <span class="label label-success">Registered</span>
                                                </div>
                                                <div ng-switch-default>
                                                    <span class="label label-default">Unknown</span>
                                                </div>
                                            </div>
                                        </td>
                                    </tr>
                                    <tr>
                                        <td>Acceleration Sensor (Planned)</td>
                                        <td>Sensor Simulator that simulates sensor data of a Acceleration Sensor,
                                            where the simulation time and number of events and anomalies can be
                                            scheduled. It
                                            simulates the idle state or the movement/acceleration of an object.
                                        </td>
                                        <td>
                                            <div ng-switch="accPl"
                                                 ng-click="ctrl.checkSensorReg('TestingAccelerationSensorPl')"
                                                 class="clickable">
                                                <div ng-switch-when="LOADING">
                                                    <div class="preloader pl-size-xs">
                                                        <div class="spinner-layer pl-blue">
                                                            <div class="circle-clipper left">
                                                                <div class="circle"></div>
                                                            </div>
                                                            <div class="circle-clipper right">
                                                                <div class="circle"></div>
                                                            </div>
                                                        </div>
                                                    </div>
                                                </div>
                                                <div ng-switch-when="NOT_REGISTERED">
                                                    <span class="label label-danger">Not Registered</span>
                                                </div>
                                                <div style="margin-top: 5px;" ng-switch-when="NOT_REGISTERED">
                                                    <form ng-submit="ctrl.registerTestingDevice()">
                                                        <button type="submit"
                                                                class="btn bg-blue m-t-0 waves-effect"
                                                                ng-click="ctrl.registerThreeDimSensor('TestingAccelerationSensorPl')">
                                                            Register
                                                        </button>
                                                    </form>
=======
                                            </td>
                                        </tr>
                                        <tr>
                                            <td>Acceleration Sensor (Planned)</td>
                                            <td>Sensor Simulator that simulates sensor data of a Acceleration Sensor, where the simulation time and number of events and anomalies can be scheduled. It
                                                simulates the idle state or the movement/acceleration of an object.</td>
                                            <td>
                                                <div ng-switch="accPl"
                                                     ng-click="ctrl.checkSensorReg('TestingAccelerationSensorPl')"
                                                     class="clickable">
                                                    <div ng-switch-when="LOADING">
                                                        <div class="preloader pl-size-xs">
                                                            <div class="spinner-layer pl-blue">
                                                                <div class="circle-clipper left">
                                                                    <div class="circle"></div>
                                                                </div>
                                                                <div class="circle-clipper right">
                                                                    <div class="circle"></div>
                                                                </div>
                                                            </div>
                                                        </div>
                                                    </div>
                                                    <div ng-switch-when="NOT_REGISTERED">
                                                        <span class="label label-danger">Not Registered</span>
                                                    </div>
                                                    <div style="margin-top: 5px;" ng-switch-when="NOT_REGISTERED">
                                                        <form ng-submit="ctrl.registerTestingDevice()">
                                                            <button type="submit"
                                                                    class="btn bg-blue m-t-0 waves-effect"
                                                                    ng-click="ctrl.registerThreeDimSensor('TestingAccelerationSensorPl')">
                                                                Register
                                                            </button>
                                                        </form>
>>>>>>> 176fa45d

                                                </div>
<<<<<<< HEAD
                                                <div ng-switch-when="REGISTERED">
                                                    <span class="label label-success">Registered</span>
                                                </div>
                                                <div ng-switch-default>
                                                    <span class="label label-default">Unknown</span>
                                                </div>
                                            </div>
                                        </td>
                                    </tr>

                                    </tr>
                                    </tbody>
                                </table>
=======
                                            </td>
                                        </tr>

                                        </tr>
                                        </tbody>
                                    </table>
                                </div>
>>>>>>> 176fa45d
                            </div>
                        </div>
                    </fieldset>
                </form>
            </div>
<<<<<<< HEAD
        </div>

    </div>

    <!-- #END# Modal -->
=======

        </div>
        <!-- #END# Modal -->
    </div>
</div>
>>>>>>> 176fa45d
</div><|MERGE_RESOLUTION|>--- conflicted
+++ resolved
@@ -65,31 +65,7 @@
                             <i ng-show="item.wasModelled" class="material-icons" style="vertical-align: bottom;">view_quilt</i>
                         </td>
                         <td>{{item.type.join(', ')}}</td>
-<<<<<<< HEAD
                         <td>{{item.ruleNames.join(', ')}}</td>
-=======
-                        <td>
-                            <div class="switch" style="margin-top: 7px;">
-                                <label>
-                                    <input type="checkbox" ng-model="useNewData.singleSelect"
-                                           ng-click="ctrl.editConfig(item.id, useNewData.singleSelect)">
-                                    <span class="lever"></span>
-                                </label>
-                            </div>
-                        </td>
-                        <td>
-                            <button class="btn bg-cyan waves-effect" ng-click="ctrl.executeTest(item.id)">
-                                <i class="material-icons">play_arrow</i>
-                                <span>Start Test</span>
-                            </button>
-                        </td>
-                        <td>
-                            <button class="btn bg-orange waves-effect" ng-click="ctrl.stopTest(item.id)">
-                                <i class="material-icons">stop</i>
-                                <span>Stop Test</span>
-                            </button>
-                        </td>
->>>>>>> 176fa45d
                         <td>
                             <form ng-submit="ctrl.downloadPDF(item.id, item.endTimeUnix)" style="margin-top: 3px;">
                                 <button type="submit" class="btn bg-blue-grey m-t-0 waves-effect" id="{{item.name}}"
@@ -99,18 +75,6 @@
                             </form>
                         </td>
                         <td>
-<<<<<<< HEAD
-=======
-                            <form ng-submit="ctrl.checkReportExists(item.id, item.name)" style="margin-top: 5px;">
-                                <li>
-                                    <a ng-click="ctrl.checkReportExists(item.id, item.name)" class="clickable">
-                                        <i class="material-icons">refresh</i>
-                                    </a>
-                                </li>
-                            </form>
-                        </td>
-                        <td>
->>>>>>> 176fa45d
                             <form ng-submit="deleteTestCtrl.deleteItem()" style="margin-top: 3px;">
                                 <button type="submit" class="btn btn-danger m-t-0 waves-effect"
                                         ng-click="deleteTestCtrl.item.id = item.id">
@@ -479,7 +443,6 @@
                                     </table>
                                 </div>
                                 <div ng-if="ctrl.selectedSensors.includes('TestingHumiditySensorPl')">
-<<<<<<< HEAD
                                     <h3>Configuration Planned Humidity Sensor Simulator</h3>
                                     <table class="table parameter-table">
                                         <thead></thead>
@@ -547,63 +510,6 @@
                                         </tr>
                                         </tbody>
                                     </table>
-=======
-                                    <h3>Configuration Sensor Simulator: Planned Humidity Sensor Simulator</h3>
-                                    <h4> Type of simulation: </h4>
-                                    <div class="form-line">
-                                        <select class="form-control show-tick" name="event"
-                                                ng-model="ctrl.config.eventHumPl">
-                                            <option value="">Select the event to be simulated *</option>
-                                            <option ng-option class="ng-binding ng-scope" value="1">
-                                                Humidity rise
-                                            </option>
-                                            <option ng-option class="ng-binding ng-scope" value="2">
-                                                Humidity decrease
-                                            </option>
-                                            <option ng-option class="ng-binding ng-scope" value="3">Outlier</option>
-                                            <option ng-option class="ng-binding ng-scope" value="4">Missing values
-                                            </option>
-                                            <option ng-option class="ng-binding ng-scope" value="5">Wrong value type
-                                            </option>
-                                        </select>
-                                    </div>
-                                    <div class="form-line"
-                                         ng-if="ctrl.config.eventHumPl == '1' ||ctrl.config.eventHumPl == '2'">
-                                        <h4> Combination with an anomaly: </h4>
-                                        <select class="form-control show-tick"
-                                                name="anomaly" ng-model="ctrl.config.anomalyHumPl">
-                                            <option value="">Select the combination with an anomaly *</option>
-                                            <option ng-option class="ng-binding ng-scope" value="3">Outliers
-                                            </option>
-                                            <option ng-option class="ng-binding ng-scope" value="4">Missing values
-                                            </option>
-                                            <option ng-option class="ng-binding ng-scope" value="5">Wrong value type
-                                            </option>
-                                            <option ng-option class="ng-binding ng-scope" value="6">No combination
-                                            </option>
-                                        </select>
-                                    </div>
-                                    <div class="form-line"
-                                         ng-if="ctrl.config.eventHumPl == '1' ||ctrl.config.eventHumPl == '2'">
-                                        <h4> For which room should the humidity rise/fall be simulated: </h4>
-                                        <select class="form-control show-tick"
-                                                name="room" ng-model="ctrl.config.roomHum">
-                                            <option value="">Select a room *</option>
-                                            <option ng-option class="ng-binding ng-scope" value="a">Living room
-                                            </option>
-                                            <option ng-option class="ng-binding ng-scope" value="b">Office
-                                            </option>
-                                            <option ng-option class="ng-binding ng-scope" value="c">Bedroom
-                                            </option>
-                                            <option ng-option class="ng-binding ng-scope" value="d">Bathroom
-                                            </option>
-                                            <option ng-option class="ng-binding ng-scope" value="e">Kitchen
-                                            </option>
-                                            <option ng-option class="ng-binding ng-scope" value="f">Basement
-                                            </option>
-                                        </select>
-                                    </div>
->>>>>>> 176fa45d
                                 </div>
                                 <div ng-if="ctrl.selectedSensors.includes('TestingGPSSensorPl')">
                                     <div class="form-line">
@@ -657,12 +563,9 @@
                                                ng-model="ctrl.config.latitudeGPSPl"> <br> <br>
                                         <input type="text" name="gpsLat" placeholder="Longitude"
                                                ng-model="ctrl.config.longitudeGPSPl"> <br><br>
-<<<<<<< HEAD
+
                                         <input type="text" name="gpsHeight" placeholder="Height"
-=======
-                                        <input type="text" name="gpsHeight" placeholder="Height *"
->>>>>>> 176fa45d
-                                               ng-model="ctrl.config.heightGPSPl">
+                                        ng-model="ctrl.config.heightGPSPl">
                                     </div>
                                     <div class="form-line">
                                         <h4> Enter the radius at which a reaction should take place:* </h4>
@@ -673,7 +576,6 @@
                                 </div>
                                 <div ng-if="ctrl.selectedSensors.includes('TestingGPSSensor')">
                                     <div class="form-line">
-<<<<<<< HEAD
                                         <h3>Configuration GPS Sensor Simulator</h3>
                                         <table class="table parameter-table">
                                             <thead></thead>
@@ -756,67 +658,6 @@
                                             </tr>
                                             </tbody>
                                         </table>
-
-=======
-                                        <h3>Configuration Sensor Simulator: GPS Sensor Simulator</h3>
-                                        <h4> Specify whether the GPS data should be tracked for a human or a
-                                            cat: </h4>
-                                        <select class="form-control show-tick" id="select-gps-cathum"
-                                                name="select-gps-cathum"
-                                                ng-model="ctrl.config.whoGPS">
-                                            <option value="">GPS tracking of a... *</option>
-                                            <option ng-option class="ng-binding ng-scope" value="a">Person</option>
-                                            <option ng-option class="ng-binding ng-scope" value="b">Cat</option>
-                                        </select>
-                                    </div>
-                                    <div class="form-line">
-                                        <h4> Type of simulation: </h4>
-                                        <select class="form-control show-tick" id="select-gps-event" name="event"
-                                                ng-model="ctrl.config.eventGPS">
-                                            <option value="">Select the event to be simulated *</option>
-                                            <option ng-option class="ng-binding ng-scope" value="1">Approach
-                                            </option>
-                                            <option ng-option class="ng-binding ng-scope" value="2">Moving away
-                                            </option>
-                                            <option ng-option class="ng-binding ng-scope" value="3">Outliers
-                                            </option>
-                                            <option ng-option class="ng-binding ng-scope" value="4">Missing values
-                                            </option>
-                                            <option ng-option class="ng-binding ng-scope" value="5">Wrong value type
-                                            </option>
-                                        </select>
-                                    </div>
-                                    <div class="form-line"
-                                         ng-if="ctrl.config.eventGPS == '1' ||ctrl.config.eventGPS == '2'">
-                                        <h4> Combination with an anomaly: </h4>
-                                        <select class="form-control show-tick" id="select-gps-Anomaly"
-                                                name="anomaly" ng-model="ctrl.config.anomalyGPS">
-                                            <option value="">Select the combination with an anomaly *</option>
-                                            <option ng-option class="ng-binding ng-scope" value="3">Outliers
-                                            </option>
-                                            <option ng-option class="ng-binding ng-scope" value="4">Missing values
-                                            </option>
-                                            <option ng-option class="ng-binding ng-scope" value="5">Wrong value type
-                                            </option>
-                                            <option ng-option class="ng-binding ng-scope" value="6">No combination
-                                            </option>
-                                        </select>
-                                    </div>
-                                    <div class="form-line">
-                                        <h4> Enter the coordinates of your smart home: </h4>
-                                        <input type="text" id="gpsLat" name="gpsLat" placeholder="Latitude *"
-                                               ng-model="ctrl.config.latitudeGPS"> <br> <br>
-                                        <input type="text" id="gpsLong" name="gpsLat" placeholder="Longitude *"
-                                               ng-model="ctrl.config.longitudeGPS"> <br><br>
-                                        <input type="text" id="gpsHeight" name="gpsHeight" placeholder="Height *"
-                                               ng-model="ctrl.config.heightGPS">
-                                    </div>
-                                    <div class="form-line">
-                                        <h4> Enter the radius at which a reaction should take place: </h4>
-                                        <input type="text" id="gpsReactionM" name="gpsReactionM"
-                                               placeholder="Reaction in m *"
-                                               ng-model="ctrl.config.reactionMetersGPS">
->>>>>>> 176fa45d
                                     </div>
                                 </div>
                                 <div ng-if="ctrl.selectedSensors.includes('TestingAccelerationSensorPl')">
@@ -1131,7 +972,6 @@
     </div>
 
 
-<<<<<<< HEAD
     <!-- Modal Register Components for Testing -->
     <div class="modal fade bd-example-modal-xl" tabeindex="-1" role="dialog" aria-labelledby="myExtraLargeModalLabel"
          aria-hidden="true" id="addDevice">
@@ -1233,109 +1073,6 @@
                                                             </div>
                                                             <div class="circle-clipper right">
                                                                 <div class="circle"></div>
-=======
-        <!-- Modal Register Components for Testing -->
-        <div class="modal fade bd-example-modal-xl" tabindex="-1" role="dialog" aria-labelledby="myExtraLargeModalLabel"
-             aria-hidden="true" id="addDevice">
-            <div class="modal-dialog modal-xl">
-                <div class="modal-content">
-                    <div class="modal-header">
-                        <h5 class="modal-title">Register the Components for the Test of your IoT-Application
-                            <button type="button" class="close" data-dismiss="modal" aria-label="Close">
-                                <span aria-hidden="true">&times;</span>
-                            </button>
-                        </h5>
-                    </div>
-                    <form id="addDevices" ng-submit="addSensorCtrl.addItem()">
-                        <fieldset id="sensor-form">
-                            <div class="modal-body">
-                                <div class="form-line">
-                                    <table class="table table-hover" st-table="displayedCollection"
-                                           st-safe-src="testListCtrl.items">
-                                        <caption>Category: Device</caption>
-                                        <thead class="thead-dark">
-                                        <tr>
-                                            <th>Name</th>
-                                            <th>Description</th>
-                                            <th>Status</th>
-                                            <th></th>
-                                        </tr>
-                                        </thead>
-                                        <tbody>
-                                        <tr ng-repeat="item in displayedCollection">
-                                            <td>Testing Device</td>
-                                            <td>Device required for the simulated components.
-                                            </td>
-                                            <td>
-                                                <div style="padding: 0px;  display: inline-block;" ng-switch="device"
-                                                     ng-click="ctrl.getTestDevice()" class="clickable">
-                                                    <div ng-switch-when="LOADING">
-                                                        <div class="preloader pl-size-xs">
-                                                            <div class="spinner-layer pl-blue">
-                                                                <div class="circle-clipper left">
-                                                                    <div class="circle"></div>
-                                                                </div>
-                                                                <div class="circle-clipper right">
-                                                                    <div class="circle"></div>
-                                                                </div>
-                                                            </div>
-                                                        </div>
-                                                    </div>
-                                                    <div ng-switch-when="NOT_REGISTERED">
-                                                        <span class="label label-danger">Not Registered</span>
-                                                    </div>
-                                                    <div style="margin-top: 5px;" ng-switch-when="NOT_REGISTERED">
-                                                        <form>
-                                                            <button type="submit"
-                                                                    class="btn bg-blue m-t-0 waves-effect"
-                                                                    ng-click="ctrl.registerTestDevice()">
-                                                                Register
-                                                            </button>
-                                                        </form>
-                                                    </div>
-                                                    <div ng-switch-when="REGISTERED">
-                                                        <span class="label label-success">Registered</span>
-                                                    </div>
-                                                    <div ng-switch-default>
-                                                        <span class="label label-default">Unknown</span>
-                                                    </div>
-                                                </div>
-                                            </td>
-                                        </tr>
-                                        </tbody>
-                                    </table>
-
-                                    <table class="table table-hover" st-table="displayedCollection"
-                                           st-safe-src="testListCtrl.items">
-                                        <caption>Category: Actuator</caption>
-                                        <thead class="thead-dark">
-                                        <tr>
-                                            <th>Name</th>
-                                            <th>Description</th>
-                                            <th>Status</th>
-                                            <th></th>
-                                        </tr>
-                                        </thead>
-                                        <tbody>
-                                        <tr ng-repeat="item in displayedCollection">
-                                            <td>Testing Actuator</td>
-                                            <td> Actuator that does not trigger any functions and can be used for
-                                                testing purposes.
-                                            </td>
-                                            <td>
-                                                <div style="padding: 0px;  display: inline-block;"
-                                                     ng-switch="testingActuator"
-                                                     ng-click="ctrl.checkActuatorReg()" class="clickable">
-                                                    <div ng-switch-when="LOADING">
-                                                        <div class="preloader pl-size-xs">
-                                                            <div class="spinner-layer pl-blue">
-                                                                <div class="circle-clipper left">
-                                                                    <div class="circle"></div>
-                                                                </div>
-                                                                <div class="circle-clipper right">
-                                                                    <div class="circle"></div>
-                                                                </div>
->>>>>>> 176fa45d
                                                             </div>
                                                         </div>
                                                     </div>
@@ -1358,7 +1095,6 @@
                                                         <span class="label label-default">Unknown</span>
                                                     </div>
                                                 </div>
-<<<<<<< HEAD
                                                 <div ng-switch-when="NOT_REGISTERED">
                                                     <span class="label label-danger">Not Registered</span>
                                                 </div>
@@ -1427,60 +1163,7 @@
                                                             Register
                                                         </button>
                                                     </form>
-=======
-                                            </td>
-                                        </tr>
-                                        </tbody>
-                                    </table>
-
-
-                                    <table class="table table-hover" st-table="displayedCollection"
-                                           st-safe-src="testListCtrl.items">
-                                        <caption>Category: Sensors</caption>
-                                        <thead class="thead-dark">
-                                        <tr>
-                                            <th>Name</th>
-                                            <th>Description</th>
-                                            <th>Status</th>
-                                            <th></th>
-                                        </tr>
-                                        </thead>
-                                        <tbody>
-                                        <tr ng-repeat="item in displayedCollection">
-                                            <td>Temperature Sensor </td>
-                                            <td>Sensor Simulator that simulates sensor data of a temperature sensor.
-                                            </td>
-                                            <td>
-                                                <div ng-switch="temp"
-                                                     ng-click="ctrl.checkSensorReg('TestingTemperatureSensor')"
-                                                     class="clickable">
-                                                    <div ng-switch-when="LOADING">
-                                                        <div class="preloader pl-size-xs">
-                                                            <div class="spinner-layer pl-blue">
-                                                                <div class="circle-clipper left">
-                                                                    <div class="circle"></div>
-                                                                </div>
-                                                                <div class="circle-clipper right">
-                                                                    <div class="circle"></div>
-                                                                </div>
-                                                            </div>
-                                                        </div>
-                                                    </div>
-                                                    <div ng-switch-when="NOT_REGISTERED">
-                                                        <span class="label label-danger">Not Registered</span>
-                                                    </div>
-                                                    <div style="margin-top: 5px;" ng-switch-when="NOT_REGISTERED">
-                                                        <form>
-                                                            <button type="submit"
-                                                                    class="btn bg-blue m-t-0 waves-effect"
-                                                                    ng-click="ctrl.registerOneDimSensor('TestingTemperatureSensor')">
-                                                                Register
-                                                            </button>
-                                                        </form>
->>>>>>> 176fa45d
-
-                                                </div>
-<<<<<<< HEAD
+                                                </div>
                                                 <div ng-switch-when="REGISTERED">
                                                     <span class="label label-success">Registered</span>
                                                 </div>
@@ -1522,45 +1205,7 @@
                                                             Register
                                                         </button>
                                                     </form>
-=======
-                                            </td>
-                                        <tr>
-                                            <td>Temperature Sensor  (Planned)</td>
-                                            <td> Sensor Simulator that simulates sensor data of a temperature sensor,
-                                                where the simulation time and number of events and anomalies can be
-                                                scheduled.
-                                            </td>
-                                            <td>
-                                                <div ng-switch="tempPl"
-                                                     ng-click="ctrl.checkSensorReg('TestingTemperatureSensorPl')"
-                                                     class="clickable">
-                                                    <div ng-switch-when="LOADING">
-                                                        <div class="preloader pl-size-xs">
-                                                            <div class="spinner-layer pl-blue">
-                                                                <div class="circle-clipper left">
-                                                                    <div class="circle"></div>
-                                                                </div>
-                                                                <div class="circle-clipper right">
-                                                                    <div class="circle"></div>
-                                                                </div>
-                                                            </div>
-                                                        </div>
-                                                    </div>
-                                                    <div ng-switch-when="NOT_REGISTERED">
-                                                        <span class="label label-danger">Not Registered</span>
-                                                    </div>
-                                                    <div style="margin-top: 5px;" ng-switch-when="NOT_REGISTERED">
-                                                        <form>
-                                                            <button type="submit"
-                                                                    class="btn bg-blue m-t-0 waves-effect"
-                                                                    ng-click="ctrl.registerOneDimSensor('TestingTemperatureSensorPl')">
-                                                                Register
-                                                            </button>
-                                                        </form>
->>>>>>> 176fa45d
-
-                                                </div>
-<<<<<<< HEAD
+                                                </div>
                                                 <div ng-switch-when="REGISTERED">
                                                     <span class="label label-success">Registered</span>
                                                 </div>
@@ -1600,43 +1245,7 @@
                                                             Register
                                                         </button>
                                                     </form>
-=======
-                                            </td>
-                                        </tr>
-                                        <tr>
-                                            <td>Humidity Sensor </td>
-                                            <td>Sensor Simulator that simulates sensor data of a humidity sensor.</td>
-                                            <td>
-                                                <div ng-switch="hum"
-                                                     ng-click="ctrl.checkSensorReg('TestingHumiditySensor')"
-                                                     class="clickable">
-                                                    <div ng-switch-when="LOADING">
-                                                        <div class="preloader pl-size-xs">
-                                                            <div class="spinner-layer pl-blue">
-                                                                <div class="circle-clipper left">
-                                                                    <div class="circle"></div>
-                                                                </div>
-                                                                <div class="circle-clipper right">
-                                                                    <div class="circle"></div>
-                                                                </div>
-                                                            </div>
-                                                        </div>
-                                                    </div>
-                                                    <div ng-switch-when="NOT_REGISTERED">
-                                                        <span class="label label-danger">Not Registered</span>
-                                                    </div>
-                                                    <div style="margin-top: 5px;" ng-switch-when="NOT_REGISTERED">
-                                                        <form ng-submit="ctrl.registerTestingDevice()">
-                                                            <button type="submit"
-                                                                    class="btn bg-blue m-t-0 waves-effect"
-                                                                    ng-click="ctrl.registerOneDimSensor('TestingHumiditySensor')">
-                                                                Register
-                                                            </button>
-                                                        </form>
->>>>>>> 176fa45d
-
-                                                </div>
-<<<<<<< HEAD
+                                                </div>
                                                 <div ng-switch-when="REGISTERED">
                                                     <span class="label label-success">Registered</span>
                                                 </div>
@@ -1678,45 +1287,7 @@
                                                             Register
                                                         </button>
                                                     </form>
-=======
-                                            </td>
-                                        </tr>
-                                        <tr>
-                                            <td>Humidity Sensor  (Planned)</td>
-                                            <td> Sensor Simulator that simulates sensor data of a humidity sensor, where
-                                                the simulation time and number of events and anomalies can be scheduled.
-                                            </td>
-                                            <td>
-                                                <div ng-switch="humPl"
-                                                     ng-click="ctrl.checkSensorReg('TestingHumiditySensorPl')"
-                                                     class="clickable">
-                                                    <div ng-switch-when="LOADING">
-                                                        <div class="preloader pl-size-xs">
-                                                            <div class="spinner-layer pl-blue">
-                                                                <div class="circle-clipper left">
-                                                                    <div class="circle"></div>
-                                                                </div>
-                                                                <div class="circle-clipper right">
-                                                                    <div class="circle"></div>
-                                                                </div>
-                                                            </div>
-                                                        </div>
-                                                    </div>
-                                                    <div ng-switch-when="NOT_REGISTERED">
-                                                        <span class="label label-danger">Not Registered</span>
-                                                    </div>
-                                                    <div style="margin-top: 5px;" ng-switch-when="NOT_REGISTERED">
-                                                        <form ng-submit="ctrl.registerTestingDevice()">
-                                                            <button type="submit"
-                                                                    class="btn bg-blue m-t-0 waves-effect"
-                                                                    ng-click="ctrl.registerOneDimSensor('TestingHumiditySensorPl')">
-                                                                Register
-                                                            </button>
-                                                        </form>
->>>>>>> 176fa45d
-
-                                                </div>
-<<<<<<< HEAD
+                                                </div>
                                                 <div ng-switch-when="REGISTERED">
                                                     <span class="label label-success">Registered</span>
                                                 </div>
@@ -1759,46 +1330,8 @@
                                                             Register
                                                         </button>
                                                     </form>
-=======
-                                            </td>
-                                        </tr>
-                                        <tr>
-                                            <td>GPS Sensor </td>
-                                            <td>Sensor Simulator that simulates sensor data of a GPS sensor. The
-                                                simulated data are movements of a human or animal to or from a set point
-                                                of position.
-                                            </td>
-                                            <td>
-                                                <div ng-switch="gps"
-                                                     ng-click="ctrl.checkSensorReg('TestingGPSSensor')"
-                                                     class="clickable">
-                                                    <div ng-switch-when="LOADING">
-                                                        <div class="preloader pl-size-xs">
-                                                            <div class="spinner-layer pl-blue">
-                                                                <div class="circle-clipper left">
-                                                                    <div class="circle"></div>
-                                                                </div>
-                                                                <div class="circle-clipper right">
-                                                                    <div class="circle"></div>
-                                                                </div>
-                                                            </div>
-                                                        </div>
-                                                    </div>
-                                                    <div ng-switch-when="NOT_REGISTERED">
-                                                        <span class="label label-danger">Not Registered</span>
-                                                    </div>
-                                                    <div style="margin-top: 5px;" ng-switch-when="NOT_REGISTERED">
-                                                        <form ng-submit="ctrl.registerTestingDevice()">
-                                                            <button type="submit"
-                                                                    class="btn bg-blue m-t-0 waves-effect"
-                                                                    ng-click="ctrl.registerThreeDimSensor('TestingGPSSensor')">
-                                                                Register
-                                                            </button>
-                                                        </form>
->>>>>>> 176fa45d
-
-                                                </div>
-<<<<<<< HEAD
+
+                                                </div>
                                                 <div ng-switch-when="REGISTERED">
                                                     <span class="label label-success">Registered</span>
                                                 </div>
@@ -1842,45 +1375,8 @@
                                                             Register
                                                         </button>
                                                     </form>
-=======
-                                            </td>
-                                        </tr>
-                                        <tr>
-                                            <td>GPS Sensor (Planned)</td>
-                                            <td>Sensor Simulator that simulates sensor data of a GPS sensor, where the simulation time and number of events and anomalies can be scheduled. The
-                                                simulated data are movements of a human or animal to or from a set point
-                                                of position.</td>
-                                            <td>
-                                                <div ng-switch="gpsPl"
-                                                     ng-click="ctrl.checkSensorReg('TestingGPSSensorPl')"
-                                                     class="clickable">
-                                                    <div ng-switch-when="LOADING">
-                                                        <div class="preloader pl-size-xs">
-                                                            <div class="spinner-layer pl-blue">
-                                                                <div class="circle-clipper left">
-                                                                    <div class="circle"></div>
-                                                                </div>
-                                                                <div class="circle-clipper right">
-                                                                    <div class="circle"></div>
-                                                                </div>
-                                                            </div>
-                                                        </div>
-                                                    </div>
-                                                    <div ng-switch-when="NOT_REGISTERED">
-                                                        <span class="label label-danger">Not Registered</span>
-                                                    </div>
-                                                    <div style="margin-top: 5px;" ng-switch-when="NOT_REGISTERED">
-                                                        <form ng-submit="ctrl.registerTestingDevice()">
-                                                            <button type="submit"
-                                                                    class="btn bg-blue m-t-0 waves-effect"
-                                                                    ng-click="ctrl.registerThreeDimSensor('TestingGPSSensorPl')">
-                                                                Register
-                                                            </button>
-                                                        </form>
->>>>>>> 176fa45d
-
-                                                </div>
-<<<<<<< HEAD
+
+                                                </div>
                                                 <div ng-switch-when="REGISTERED">
                                                     <span class="label label-success">Registered</span>
                                                 </div>
@@ -1922,45 +1418,7 @@
                                                             Register
                                                         </button>
                                                     </form>
-=======
-                                            </td>
-                                        </tr>
-                                        <tr>
-                                            <td>Acceleration Sensor</td>
-                                            <td>Sensor Simulator that simulates sensor data of a Acceleration Sensor. It
-                                                simulates the idle state or the movement/acceleration of an object.
-                                            </td>
-                                            <td>
-                                                <div ng-switch="acc"
-                                                     ng-click="ctrl.checkSensorReg('TestingAccelerationSensor')"
-                                                     class="clickable">
-                                                    <div ng-switch-when="LOADING">
-                                                        <div class="preloader pl-size-xs">
-                                                            <div class="spinner-layer pl-blue">
-                                                                <div class="circle-clipper left">
-                                                                    <div class="circle"></div>
-                                                                </div>
-                                                                <div class="circle-clipper right">
-                                                                    <div class="circle"></div>
-                                                                </div>
-                                                            </div>
-                                                        </div>
-                                                    </div>
-                                                    <div ng-switch-when="NOT_REGISTERED">
-                                                        <span class="label label-danger">Not Registered</span>
-                                                    </div>
-                                                    <div style="margin-top: 5px;" ng-switch-when="NOT_REGISTERED">
-                                                        <form ng-submit="ctrl.registerTestingDevice()">
-                                                            <button type="submit"
-                                                                    class="btn bg-blue m-t-0 waves-effect"
-                                                                    ng-click="ctrl.registerThreeDimSensor('TestingAccelerationSensor')">
-                                                                Register
-                                                            </button>
-                                                        </form>
->>>>>>> 176fa45d
-
-                                                </div>
-<<<<<<< HEAD
+                                                </div>
                                                 <div ng-switch-when="REGISTERED">
                                                     <span class="label label-success">Registered</span>
                                                 </div>
@@ -2004,44 +1462,7 @@
                                                             Register
                                                         </button>
                                                     </form>
-=======
-                                            </td>
-                                        </tr>
-                                        <tr>
-                                            <td>Acceleration Sensor (Planned)</td>
-                                            <td>Sensor Simulator that simulates sensor data of a Acceleration Sensor, where the simulation time and number of events and anomalies can be scheduled. It
-                                                simulates the idle state or the movement/acceleration of an object.</td>
-                                            <td>
-                                                <div ng-switch="accPl"
-                                                     ng-click="ctrl.checkSensorReg('TestingAccelerationSensorPl')"
-                                                     class="clickable">
-                                                    <div ng-switch-when="LOADING">
-                                                        <div class="preloader pl-size-xs">
-                                                            <div class="spinner-layer pl-blue">
-                                                                <div class="circle-clipper left">
-                                                                    <div class="circle"></div>
-                                                                </div>
-                                                                <div class="circle-clipper right">
-                                                                    <div class="circle"></div>
-                                                                </div>
-                                                            </div>
-                                                        </div>
-                                                    </div>
-                                                    <div ng-switch-when="NOT_REGISTERED">
-                                                        <span class="label label-danger">Not Registered</span>
-                                                    </div>
-                                                    <div style="margin-top: 5px;" ng-switch-when="NOT_REGISTERED">
-                                                        <form ng-submit="ctrl.registerTestingDevice()">
-                                                            <button type="submit"
-                                                                    class="btn bg-blue m-t-0 waves-effect"
-                                                                    ng-click="ctrl.registerThreeDimSensor('TestingAccelerationSensorPl')">
-                                                                Register
-                                                            </button>
-                                                        </form>
->>>>>>> 176fa45d
-
-                                                </div>
-<<<<<<< HEAD
+                                                </div>
                                                 <div ng-switch-when="REGISTERED">
                                                     <span class="label label-success">Registered</span>
                                                 </div>
@@ -2055,31 +1476,16 @@
                                     </tr>
                                     </tbody>
                                 </table>
-=======
-                                            </td>
-                                        </tr>
-
-                                        </tr>
-                                        </tbody>
-                                    </table>
-                                </div>
->>>>>>> 176fa45d
-                            </div>
+
                         </div>
-                    </fieldset>
-                </form>
             </div>
-<<<<<<< HEAD
+            </fieldset>
+            </form>
         </div>
 
     </div>
 
-    <!-- #END# Modal -->
-=======
-
-        </div>
-        <!-- #END# Modal -->
-    </div>
 </div>
->>>>>>> 176fa45d
-</div>+
+<!-- #END# Modal -->
+</div>
