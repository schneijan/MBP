--- conflicted
+++ resolved
@@ -1,498 +1,475 @@
-<div class="row clearfix">
-    <!-- Sensor Properties Card -->
-    <div class="col-lg-6">
-        <div class="card deployment-card">
-            <div class="header"
-                 ng-class="{'bg-red': componentDetailsCtrl.deploymentState=='NOT_READY', 'bg-green': componentDetailsCtrl.deploymentState=='READY', 'bg-teal': componentDetailsCtrl.deploymentState=='DEPLOYED', 'bg-cyan': componentDetailsCtrl.deploymentState=='RUNNING', 'bg-grey': componentDetailsCtrl.deploymentState=='UNKNOWN'}">
-                <i class="material-icons" style="position: absolute; margin-top: 4px">settings_remote</i>
-                <h2 style="margin-left: 35px;">
-                    {{componentDetailsCtrl.component.name}}
-                    <small>{{componentDetailsCtrl.deploymentState == 'NOT_READY' ? 'Unavailable' :
-                            (componentDetailsCtrl.deploymentState == 'READY' ? 'Ready for installation' :
-                                    (componentDetailsCtrl.deploymentState == 'DEPLOYED' ? 'Installed' :
-                                            (componentDetailsCtrl.deploymentState == 'RUNNING' ? 'Running' :
-                                                    (componentDetailsCtrl.deploymentState == 'UNKNOWN' ? 'Unknown state' : 'Loading...'))))}}
-                    </small>
-                </h2>
-                <ul class="header-dropdown m-r--5">
-                    <li>
-                        <a ng-click="componentDetailsCtrl.updateDeploymentState()" class="clickable">
-                            <i class="material-icons">refresh</i>
-                        </a>
-                    </li>
-                </ul>
-            </div>
-            <div class="body">
-                <table class="table table-hover">
-                    <tbody>
-                    <tr>
-                        <th>Sensor type:</th>
-                        <td>{{componentDetailsCtrl.component.componentType}}</td>
-                    </tr>
-                    <tr>
-                        <th>Operator:</th>
-                        <td>{{componentDetailsCtrl.component.operator.name}}</td>
-                    </tr>
-                    <tr>
-                        <th>Data model:</th>
-                        <td>{{componentDetailsCtrl.component.operator.dataModel ?
-                                componentDetailsCtrl.component.operator.dataModel.name : 'None'}}
-                        </td>
-                    </tr>
-                    <tr>
-                        <th>Device:</th>
-                        <td>{{componentDetailsCtrl.component.device.name}} (IP:
-                            {{componentDetailsCtrl.component.device.ipAddress}})
-                        </td>
-                    </tr>
-                    <tr>
-                        <th>Device state:</th>
-                        <td>
-                            <div ng-switch="componentDetailsCtrl.deviceState"
-                                 ng-click="componentDetailsCtrl.updateDeviceState()" class="clickable">
-                                <div ng-switch-when="LOADING">
-                                    <div class="preloader pl-size-xs">
-                                        <div class="spinner-layer pl-blue">
-                                            <div class="circle-clipper left">
-                                                <div class="circle"></div>
-                                            </div>
-                                            <div class="circle-clipper right">
-                                                <div class="circle"></div>
-                                            </div>
-                                        </div>
-                                    </div>
-                                </div>
-                                <div ng-switch-when="OFFLINE">
-                                    <span class="label label-danger">Unavailable</span>
-                                </div>
-                                <div ng-switch-when="ONLINE">
-                                    <span class="label label-warning">Not connected</span>
-                                </div>
-                                <div ng-switch-when="SSH_AVAILABLE">
-                                    <span class="label label-success">Connected</span>
-                                </div>
-                                <div ng-switch-default>
-                                    <span class="label label-default">Unknown</span>
-                                </div>
-                            </div>
-                        </td>
-                    </tr>
-                    </tbody>
-                </table>
-                <br/>
-                <h5>Start parameters</h5>
-                <table class="table parameter-table">
-                    <thead></thead>
-                    <tbody>
-                    <tr ng-repeat="parameter in componentDetailsCtrl.component.operator.parameters">
-                        <td>
-                            <label>{{parameter.name}}:</label><br/>
-                            <small ng-show="parameter.mandatory">(required)</small>
-                        </td>
-                        <td>
-                            <div ng-switch="parameter.type">
-                                <div ng-switch-when="Text">
-                                    <input class="form-control" type="text"
-                                           ng-required="parameter.mandatory"
-                                           ng-model="componentDetailsCtrl.parameterValues[$index].value"/>
-                                </div>
-                                <div ng-switch-when="Number">
-                                    <input class="form-control" type="number"
-                                           ng-required="parameter.mandatory"
-                                           ng-model="componentDetailsCtrl.parameterValues[$index].value"/>
-                                </div>
-                                <div class="switch" ng-switch-when="Switch">
-                                    <label>No
-                                        <input type="checkbox"
-                                               ng-model="componentDetailsCtrl.parameterValues[$index].value">
-                                        <span class="lever"></span>Yes</label>
-                                </div>
-                            </div>
-                        </td>
-                        <td>
-                            <span class="label bg-grey" ng-show="parameter.unit">{{parameter.unit}}</span>
-                        </td>
-                    </tr>
-                    <tr ng-show="componentDetailsCtrl.component.operator.parameters.length === 0">
-                        <td colspan="2">No required parameters</td>
-                    </tr>
-                    </tbody>
-                </table>
-                <div class="has-error" ng-show="ctrl.deployer.status.fieldErrors.parameters">
-                    <span class="help-block focused error">{{ctrl.deployer.status.fieldErrors.parameters}}</span>
-                </div>
-                <br/>
-
-                <div>
-                    <span ng-show="componentDetailsCtrl.deploymentState=='READY'">
-                        <button class="btn bg-mbp-mid-blue waves-effect" ng-click="componentDetailsCtrl.deploy()">
-                            <i class="material-icons">file_download</i>
-                            <span>Install operator</span>
-                        </button>
-                    </span>
-                    <span ng-show="componentDetailsCtrl.deploymentState=='DEPLOYED'">
-                        <button class="btn bg-mbp-mid-blue waves-effect"
-                                ng-click="componentDetailsCtrl.startComponent()">
-                            <i class="material-icons">play_arrow</i>
-                            <span>Start operator</span>
-                        </button>
-                    </span>
-                    <span ng-show="componentDetailsCtrl.deploymentState=='RUNNING'">
-                        <button class="btn bg-mbp-mid-blue waves-effect"
-                                ng-click="componentDetailsCtrl.stopComponent()">
-                            <i class="material-icons">stop</i>
-                            <span>Stop operator</span>
-                        </button>
-                    </span>
-                    <span ng-show="['DEPLOYED', 'RUNNING'].includes(componentDetailsCtrl.deploymentState)">
-                        <button class="btn bg-mbp-mid-blue waves-effect" ng-click="componentDetailsCtrl.undeploy()">
-                            <i class="material-icons">file_upload</i>
-                            <span>Uninstall operator</span>
-                        </button>
-                    </span>
-                </div>
-            </div>
-        </div>
-    </div>
-
-    <!-- Sensor Stats Card -->
-    <div class="col-lg-6">
-        <div class="card stats-card">
-            <div class="header">
-                <i class="material-icons" style="position: absolute; margin-top: 4px">equalizer</i>
-                <h2 style="margin-left: 35px;">Values Statistics
-                    <small>Overview about received sensor values</small>
-                </h2>
-                <ul class="header-dropdown m-r--5">
-                    <li>
-                        <a ng-click="valueLogStatsApi.updateStats()" class="clickable">
-                            <i class="material-icons">refresh</i>
-                        </a>
-                    </li>
-                </ul>
-            </div>
-            <div class="body">
-                <!--<h5>Display unit</h5>
-                <div class="form-group align-right">
-                    <div class="form-line">
-                        <unit-input ng-model="componentDetailsCtrl.displayUnitInput"
-                                    unit-filter="{{componentDetailsCtrl.component.operator.unit}}"></unit-input>
-                    </div>
-                    <span class="help-block" ng-show="false"></span><br/>
-                    <button class="btn btn-primary m-t-0 waves-effect" ng-click="ctrl.onDisplayUnitChange()">
-                        Update
-                    </button>
-<<<<<<< HEAD
-                </div>-->
-=======
-                </div>
->>>>>>> cd716621
-
-                <value-log-stats api="valueLogStatsApi"
-                                 loading-start="componentDetailsCtrl.valueLogStats.loadingStart()"
-                                 loading-finish="componentDetailsCtrl.valueLogStats.loadingFinish()"
-                                 get-stats="componentDetailsCtrl.valueLogStats.getStats(unit)"
-                                 unit="{{componentDetailsCtrl.displayUnit}}">
-                </value-log-stats>
-                <div style="height: 20px"></div>
-
-                <button class="btn btn-danger waves-effect" ng-click="componentDetailsCtrl.deleteValueLogs()">
-                    <i class="material-icons">delete</i>Delete all sensor values
-                </button>
-            </div>
-        </div>
-    </div>
-</div>
-
-<<<<<<< HEAD
-<!-- ============== ALL VISUALIZATIONS START ================ -->
-<div id="addNewCardsHere" ng-repeat="visItem in componentDetailsCtrl.allActiveVisualizations">
-    <div class="row clearfix">
-        <div class="col-lg-12">
-            <div class="card">
-                <div class="header">
-                    <ul class="nav nav-tabs tab-nav-right" role="tablist">
-                        <li role="presentation" ng-show="componentDetailsCtrl.deploymentState==='RUNNING'">
-                            <a data-target="#live-chart-card-{{visItem.instanceId}}" data-toggle="tab">
-                                <i class="material-icons">live_tv</i>
-                                Live Chart
-                            </a>
-                        </li>
-                        <li role="presentation" class="active">
-                            <a data-target="#historical-chart-card-{{visItem.instanceId}}" data-toggle="tab">
-                                <i class="material-icons">access_time</i>
-                                Historical Chart
-                            </a>
-                        </li>
-                    </ul>
-                    <ul class="header-dropdown m-r--5">
-                        <li>
-                            <a ng-click="historicalChartApi.updateChart()" class="clickable">
-                                <i class="material-icons">refresh</i>
-                            </a>
-                        </li>
-                        <li>
-                            <a class="clickable" data-toggle="modal" data-target="#modal-{{visItem.instanceId}}"
-                               data-backdrop="static" data-keyboard="false">
-                                <i class="material-icons">settings</i>
-                            </a>
-                        </li>
-                        <li>
-                            <a class="clickable" ng-click="componentDetailsCtrl.deleteChartCard(visItem.instanceId)">
-                                <i class="material-icons">delete</i>
-                            </a>
-                        </li>
-                    </ul>
-                </div>
-                <div class="body">
-                    <div class="tab-content">
-                        <div class="tab-pane fade in active live-chart-card" id="live-chart-card-{{visItem.instanceId}}"
-                             ng-show="componentDetailsCtrl.deploymentState=='RUNNING'">
-
-                            <!-- doubleVis Live chart -->
-                            <div ng-if="visItem.visId === 'doubleVis'">
-                                <live-chart
-                                        loading-start="componentDetailsCtrl.liveChart.loadingStart(visItem.instanceId)"
-                                        loading-finish="componentDetailsCtrl.liveChart.loadingFinish(visItem.instanceId)"
-                                        get-data="componentDetailsCtrl.liveChart.getData(numberLogs, descending, unit)"
-                                        is-updateable="componentDetailsCtrl.liveChart.isUpdateable()"
-                                        unit="{{componentDetailsCtrl.displayUnit}}"
-                                        json-path="{{visItem.visFieldToPathMapping}}"
-                                        field-collection-id="{{visItem.fieldCollectionId}}">
-                                </live-chart>
-                            </div>
-                            <!-- geoMap Live chart -->
-                            <div ng-if="visItem.visId === 'geoMap'">
-                                <live-geo-map-chart
-                                        loading-start="componentDetailsCtrl.liveChart.loadingStart(visItem.instanceId)"
-                                        loading-finish="componentDetailsCtrl.liveChart.loadingFinish(visItem.instanceId)"
-                                        get-data="componentDetailsCtrl.liveChart.getData(numberLogs, descending, unit)"
-                                        is-updateable="componentDetailsCtrl.liveChart.isUpdateable()"
-                                        unit="{{componentDetailsCtrl.displayUnit}}"
-                                        json-path="{{visItem.visFieldToPathMapping}}"
-                                        field-collection-id="{{visItem.fieldCollectionId}}">
-                                </live-geo-map-chart>
-                            </div>
-                        </div>
-                        <div class="tab-pane fade in active historical-chart-card"
-                             id="historical-chart-card-{{visItem.instanceId}}">
-
-                            <!-- doubleVis historical chart -->
-                            <div ng-if="visItem.visId === 'doubleVis'">
-                                <historical-chart
-                                        api="$parent.historicalChartApi"
-                                        loading-start="componentDetailsCtrl.historicalChart.loadingStart(visItem.instanceId)"
-                                        loading-finish="componentDetailsCtrl.historicalChart.loadingFinish(visItem.instanceId)"
-                                        get-data="componentDetailsCtrl.historicalChart.getData(numberLogs, descending, unit)"
-                                        unit="{{componentDetailsCtrl.displayUnit}}"
-                                        json-path="{{visItem.visFieldToPathMapping}}"
-                                        field-collection-id="{{visItem.fieldCollectionId}}">
-                                </historical-chart>
-                            </div>
-                            <!-- geoMap historical chart -->
-                            <div ng-if="visItem.visId === 'geoMap'">
-                                <historical-geo-map-chart
-                                        api="$parent.historicalChartApi"
-                                        loading-start="componentDetailsCtrl.historicalChart.loadingStart(visItem.instanceId)"
-                                        loading-finish="componentDetailsCtrl.historicalChart.loadingFinish(visItem.instanceId)"
-                                        get-data="componentDetailsCtrl.historicalChart.getData(numberLogs, descending, unit)"
-                                        unit="{{componentDetailsCtrl.displayUnit}}"
-                                        json-path="{{visItem.visFieldToPathMapping}}"
-                                        field-collection-id="{{visItem.fieldCollectionId}}">
-                                </historical-geo-map-chart>
-                            </div>
-                        </div>
-                    </div>
-                </div>
-
-
-=======
-<!-- Live Values Card -->
-<div class="row clearfix">
-    <div class="col-lg-12">
-        <div class="card live-chart-card animate-show-hide" ng-show="componentDetailsCtrl.deploymentState=='RUNNING'">
-            <div class="header">
-                <i class="material-icons" style="position: absolute; margin-top: 1px">live_tv</i>
-                <h2 style="margin-left: 35px;">Live Chart</h2>
->>>>>>> cd716621
-            </div>
-        </div>
-    </div>
-
-    <!-- Visualization settings modal -->
-    <div class="modal fade" id="modal-{{visItem.instanceId}}" role="dialog">
-        <div class="modal-dialog" role="document">
-            <div class="modal-content">
-                <div class="modal-header">
-                    <h5 class="modal-title">Configure the chart
-                        <button type="button" class="close" data-dismiss="modal" aria-label="Close">
-                            <span aria-hidden="true">&times;</span>
-                        </button>
-                    </h5>
-                </div>
-                <form ng-submit="componentDetailsCtrl.updateJsonPath(visItem)">
-                    <fieldset>
-                        <div class="modal-body">
-
-                            <!-- START: Modal cases for each visualization and available vis field collections -->
-                            <div ng-if="visItem.visId === 'doubleVis'">
-
-                                <!-- Line chart modal START -->
-                                <div ng-if="visItem.hasVisualizationOptionFieldCollectionWithName('default')">
-                                    <!-- "global" error for addItem -->
-                                    <div class="form-group"
-                                         ng-class="{'has-error' : addDeviceTypeCtrl.item.errors.global}">
-			                    <span class="alert alert-danger" ng-show="addDeviceTypeCtrl.item.errors.global">
-			                      {{addDeviceTypeCtrl.item.errors.global}}
-			                    </span>
-                                    </div>
-                                    <!-- item.name group -->
-                                    <label>JsonPath to number value:</label>
-                                    <div
-                                            ng-class="{'has-error' : addDeviceTypeCtrl.item.errors.name }">
-                                        <div ng-class="{'focused error' : addDeviceTypeCtrl.item.errors.name }">
-
-                                            <json-path-input ng-model="visItem.visFieldToPathMappingInput.value"
-                                                             json-path-list="visItem.getJsonPathsByFieldCollectionName('default').value"
-                                                             number-of-needed-wildcards="0"
-                                                             field-collection-id-input="visItem.fieldCollectionIdInput"
-                                                             path-type="default"
-                                            </json-path-input>
-
-                                        </div>
-
-                                        <span class="help-block"
-                                              ng-show="addDeviceTypeCtrl.item.errors.name">{{addDeviceTypeCtrl.item.errors.name}}</span>
-                                    </div>
-                                </div>
-
-                                <div ng-if="visItem.hasVisualizationOptionFieldCollectionWithName('arrVal')">
-
-                                    <!-- "global" error for addItem -->
-                                    <div class="form-group"
-                                         ng-class="{'has-error' : addDeviceTypeCtrl.item.errors.global}">
-			                    <span class="alert alert-danger" ng-show="addDeviceTypeCtrl.item.errors.global">
-			                      {{addDeviceTypeCtrl.item.errors.global}}
-			                    </span>
-                                    </div>
-                                    <!-- item.name group -->
-                                    <label>JsonPath to number array:</label>
-                                    <div
-                                            ng-class="{'has-error' : addDeviceTypeCtrl.item.errors.name }">
-                                        <div class="form-line"
-                                             ng-class="{'focused error' : addDeviceTypeCtrl.item.errors.name }">
-
-                                            <json-path-input ng-model="visItem.visFieldToPathMappingInput.arrVal"
-                                                             json-path-list="visItem.getJsonPathsByFieldCollectionName('arrVal').arrVal"
-                                                             number-of-needed-wildcards="1"
-                                                             field-collection-id-input="visItem.fieldCollectionIdInput"
-                                                             path-type="arrVal"
-                                            </json-path-input>
-
-                                        </div>
-                                        <span class="help-block"
-                                              ng-show="addDeviceTypeCtrl.item.errors.name">{{addDeviceTypeCtrl.item.errors.name}}</span>
-                                    </div>
-                                </div>
-
-                            </div>
-
-                            <!-- GeoMap modal case -->
-                            <div ng-if="visItem.visId === 'geoMap'">
-
-                                <div ng-if="visItem.hasVisualizationOptionFieldCollectionWithName('default')">
-                                    <!-- "global" error for addItem -->
-                                    <div class="form-group"
-                                         ng-class="{'has-error' : addDeviceTypeCtrl.item.errors.global}">
-			                    <span class="alert alert-danger" ng-show="addDeviceTypeCtrl.item.errors.global">
-			                      {{addDeviceTypeCtrl.item.errors.global}}
-			                    </span>
-                                    </div>
-                                    <!-- item.name group -->
-                                    <div
-                                            ng-class="{'has-error' : addDeviceTypeCtrl.item.errors.name }">
-                                        <div class="form-line"
-                                             ng-class="{'focused error' : addDeviceTypeCtrl.item.errors.name }">
-                                            <label>JsonPath to number latitude:</label>
-                                            <ng-container>
-                                                <json-path-input ng-model="visItem.visFieldToPathMappingInput.latitude"
-                                                                 json-path-list="visItem.getJsonPathsByFieldCollectionName('default').latitude"
-                                                                 number-of-needed-wildcards="0"
-                                                                 field-collection-id-input="visItem.fieldCollectionIdInput"
-                                                                 path-type="default"
-                                                </json-path-input>
-                                            </ng-container>
-                                            <label style="margin-top: 10px">JsonPath to number longitude:</label>
-                                            <ng-container>
-                                                <json-path-input ng-model="visItem.visFieldToPathMappingInput.longitude"
-                                                                 json-path-list="visItem.getJsonPathsByFieldCollectionName('default').longitude"
-                                                                 number-of-needed-wildcards="0"
-                                                                 field-collection-id-input="visItem.fieldCollectionIdInput"
-                                                                 path-type="default"
-                                                </json-path-input>
-                                            </ng-container>
-
-                                        </div>
-                                        <span class="help-block"
-                                              ng-show="addDeviceTypeCtrl.item.errors.name">{{addDeviceTypeCtrl.item.errors.name}}</span>
-                                    </div>
-                                </div>
-                            </div>
-
-                            <!-- END: Modal cases for each visualization and available vis field collections -->
-                        </div>
-                        <div class="modal-footer">
-                            <button type="button" class="btn btn-secondary m-t-0 waves-effect" data-dismiss="modal">
-                                Close
-                            </button>
-                            <button type="submit" class="btn btn-primary m-t-0 waves-effect">Save</button>
-                        </div>
-                    </fieldset>
-                </form>
-            </div>
-        </div>
-    </div>
-</div>
-<!-- ============== ALL VISUALIZATIONS END ================ -->
-
-<!-- Create new visualization component card -->
-<div class="row clearfix">
-    <div class="col-lg-12">
-        <div class="card create-new-vis-card-card">
-            <div class="header">
-                <i class="material-icons" style="position: absolute; margin-top: 0px">addchart</i>
-                <h2 style="margin-left: 35px;">Add a chart</h2>
-            </div>
-<<<<<<< HEAD
-            <div class="body align-items-center justify-content-center">
-                <div class="row clearfix">
-                    <div style="margin: 0 auto;">
-                    <button type="button" style="float:left; margin-left: 10px"
-                            class="btn bg-blue btn-circle waves-effect waves-circle waves-float m-t-0"
-                            ng-click="componentDetailsCtrl.onCreateNewVisualizationClicked()">
-                        <i class="material-icons">add</i>
-                    </button>
-                    <select class="form-control show-tick" ng-model="componentDetailsCtrl.nextChartToAdd"
-                            style="float:left; max-width: 400px; margin-left: 10px">
-                        <option value="select" disabled>Select...</option>
-                        <option ng-repeat="visId in componentDetailsCtrl.idOfAllApplicableVisualizations"
-                                value="{{visId}}">
-                            {{visId === 'doubleVis' ? "Line Chart" : ""}}
-                            {{visId === 'geoMap' ? "Map" : ""}}
-                        </option>
-                    </select>
-                    </div>
-                </div>
-=======
-            <div class="body">
-                <historical-chart api="historicalChartApi"
-                                  loading-start="componentDetailsCtrl.historicalChart.loadingStart()"
-                                  loading-finish="componentDetailsCtrl.historicalChart.loadingFinish()"
-                                  get-data="componentDetailsCtrl.historicalChart.getData(numberLogs, descending, unit, startTime, endTime)"
-                                  unit="{{componentDetailsCtrl.displayUnit}}">
-                </historical-chart>
->>>>>>> cd716621
-            </div>
-        </div>
-    </div>
-</div>
+<div class="row clearfix">
+    <!-- Sensor Properties Card -->
+    <div class="col-lg-6">
+        <div class="card deployment-card">
+            <div class="header"
+                 ng-class="{'bg-red': componentDetailsCtrl.deploymentState=='NOT_READY', 'bg-green': componentDetailsCtrl.deploymentState=='READY', 'bg-teal': componentDetailsCtrl.deploymentState=='DEPLOYED', 'bg-cyan': componentDetailsCtrl.deploymentState=='RUNNING', 'bg-grey': componentDetailsCtrl.deploymentState=='UNKNOWN'}">
+                <i class="material-icons" style="position: absolute; margin-top: 4px">settings_remote</i>
+                <h2 style="margin-left: 35px;">
+                    {{componentDetailsCtrl.component.name}}
+                    <small>{{componentDetailsCtrl.deploymentState == 'NOT_READY' ? 'Unavailable' :
+                            (componentDetailsCtrl.deploymentState == 'READY' ? 'Ready for installation' :
+                                    (componentDetailsCtrl.deploymentState == 'DEPLOYED' ? 'Installed' :
+                                            (componentDetailsCtrl.deploymentState == 'RUNNING' ? 'Running' :
+                                                    (componentDetailsCtrl.deploymentState == 'UNKNOWN' ? 'Unknown state' : 'Loading...'))))}}
+                    </small>
+                </h2>
+                <ul class="header-dropdown m-r--5">
+                    <li>
+                        <a ng-click="componentDetailsCtrl.updateDeploymentState()" class="clickable">
+                            <i class="material-icons">refresh</i>
+                        </a>
+                    </li>
+                </ul>
+            </div>
+            <div class="body">
+                <table class="table table-hover">
+                    <tbody>
+                    <tr>
+                        <th>Sensor type:</th>
+                        <td>{{componentDetailsCtrl.component.componentType}}</td>
+                    </tr>
+                    <tr>
+                        <th>Operator:</th>
+                        <td>{{componentDetailsCtrl.component.operator.name}}</td>
+                    </tr>
+                    <tr>
+                        <th>Data model:</th>
+                        <td>{{componentDetailsCtrl.component.operator.dataModel ?
+                                componentDetailsCtrl.component.operator.dataModel.name : 'None'}}
+                        </td>
+                    </tr>
+                    <tr>
+                        <th>Device:</th>
+                        <td>{{componentDetailsCtrl.component.device.name}} (IP:
+                            {{componentDetailsCtrl.component.device.ipAddress}})
+                        </td>
+                    </tr>
+                    <tr>
+                        <th>Device state:</th>
+                        <td>
+                            <div ng-switch="componentDetailsCtrl.deviceState"
+                                 ng-click="componentDetailsCtrl.updateDeviceState()" class="clickable">
+                                <div ng-switch-when="LOADING">
+                                    <div class="preloader pl-size-xs">
+                                        <div class="spinner-layer pl-blue">
+                                            <div class="circle-clipper left">
+                                                <div class="circle"></div>
+                                            </div>
+                                            <div class="circle-clipper right">
+                                                <div class="circle"></div>
+                                            </div>
+                                        </div>
+                                    </div>
+                                </div>
+                                <div ng-switch-when="OFFLINE">
+                                    <span class="label label-danger">Unavailable</span>
+                                </div>
+                                <div ng-switch-when="ONLINE">
+                                    <span class="label label-warning">Not connected</span>
+                                </div>
+                                <div ng-switch-when="SSH_AVAILABLE">
+                                    <span class="label label-success">Connected</span>
+                                </div>
+                                <div ng-switch-default>
+                                    <span class="label label-default">Unknown</span>
+                                </div>
+                            </div>
+                        </td>
+                    </tr>
+                    </tbody>
+                </table>
+                <br/>
+                <h5>Start parameters</h5>
+                <table class="table parameter-table">
+                    <thead></thead>
+                    <tbody>
+                    <tr ng-repeat="parameter in componentDetailsCtrl.component.operator.parameters">
+                        <td>
+                            <label>{{parameter.name}}:</label><br/>
+                            <small ng-show="parameter.mandatory">(required)</small>
+                        </td>
+                        <td>
+                            <div ng-switch="parameter.type">
+                                <div ng-switch-when="Text">
+                                    <input class="form-control" type="text"
+                                           ng-required="parameter.mandatory"
+                                           ng-model="componentDetailsCtrl.parameterValues[$index].value"/>
+                                </div>
+                                <div ng-switch-when="Number">
+                                    <input class="form-control" type="number"
+                                           ng-required="parameter.mandatory"
+                                           ng-model="componentDetailsCtrl.parameterValues[$index].value"/>
+                                </div>
+                                <div class="switch" ng-switch-when="Switch">
+                                    <label>No
+                                        <input type="checkbox"
+                                               ng-model="componentDetailsCtrl.parameterValues[$index].value">
+                                        <span class="lever"></span>Yes</label>
+                                </div>
+                            </div>
+                        </td>
+                        <td>
+                            <span class="label bg-grey" ng-show="parameter.unit">{{parameter.unit}}</span>
+                        </td>
+                    </tr>
+                    <tr ng-show="componentDetailsCtrl.component.operator.parameters.length === 0">
+                        <td colspan="2">No required parameters</td>
+                    </tr>
+                    </tbody>
+                </table>
+                <div class="has-error" ng-show="ctrl.deployer.status.fieldErrors.parameters">
+                    <span class="help-block focused error">{{ctrl.deployer.status.fieldErrors.parameters}}</span>
+                </div>
+                <br/>
+
+                <div>
+                    <span ng-show="componentDetailsCtrl.deploymentState=='READY'">
+                        <button class="btn bg-mbp-mid-blue waves-effect" ng-click="componentDetailsCtrl.deploy()">
+                            <i class="material-icons">file_download</i>
+                            <span>Install operator</span>
+                        </button>
+                    </span>
+                    <span ng-show="componentDetailsCtrl.deploymentState=='DEPLOYED'">
+                        <button class="btn bg-mbp-mid-blue waves-effect"
+                                ng-click="componentDetailsCtrl.startComponent()">
+                            <i class="material-icons">play_arrow</i>
+                            <span>Start operator</span>
+                        </button>
+                    </span>
+                    <span ng-show="componentDetailsCtrl.deploymentState=='RUNNING'">
+                        <button class="btn bg-mbp-mid-blue waves-effect"
+                                ng-click="componentDetailsCtrl.stopComponent()">
+                            <i class="material-icons">stop</i>
+                            <span>Stop operator</span>
+                        </button>
+                    </span>
+                    <span ng-show="['DEPLOYED', 'RUNNING'].includes(componentDetailsCtrl.deploymentState)">
+                        <button class="btn bg-mbp-mid-blue waves-effect" ng-click="componentDetailsCtrl.undeploy()">
+                            <i class="material-icons">file_upload</i>
+                            <span>Uninstall operator</span>
+                        </button>
+                    </span>
+                </div>
+            </div>
+        </div>
+    </div>
+
+    <!-- Sensor Stats Card -->
+    <div class="col-lg-6">
+        <div class="card stats-card">
+            <div class="header">
+                <i class="material-icons" style="position: absolute; margin-top: 4px">equalizer</i>
+                <h2 style="margin-left: 35px;">Values Statistics
+                    <small>Overview about received sensor values</small>
+                </h2>
+                <ul class="header-dropdown m-r--5">
+                    <li>
+                        <a ng-click="valueLogStatsApi.updateStats()" class="clickable">
+                            <i class="material-icons">refresh</i>
+                        </a>
+                    </li>
+                </ul>
+            </div>
+            <div class="body">
+                <!--<h5>Display unit</h5>
+                <div class="form-group align-right">
+                    <div class="form-line">
+                        <unit-input ng-model="componentDetailsCtrl.displayUnitInput"
+                                    unit-filter="{{componentDetailsCtrl.component.operator.unit}}"></unit-input>
+                    </div>
+                    <span class="help-block" ng-show="false"></span><br/>
+                    <button class="btn btn-primary m-t-0 waves-effect" ng-click="ctrl.onDisplayUnitChange()">
+                        Update
+                    </button>
+                </div>
+                -->
+
+                <value-log-stats api="valueLogStatsApi"
+                                 loading-start="componentDetailsCtrl.valueLogStats.loadingStart()"
+                                 loading-finish="componentDetailsCtrl.valueLogStats.loadingFinish()"
+                                 get-stats="componentDetailsCtrl.valueLogStats.getStats(unit)"
+                                 unit="{{componentDetailsCtrl.displayUnit}}">
+                </value-log-stats>
+                <div style="height: 20px"></div>
+
+                <button class="btn btn-danger waves-effect" ng-click="componentDetailsCtrl.deleteValueLogs()">
+                    <i class="material-icons">delete</i>Delete all sensor values
+                </button>
+            </div>
+        </div>
+    </div>
+</div>
+
+<!-- ============== ALL VISUALIZATIONS START ================ -->
+<div id="addNewCardsHere" ng-repeat="visItem in componentDetailsCtrl.allActiveVisualizations">
+    <div class="row clearfix">
+        <div class="col-lg-12">
+            <div class="card">
+                <div class="header">
+                    <ul class="nav nav-tabs tab-nav-right" role="tablist">
+                        <li role="presentation" ng-show="componentDetailsCtrl.deploymentState==='RUNNING'">
+                            <a data-target="#live-chart-card-{{visItem.instanceId}}" data-toggle="tab">
+                                <i class="material-icons">live_tv</i>
+                                Live Chart
+                            </a>
+                        </li>
+                        <li role="presentation" class="active">
+                            <a data-target="#historical-chart-card-{{visItem.instanceId}}" data-toggle="tab">
+                                <i class="material-icons">access_time</i>
+                                Historical Chart
+                            </a>
+                        </li>
+                    </ul>
+                    <ul class="header-dropdown m-r--5">
+                        <li>
+                            <a ng-click="historicalChartApi.updateChart()" class="clickable">
+                                <i class="material-icons">refresh</i>
+                            </a>
+                        </li>
+                        <li>
+                            <a class="clickable" data-toggle="modal" data-target="#modal-{{visItem.instanceId}}"
+                               data-backdrop="static" data-keyboard="false">
+                                <i class="material-icons">settings</i>
+                            </a>
+                        </li>
+                        <li>
+                            <a class="clickable" ng-click="componentDetailsCtrl.deleteChartCard(visItem.instanceId)">
+                                <i class="material-icons">delete</i>
+                            </a>
+                        </li>
+                    </ul>
+                </div>
+                <div class="body">
+                    <div class="tab-content">
+                        <div class="tab-pane fade in active live-chart-card" id="live-chart-card-{{visItem.instanceId}}"
+                             ng-show="componentDetailsCtrl.deploymentState=='RUNNING'">
+
+                            <!-- doubleVis Live chart -->
+                            <div ng-if="visItem.visId === 'doubleVis'">
+                                <live-chart
+                                        loading-start="componentDetailsCtrl.liveChart.loadingStart(visItem.instanceId)"
+                                        loading-finish="componentDetailsCtrl.liveChart.loadingFinish(visItem.instanceId)"
+                                        get-data="componentDetailsCtrl.liveChart.getData(numberLogs, descending, unit, startTime, endTime)"
+                                        is-updateable="componentDetailsCtrl.liveChart.isUpdateable()"
+                                        unit="{{componentDetailsCtrl.displayUnit}}"
+                                        json-path="{{visItem.visFieldToPathMapping}}"
+                                        field-collection-id="{{visItem.fieldCollectionId}}">
+                                </live-chart>
+                            </div>
+                            <!-- geoMap Live chart -->
+                            <div ng-if="visItem.visId === 'geoMap'">
+                                <live-geo-map-chart
+                                        loading-start="componentDetailsCtrl.liveChart.loadingStart(visItem.instanceId)"
+                                        loading-finish="componentDetailsCtrl.liveChart.loadingFinish(visItem.instanceId)"
+                                        get-data="componentDetailsCtrl.liveChart.getData(numberLogs, descending, unit)"
+                                        is-updateable="componentDetailsCtrl.liveChart.isUpdateable()"
+                                        unit="{{componentDetailsCtrl.displayUnit}}"
+                                        json-path="{{visItem.visFieldToPathMapping}}"
+                                        field-collection-id="{{visItem.fieldCollectionId}}">
+                                </live-geo-map-chart>
+                            </div>
+                        </div>
+                        <div class="tab-pane fade in active historical-chart-card"
+                             id="historical-chart-card-{{visItem.instanceId}}">
+
+                            <!-- doubleVis historical chart -->
+                            <div ng-if="visItem.visId === 'doubleVis'">
+                                <historical-chart
+                                        api="$parent.historicalChartApi"
+                                        loading-start="componentDetailsCtrl.historicalChart.loadingStart(visItem.instanceId)"
+                                        loading-finish="componentDetailsCtrl.historicalChart.loadingFinish(visItem.instanceId)"
+                                        get-data="componentDetailsCtrl.historicalChart.getData(numberLogs, descending, unit, startTime, endTime)"
+                                        unit="{{componentDetailsCtrl.displayUnit}}"
+                                        json-path="{{visItem.visFieldToPathMapping}}"
+                                        field-collection-id="{{visItem.fieldCollectionId}}">
+                                </historical-chart>
+                            </div>
+                            <!-- geoMap historical chart -->
+                            <div ng-if="visItem.visId === 'geoMap'">
+                                <historical-geo-map-chart
+                                        api="$parent.historicalChartApi"
+                                        loading-start="componentDetailsCtrl.historicalChart.loadingStart(visItem.instanceId)"
+                                        loading-finish="componentDetailsCtrl.historicalChart.loadingFinish(visItem.instanceId)"
+                                        get-data="componentDetailsCtrl.historicalChart.getData(numberLogs, descending, unit)"
+                                        unit="{{componentDetailsCtrl.displayUnit}}"
+                                        json-path="{{visItem.visFieldToPathMapping}}"
+                                        field-collection-id="{{visItem.fieldCollectionId}}">
+                                </historical-geo-map-chart>
+                            </div>
+                        </div>
+                    </div>
+                </div>
+
+
+            </div>
+        </div>
+    </div>
+
+    <!-- Visualization settings modal -->
+    <div class="modal fade" id="modal-{{visItem.instanceId}}" role="dialog">
+        <div class="modal-dialog" role="document">
+            <div class="modal-content">
+                <div class="modal-header">
+                    <h5 class="modal-title">Configure the chart
+                        <button type="button" class="close" data-dismiss="modal" aria-label="Close">
+                            <span aria-hidden="true">&times;</span>
+                        </button>
+                    </h5>
+                </div>
+                <form ng-submit="componentDetailsCtrl.updateJsonPath(visItem)">
+                    <fieldset>
+                        <div class="modal-body">
+
+                            <!-- START: Modal cases for each visualization and available vis field collections -->
+                            <div ng-if="visItem.visId === 'doubleVis'">
+
+                                <!-- Line chart modal START -->
+                                <div ng-if="visItem.hasVisualizationOptionFieldCollectionWithName('default')">
+                                    <!-- "global" error for addItem -->
+                                    <div class="form-group"
+                                         ng-class="{'has-error' : addDeviceTypeCtrl.item.errors.global}">
+			                    <span class="alert alert-danger" ng-show="addDeviceTypeCtrl.item.errors.global">
+			                      {{addDeviceTypeCtrl.item.errors.global}}
+			                    </span>
+                                    </div>
+                                    <!-- item.name group -->
+                                    <label>JsonPath to number value:</label>
+                                    <div
+                                            ng-class="{'has-error' : addDeviceTypeCtrl.item.errors.name }">
+                                        <div ng-class="{'focused error' : addDeviceTypeCtrl.item.errors.name }">
+
+                                            <json-path-input ng-model="visItem.visFieldToPathMappingInput.value"
+                                                             json-path-list="visItem.getJsonPathsByFieldCollectionName('default').value"
+                                                             number-of-needed-wildcards="0"
+                                                             field-collection-id-input="visItem.fieldCollectionIdInput"
+                                                             path-type="default"
+                                            </json-path-input>
+
+                                        </div>
+
+                                        <span class="help-block"
+                                              ng-show="addDeviceTypeCtrl.item.errors.name">{{addDeviceTypeCtrl.item.errors.name}}</span>
+                                    </div>
+                                </div>
+
+                                <div ng-if="visItem.hasVisualizationOptionFieldCollectionWithName('arrVal')">
+
+                                    <!-- "global" error for addItem -->
+                                    <div class="form-group"
+                                         ng-class="{'has-error' : addDeviceTypeCtrl.item.errors.global}">
+			                    <span class="alert alert-danger" ng-show="addDeviceTypeCtrl.item.errors.global">
+			                      {{addDeviceTypeCtrl.item.errors.global}}
+			                    </span>
+                                    </div>
+                                    <!-- item.name group -->
+                                    <label>JsonPath to number array:</label>
+                                    <div
+                                            ng-class="{'has-error' : addDeviceTypeCtrl.item.errors.name }">
+                                        <div class="form-line"
+                                             ng-class="{'focused error' : addDeviceTypeCtrl.item.errors.name }">
+
+                                            <json-path-input ng-model="visItem.visFieldToPathMappingInput.arrVal"
+                                                             json-path-list="visItem.getJsonPathsByFieldCollectionName('arrVal').arrVal"
+                                                             number-of-needed-wildcards="1"
+                                                             field-collection-id-input="visItem.fieldCollectionIdInput"
+                                                             path-type="arrVal"
+                                            </json-path-input>
+
+                                        </div>
+                                        <span class="help-block"
+                                              ng-show="addDeviceTypeCtrl.item.errors.name">{{addDeviceTypeCtrl.item.errors.name}}</span>
+                                    </div>
+                                </div>
+
+                            </div>
+
+                            <!-- GeoMap modal case -->
+                            <div ng-if="visItem.visId === 'geoMap'">
+
+                                <div ng-if="visItem.hasVisualizationOptionFieldCollectionWithName('default')">
+                                    <!-- "global" error for addItem -->
+                                    <div class="form-group"
+                                         ng-class="{'has-error' : addDeviceTypeCtrl.item.errors.global}">
+			                    <span class="alert alert-danger" ng-show="addDeviceTypeCtrl.item.errors.global">
+			                      {{addDeviceTypeCtrl.item.errors.global}}
+			                    </span>
+                                    </div>
+                                    <!-- item.name group -->
+                                    <div
+                                            ng-class="{'has-error' : addDeviceTypeCtrl.item.errors.name }">
+                                        <div class="form-line"
+                                             ng-class="{'focused error' : addDeviceTypeCtrl.item.errors.name }">
+                                            <label>JsonPath to number latitude:</label>
+                                            <ng-container>
+                                                <json-path-input ng-model="visItem.visFieldToPathMappingInput.latitude"
+                                                                 json-path-list="visItem.getJsonPathsByFieldCollectionName('default').latitude"
+                                                                 number-of-needed-wildcards="0"
+                                                                 field-collection-id-input="visItem.fieldCollectionIdInput"
+                                                                 path-type="default"
+                                                </json-path-input>
+                                            </ng-container>
+                                            <label style="margin-top: 10px">JsonPath to number longitude:</label>
+                                            <ng-container>
+                                                <json-path-input ng-model="visItem.visFieldToPathMappingInput.longitude"
+                                                                 json-path-list="visItem.getJsonPathsByFieldCollectionName('default').longitude"
+                                                                 number-of-needed-wildcards="0"
+                                                                 field-collection-id-input="visItem.fieldCollectionIdInput"
+                                                                 path-type="default"
+                                                </json-path-input>
+                                            </ng-container>
+
+                                        </div>
+                                        <span class="help-block"
+                                              ng-show="addDeviceTypeCtrl.item.errors.name">{{addDeviceTypeCtrl.item.errors.name}}</span>
+                                    </div>
+                                </div>
+                            </div>
+
+                            <!-- END: Modal cases for each visualization and available vis field collections -->
+                        </div>
+                        <div class="modal-footer">
+                            <button type="button" class="btn btn-secondary m-t-0 waves-effect" data-dismiss="modal">
+                                Close
+                            </button>
+                            <button type="submit" class="btn btn-primary m-t-0 waves-effect">Save</button>
+                        </div>
+                    </fieldset>
+                </form>
+            </div>
+        </div>
+    </div>
+</div>
+<!-- ============== ALL VISUALIZATIONS END ================ -->
+
+<!-- Create new visualization component card -->
+<div class="row clearfix">
+    <div class="col-lg-12">
+        <div class="card create-new-vis-card-card">
+            <div class="header">
+                <i class="material-icons" style="position: absolute; margin-top: 0px">addchart</i>
+                <h2 style="margin-left: 35px;">Add a chart</h2>
+            </div>
+            <div class="body align-items-center justify-content-center">
+                <div class="row clearfix">
+                    <div style="margin: 0 auto;">
+                    <button type="button" style="float:left; margin-left: 10px"
+                            class="btn bg-blue btn-circle waves-effect waves-circle waves-float m-t-0"
+                            ng-click="componentDetailsCtrl.onCreateNewVisualizationClicked()">
+                        <i class="material-icons">add</i>
+                    </button>
+                    <select class="form-control show-tick" ng-model="componentDetailsCtrl.nextChartToAdd"
+                            style="float:left; max-width: 400px; margin-left: 10px">
+                        <option value="select" disabled>Select...</option>
+                        <option ng-repeat="visId in componentDetailsCtrl.idOfAllApplicableVisualizations"
+                                value="{{visId}}">
+                            {{visId === 'doubleVis' ? "Line Chart" : ""}}
+                            {{visId === 'geoMap' ? "Map" : ""}}
+                        </option>
+                    </select>
+                    </div>
+                </div>
+            </div>
+        </div>
+    </div>
+</div>