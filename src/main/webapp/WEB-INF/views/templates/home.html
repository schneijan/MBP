--- conflicted
+++ resolved
@@ -104,7 +104,6 @@
                 </div>
             </a>
 
-<<<<<<< HEAD
 			<!-- POLICY COUNT -->
 			<div class="col-lg-4 col-md-4 col-sm-6 col-xs-12">
 				<div class="info-box">
@@ -134,25 +133,6 @@
 			</div>
 		</div>
 		<!-- TEST COUNT -->
-=======
-            <!-- TEST COUNT -->
-            <a href="view/testing-tool">
-                <div class="col-lg-4 col-md-4 col-sm-6 col-xs-12">
-                    <div class="info-box" style="cursor: pointer;">
-                        <div class="icon bg-amber">
-                            <i class="material-icons">bug_report</i>
-                        </div>
-                        <div class="content">
-                            <div class="text">Tests</div>
-                            <div class="number count-to" data-from="0" data-to="125"
-                                 data-speed="1000" data-fresh-interval="20">{{ctrl.countTests}}
-                            </div>
-                        </div>
-                    </div>
-                </div>
-            </a>
-        </div>
->>>>>>> 6e276ad2
 
         <div class="card">
             <div class="header">
