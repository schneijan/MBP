--- conflicted
+++ resolved
@@ -142,11 +142,7 @@
             let count = 0;
 
             //Get series from the chart that is supposed to be updated
-<<<<<<< HEAD
-            var series = chart.series;
-=======
-            let series = chart.series[0];
->>>>>>> cd716621
+            let series = chart.series;
 
             let lastDate = null;
 
@@ -253,18 +249,13 @@
                     //Check if there is already data in the chart
                     if (lastDate == null) {
                         //No data in the chart, thus add all received value logs
-<<<<<<< HEAD
                         console.log("No data in chart: Start adding points.");
-                        for (var i = values.length - 1; i >= 0; i--) {
+                        for (let i = values.length - 1; i >= 0; i--) {
                             if (scope.fieldCollectionId === 'default') {
                                 series[0].addPoint(values[i], true, (++count >= CHART_MAX_ELEMENTS));
                             } else {
                                 addArrayPointsToChart(i);
                             }
-=======
-                        for (let i = values.length - 1; i >= 0; i--) {
-                            series.addPoint(values[i], true, (++count >= CHART_MAX_ELEMENTS));
->>>>>>> cd716621
                         }
                         console.log("No data in chart: Finish adding points.");
                     } else {
@@ -290,17 +281,12 @@
                         /* In case the log with lastDate could not be found, this means that all data is relevant
                          and needs to be added to the chart */
                         if (!insert) {
-<<<<<<< HEAD
-                            for (var i = values.length - 1; i >= 0; i--) {
+                            for (let i = values.length - 1; i >= 0; i--) {
                                 if (scope.fieldCollectionId === 'default') {
                                     series[0].addPoint(values[i], true, (++count >= CHART_MAX_ELEMENTS));
                                 } else {
                                     addArrayPointsToChart(i);
                                 }
-=======
-                            for (let i = values.length - 1; i >= 0; i--) {
-                                series.addPoint(values[i], true, (++count >= CHART_MAX_ELEMENTS));
->>>>>>> cd716621
                             }
                         }
                     }
