--- conflicted
+++ resolved
@@ -3,7 +3,7 @@
 'use strict';
 
 /**
- * Directive whreich creates a chart for displaying historical values. Control elements are provided with
+ * Directive which creates a chart for displaying historical values. Control elements are provided with
  * which the user has the possibility to select the data that he wants to display.
  *
  * @author Jan
@@ -37,12 +37,8 @@
             timeAxis: true,
             mostRecent: true,
             numberOfValues: CHART_INITIAL_ELEMENTS_NUMBER,
-<<<<<<< HEAD
-            mostRecent: true,
-=======
             startTime: "",
             endTime: ""
->>>>>>> cd716621
         };
 
         /**
@@ -50,7 +46,6 @@
          * Initializes the chart.
          */
         function initChart() {
-
             //Create chart
             chart = Highcharts.chart(chartContainer, {
                 title: {
@@ -166,18 +161,14 @@
                 numberLogs: scope.settings.numberOfValues,
                 descending: scope.settings.mostRecent,
                 unit: scope.unit,
-<<<<<<< HEAD
-=======
                 startTime: scope.settings.startTime ? new Date(scope.settings.startTime).getTime() : -1,
                 endTime: scope.settings.endTime ? new Date(scope.settings.endTime).getTime() : -1
->>>>>>> cd716621
             }).then(function (values) {
                 //Reverse the values array if ordered in descending order
                 if (scope.settings.mostRecent) {
                     values = values.reverse();
                 }
 
-<<<<<<< HEAD
                 // As the directive takes the jsonPath parameter as string a conversion to an object is necessary
                 var jsonPathAsObj = JSON.parse(scope.jsonPath);
 
@@ -204,18 +195,12 @@
                         name: jsonPathAsObj.value.name,
                         tooltip: {valueSuffix: ' ' + (jsonPathAsObj.value.unit ? jsonPathAsObj.value.unit : '')},
                         data: values
-                    }, true); //True: Redraw chart
+                    }, true); //Redraw chart
                 } else {
                     // Check if enough series are existing - if not add the missing ones
 
                     var dataSeriesNumber = chart.series.length;
                     var valueLengthNumber = values[0][1].length;
-=======
-                //Update chart
-                chart.series[0].update({
-                    data: values
-                }, true); //Redraw chart
->>>>>>> cd716621
 
                     // Add series if not enough are currently existing
                     for (var i = dataSeriesNumber; i < valueLengthNumber; i++) {
