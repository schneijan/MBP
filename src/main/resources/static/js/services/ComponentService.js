--- conflicted
+++ resolved
@@ -160,13 +160,8 @@
             //Iterate over all received value logs
             for (let i = 0; i < receivedLogs.length; i++) {
                 //Extract value and time for the current log and format them
-<<<<<<< HEAD
-                var value = receivedLogs[i].value;
-                var time = receivedLogs[i].time.epochSecond * 1000;
-=======
-                let value = receivedLogs[i].value * 1;
+                let value = receivedLogs[i].value;
                 let time = receivedLogs[i].time.epochSecond * 1000;
->>>>>>> 4e845797
                 time = dateToString(new Date(time));
 
                 //Create a (time, value) tuple and add it to the array
@@ -181,7 +176,6 @@
             return finalValues;
         }
 
-        // TODO Handle also actuators and monitoring operators...
         /**
          * [Public]
          * Performs a server put request to update the active visualizations of one component.
@@ -194,7 +188,6 @@
             return HttpService.putRequest(URL_PREFIX + URL_ACTIVE_VISUALIZATION_SUFFIX + "/" + componentId, activeVisualization);
         }
 
-        // TODO handle also actuators, monitoring operators...
         /**
          * [Public]
          * Performs a server delete request to remove an active visualization from a components document.
