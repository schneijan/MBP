--- conflicted
+++ resolved
@@ -1,234 +1,88 @@
-/* global app */
-
-'use strict';
-
-<<<<<<< HEAD
-app.factory('CrudService', ['$resource', '$q', 'ENDPOINT_URI', function ($resource, $q, ENDPOINT_URI) {
-    var Item = $resource(ENDPOINT_URI + '/:category/:id', { category: '@category', id: '@id' }, {
-        update: {
-            method: 'PUT'
-        }
-    });
-
-    var ItemSearch = $resource(ENDPOINT_URI + '/:category/search/:query', { category: '@category', query: '@query' });
-
-    var ItemGet = $resource(ENDPOINT_URI + '/:category/', { category: '@category' });
-
-    return {
-        ItemResource: Item,
-
-        countItems: function (category) {
-            return Item.get({ category: category }).$promise.then(
-                function (data) {
-                    if (data.page.totalElements) {
-                        return data.page.totalElements;
-                    } else {
-                        return $q.reject(data);
-                    }
-                },
-                function (response) {
-                    return $q.reject(response);
-                }
-            );
-        },
-
-        getPage: function (category, params) {
-            var p = params || {};
-
-            p.category = category;
-
-            p.page = p.page || 0;
-            p.size = p.size || 10;
-            //p.sort = null || p.sort;
-
-            return Item.get(p).$promise.then(
-                function (data) {
-                    return data;
-                }, function (response) {
-                    $q.reject(response);
-                }
-            );
-        },
-
-        searchPage: function (category, query, params) {
-            var p = params || {};
-
-            p.category = category;
-            p.query = query;
-
-            p.page = p.page || 0;
-            p.size = p.size || 10;
-            //p.sort = null || p.sort;
-
-            return ItemSearch.get(p).$promise.then(
-                function (data) {
-                    return data;
-                }, function (response) {
-                    $q.reject(response);
-                }
-            );
-        },
-
-        fetchAllItems: function (category) {
-            return Item.get({ category: category }).$promise.then(
-                function (data) {
-                    //Extend received object for empty category list if none available
-                    data._embedded = data._embedded || {};
-                    data._embedded[category] = data._embedded[category] || [];
-
-                    //Return list
-                    return data._embedded[category];
-                },
-                function (response) {
-                    return $q.reject(response);
-                }
-            );
-        },
-
-        fetchSpecificItem: function (category, id) {
-            return Item.get({ category: category, id: id }).$promise.then(
-                function (data) {
-                    return data;
-                },
-                function (response) {
-                    $q.reject(response);
-                }
-            );
-        },
-
-        addItem: function (category, data) {
-            return Item.save({ category: category }, data).$promise.then(
-                function (data) {
-                    return data;
-                },
-                function (response) {
-                    // something went wrong
-                    // if has data for errors, parse/map it
-                    if (response.data.errors) {
-                        var parsed = { parsed: true, response: response };
-                        var errors = response.data.errors;
-                        for (var i in errors) {
-                            if (errors[i].property) {
-                                if (!parsed[errors[i].property]) {
-                                    parsed[errors[i].property] = errors[i];
-                                }
-                            }
-                        }
-                        return $q.reject(parsed);
-=======
-app.factory('CrudService', ['$resource', '$q', 'ENDPOINT_URI', 'HttpService',
-    function ($resource, $q, ENDPOINT_URI, HttpService) {
-        let Item = $resource(ENDPOINT_URI + '/:category/:id', {category: '@category', id: '@id'}, {
-            update: {
-                method: 'PUT'
-            }
-        });
-
-        var ItemSearch = $resource(ENDPOINT_URI + '/:category/search/:query', {category: '@category', query: '@query'});
-
-        return {
-            ItemResource: Item,
-
-            countItems: function (category) {
-                return HttpService.count(category);
-            },
-
-            getPage: function (category, params) {
-                var p = params || {};
-
-                p.category = category;
-
-                p.page = p.page || 0;
-                p.size = p.size || 10;
-                //p.sort = null || p.sort;
-
-                return Item.get(p).$promise.then(
-                    function (data) {
-                        return data;
-                    }, function (response) {
-                        $q.reject(response);
->>>>>>> 10826ef1
-                    }
-                );
-            },
-
-            searchPage: function (category, query, params) {
-                var p = params || {};
-
-                p.category = category;
-                p.query = query;
-
-<<<<<<< HEAD
-                    return $q.reject(response);
-                }
-            );
-        },
-
-        deleteItem: function (category, data) {
-            return Item.delete({ category: category, id: data.id }).$promise.then(
-                function (response) {
-                    return data.id;
-                },
-                function (response) {
-                    $q.reject(response);
-                }
-            );
-        },
-
-        updateItem: function (category, data) {
-            return Item.update({ category: category, id: data.id }, data).$promise.then(
-                function (response) {
-                    return response;
-                },
-                function (response) {
-                    $q.reject(response);
-                }
-            );
-        }
-    };
-}]);
-=======
-                p.page = p.page || 0;
-                p.size = p.size || 10;
-                //p.sort = null || p.sort;
-
-                return ItemSearch.get(p).$promise.then(
-                    function (data) {
-                        return data;
-                    }, function (response) {
-                        $q.reject(response);
-                    }
-                );
-            },
-
-            fetchAllItems: function (category) {
-                return HttpService.getAll(category);
-            },
-
-            fetchSpecificItem: function (category, id) {
-                return HttpService.getOne(category, id);
-            },
-
-            addItem: function (category, data) {
-                return HttpService.addOne(category, data);
-            },
-
-            deleteItem: function (category, id) {
-                return HttpService.deleteOne(category, id);
-            },
-
-            updateItem: function (category, data) {
-                return Item.update({category: category, id: data.id}, data).$promise.then(
-                    function (response) {
-                        return response;
-                    },
-                    function (response) {
-                        $q.reject(response);
-                    }
-                );
-            }
-        };
-    }]);
->>>>>>> 10826ef1
-
-
+/* global app */
+
+'use strict';
+
+app.factory('CrudService', ['$resource', '$q', 'ENDPOINT_URI', 'HttpService',
+    function ($resource, $q, ENDPOINT_URI, HttpService) {
+        let Item = $resource(ENDPOINT_URI + '/:category/:id', {category: '@category', id: '@id'}, {
+            update: {
+                method: 'PUT'
+            }
+        });
+
+        var ItemSearch = $resource(ENDPOINT_URI + '/:category/search/:query', {category: '@category', query: '@query'});
+
+        return {
+            ItemResource: Item,
+
+            countItems: function (category) {
+                return HttpService.count(category);
+            },
+
+            getPage: function (category, params) {
+                var p = params || {};
+
+                p.category = category;
+
+                p.page = p.page || 0;
+                p.size = p.size || 10;
+                //p.sort = null || p.sort;
+
+                return Item.get(p).$promise.then(
+                    function (data) {
+                        return data;
+                    }, function (response) {
+                        $q.reject(response);
+                    }
+                );
+            },
+
+            searchPage: function (category, query, params) {
+                var p = params || {};
+
+                p.category = category;
+                p.query = query;
+
+                p.page = p.page || 0;
+                p.size = p.size || 10;
+                //p.sort = null || p.sort;
+
+                return ItemSearch.get(p).$promise.then(
+                    function (data) {
+                        return data;
+                    }, function (response) {
+                        $q.reject(response);
+                    }
+                );
+            },
+
+            fetchAllItems: function (category) {
+                return HttpService.getAll(category);
+            },
+
+            fetchSpecificItem: function (category, id) {
+                return HttpService.getOne(category, id);
+            },
+
+            addItem: function (category, data) {
+                return HttpService.addOne(category, data);
+            },
+
+            deleteItem: function (category, id) {
+                return HttpService.deleteOne(category, id);
+            },
+
+            updateItem: function (category, data) {
+                return Item.update({category: category, id: data.id}, data).$promise.then(
+                    function (response) {
+                        return response;
+                    },
+                    function (response) {
+                        $q.reject(response);
+                    }
+                );
+            }
+        };
+    }]);
+
+