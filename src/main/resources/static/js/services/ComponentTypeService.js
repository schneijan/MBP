--- conflicted
+++ resolved
@@ -1,52 +1,3 @@
-<<<<<<< HEAD
-(function() {
-  'use strict';
-
-  angular
-    .module('app')
-    .factory('ComponentTypeService', ComponentTypeService);
-
-  ComponentTypeService.$inject = ['$http', 'ENDPOINT_URI'];
-
-  function ComponentTypeService($http, ENDPOINT_URI) {
-    var service = {};
-
-    service.Create = Create;
-    service.GetAll = GetAll;
-    service.GetByComponent = GetByComponent;
-
-    return service;
-
-    function Create(user) {
-      return $http.post(ENDPOINT_URI + '/component-types', componentType).then(handleSuccess, handleError);
-    }
-
-    function GetAll() {
-      return $http.get(ENDPOINT_URI + '/component-types').then(handleSuccess, handleError);
-    }
-
-    function GetByComponent(component) {
-      return $http.get(ENDPOINT_URI + '/component-types/' + component).then(handleSuccess, handleError);
-    }
-
-    function handleSuccess(res) {
-      return {
-        success: true,
-        message: res.headers('X-MBP-alert'),
-        data: res.data
-      };
-    }
-
-    function handleError(res) {
-      return {
-        success: false,
-        message: res.headers('X-MBP-error')
-      };
-
-    }
-  }
-
-=======
 (function() {
   'use strict';
 
@@ -106,5 +57,4 @@
     }
   }
 
->>>>>>> e7ec990b
 })();