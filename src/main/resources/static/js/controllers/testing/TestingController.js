/* global app */


/**
 * Controller for the sensor list page.
 */
app.controller('TestingController',
    ['$scope', '$controller', '$interval', '$http', 'testList', 'addTest', 'deleteTest', 'ruleList', '$q', 'ComponentService', 'FileReader', 'ENDPOINT_URI',
        function ($scope, $controller, $interval, $http, testList, addTest, deleteTest, ruleList, $q, ComponentService, FileReader, ENDPOINT_URI) {

            var vm = this;
            vm.ruleList = ruleList;
            //Stores the parameters and their values as assigned by the user
            vm.parameterValues = [];

            //Settings objects that contains application settings for this page
            vm.useNewData = true;
            vm.testName = "";
            vm.rulesPDF = [];


            /**
             * Initializing function, sets up basic things.
             */
            (function initController() {
                //Check if the test list was retrieved successfully
                if (testList == null) {
                    NotificationService.notify("Could not retrieve test list.", "error");
                }
                //Refresh test select picker when the modal is opened
                $('.modal').on('shown.bs.modal', function () {
                    $('.selectpicker').selectpicker('refresh');
                });
            })();

            /**
             * Performs a server request in order to start a test given by its id.
             *
             * @param testId
             * @param item
             */
            function executeTest(testId, item) {
                $http.post(ENDPOINT_URI + '/test-details/test/' + testId, testId.toString()).success(function successCallback(responseTest) {
                }, function (response) {
                });
            }

            /**
             * Performs a server request in order to stop a test given by its id.
             *
             * @param testId
             */
            function stopTest(testId) {
                vm.http = $http.post(ENDPOINT_URI + '/test-details/test/stop/' + testId, testId.toString()).then(function (response) {
                }, function (response) {
                });

            }


            /**
             * Sends a server request to find out if a test report is available for the specific test.
             *
             * @param testId
             * @param testName
             */
            function refreshTestEntry(testId, testName) {
                $http.get(ENDPOINT_URI + '/test-details/pdfExists/' + testId).then(function (response) {
<<<<<<< HEAD
                    if(response.data === "true"){
                        document.getElementById(testName).disabled = false;
                    } else if (response.data === "false"){
=======
                    if (response.data === "true") {
                        document.getElementById(testName).disabled = false;
                    } else if (response.data === "false") {
>>>>>>> 32962736
                        document.getElementById(testName).disabled = true;
                    }
                });
            }


            /**
             * Sends a server request to open the test report of a specific test fiven by its id.
             *
             * @param testID
             */
            function downloadPDF(testID) {
                window.open('api/test-details/downloadPDF/' + testID, '_blank');
            }

            /**
             * [Public]
             * Shows an alert that asks the user if he is sure that he wants to delete a certain test.
             *
             * @param data A data object that contains the id of the test that is supposed to be deleted
             * @returns A promise of the user's decision
             */
            function confirmDelete(data) {

                var testId = data.id;
                var testName = "";

                //Determines the tests's name by checking the list
                for (var i = 0; i < testList.length; i++) {
                    if (testId === testList[i].id) {
                        testName = testList[i].name;
                        break;
                    }
                }

                //Show the alert to the user and return the resulting promise
                return Swal.fire({
                    title: 'Delete test',
                    type: 'warning',
                    html: "Are you sure you want to delete this test?",
                    showCancelButton: true,
                    confirmButtonText: 'Delete',
                    confirmButtonClass: 'bg-red',
                    focusConfirm: false,
                    cancelButtonText: 'Cancel'
                });
            }


            /**
             * Sends a server request in order to edit the configurations of the test "useNewData",
             * so that the latest values of a specific test are reused in the new execution or not
             *
             * @param testId
             * @param useNewData
             */
            function editConfig(testId, useNewData) {
                if (useNewData === true) {
                    $http.post(ENDPOINT_URI + '/test-details/editConfig/' + testId, "false").then(function success(response) {
                        $scope.erfolgreich = response.success;
                    });
                } else if (useNewData === false) {
                    $http.post(ENDPOINT_URI + '/test-details/editConfig/' + testId, "true").then(function success(response) {
                        $scope.erfolgreich = response.success;
                    });
                }
            }


            // expose controller ($controller will auto-add to $scope)
            angular.extend(vm, {
                testListCtrl: $controller('ItemListController as testListCtrl',
                    {
                        $scope: $scope,
                        list: testList
                    }),
                addTestCtrl: $controller('AddItemController as addTestCtrl',
                    {
                        $scope: $scope,
                        addItem: function (data) {
                            //Extend request parameters for routines and parameters
                            var parameters;
                            // random values Angle and Axis for the GPS-Sensor
                            var randomAngle = Math.floor((Math.random() * 361));
                            var randomAxis = Math.floor((Math.random() * 3));

                            // random values for the direction of the outlier and movoment for the acceleration Sensor
                            var directionOutlier = Math.floor(Math.random() * 6);
                            var directionMovement = Math.floor(Math.random() * 6);

                            if (vm.data.singleSelect === 'TestingTemperaturSensor' || vm.data.singleSelect === 'TestingFeuchtigkeitsSensor') {
                                if (vm.testCase.singleSelect === '3' || vm.testCase.singleSelect === '4' || vm.testCase.singleSelect === '5' || vm.testCase.singleSelect === '6') {
                                    vm.parameterValues.push({
                                        "name": "event",
                                        "value": parseInt(vm.testCase.singleSelect)
                                    });
                                    vm.parameterValues.push({"name": "anomaly", "value": 0});
                                    vm.parameterValues.push({"name": "useNewData", "value": true});
                                } else {
                                    vm.parameterValues.push({
                                        "name": "event",
                                        "value": parseInt(vm.testCase.singleSelect)
                                    });
                                    vm.parameterValues.push({"name": "useNewData", "value": true});
                                    vm.parameterValues.push({"name": "room", "value": vm.room.singleSelect});
                                    vm.parameterValues.push({
                                        "name": "anomaly",
                                        "value": parseInt(vm.combination.singleSelect)
                                    });
                                }
                            } else if (vm.data.singleSelect === 'TestingTemperaturSensorPl' || vm.data.singleSelect === 'TestingFeuchtigkeitsSensorPl') {

                                if (vm.testCase.singleSelect === '3' || vm.testCase.singleSelect === '4' || vm.testCase.singleSelect === '5' || vm.testCase.singleSelect === '6') {
                                    vm.parameterValues.push({
                                        "name": "event",
                                        "value": parseInt(vm.testCase.singleSelect)
                                    });
                                    vm.parameterValues.push({"name": "anomaly", "value": 0});
                                    vm.parameterValues.push({"name": "useNewData", "value": true});
                                    vm.parameterValues.push({"name": "simTime", "value": vm.simTime.singleSelect});
                                    vm.parameterValues.push({
                                        "name": "amountEvents",
                                        "value": vm.simEvent.singleSelect
                                    });
                                    vm.parameterValues.push({
                                        "name": "amountAnomalies",
                                        "value": vm.simOutlier.singleSelect
                                    });
                                } else {
                                    vm.parameterValues.push({
                                        "name": "event",
                                        "value": parseInt(vm.testCase.singleSelect)
                                    });
                                    vm.parameterValues.push({"name": "useNewData", "value": true});
                                    vm.parameterValues.push({"name": "simTime", "value": vm.simTime.singleSelect});
                                    vm.parameterValues.push({
                                        "name": "amountEvents",
                                        "value": vm.simEvent.singleSelect
                                    });
                                    vm.parameterValues.push({
                                        "name": "amountAnomalies",
                                        "value": vm.simOutlier.singleSelect
                                    });
                                    vm.parameterValues.push({"name": "room", "value": vm.room.singleSelect});
                                    vm.parameterValues.push({
                                        "name": "anomaly",
                                        "value": parseInt(vm.combination.singleSelect)
                                    });

                                }
                            } else if (vm.data.singleSelect === 'TestingGPSSensor') {
                                if (vm.testCase.singleSelect === '3' || vm.testCase.singleSelect === '4' || vm.testCase.singleSelect === '5') {
                                    vm.parameterValues.push({"name": "who", "value": vm.humCat.singleSelect});
                                    vm.parameterValues.push({
                                        "name": "event",
                                        "value": parseInt(vm.testCase.singleSelect)
                                    });
                                    vm.parameterValues.push({"name": "anomaly", "value": 0});
                                    vm.parameterValues.push({"name": "useNewData", "value": true});
                                    vm.parameterValues.push({"name": "latitude", "value": vm.latitude.singleSelect});
                                    vm.parameterValues.push({"name": "longitude", "value": vm.longitude.singleSelect});
                                    vm.parameterValues.push({"name": "hight", "value": vm.hight.singleSelect});
                                    vm.parameterValues.push({
                                        "name": "reactionMeters",
                                        "value": vm.ractionMeters.singleSelect
                                    });
                                    vm.parameterValues.push({"name": "randomAngle", "value": randomAngle});
                                    vm.parameterValues.push({"name": "axis", "value": randomAxis});
                                } else {
                                    vm.parameterValues.push({"name": "who", "value": vm.humCat.singleSelect});
                                    vm.parameterValues.push({
                                        "name": "event",
                                        "value": parseInt(vm.testCase.singleSelect)
                                    });
                                    vm.parameterValues.push({"name": "useNewData", "value": true});
                                    vm.parameterValues.push({"name": "latitude", "value": vm.latitude.singleSelect});
                                    vm.parameterValues.push({"name": "longitude", "value": vm.longitude.singleSelect});
                                    vm.parameterValues.push({"name": "hight", "value": vm.hight.singleSelect});
                                    vm.parameterValues.push({
                                        "name": "reactionMeters",
                                        "value": vm.ractionMeters.singleSelect
                                    });
                                    vm.parameterValues.push({"name": "randomAngle", "value": randomAngle});
                                    vm.parameterValues.push({"name": "axis", "value": randomAxis});
                                    vm.parameterValues.push({
                                        "name": "anomaly",
                                        "value": parseInt(vm.combination.singleSelect)
                                    });
                                }
                            } else if (vm.data.singleSelect === 'TestingGPSSensorPl') {
                                if (vm.testCase.singleSelect === '3' || vm.testCase.singleSelect === '4' || vm.testCase.singleSelect === '5') {

                                    vm.parameterValues.push({"name": "who", "value": vm.humCat.singleSelect});
                                    vm.parameterValues.push({
                                        "name": "event",
                                        "value": parseInt(vm.testCase.singleSelect)
                                    });
                                    vm.parameterValues.push({"name": "anomaly", "value": 0});
                                    vm.parameterValues.push({"name": "useNewData", "value": true});
                                    vm.parameterValues.push({"name": "latitude", "value": vm.latitude.singleSelect});
                                    vm.parameterValues.push({"name": "longitude", "value": vm.longitude.singleSelect});
                                    vm.parameterValues.push({"name": "hight", "value": vm.hight.singleSelect});
                                    vm.parameterValues.push({
                                        "name": "reactionMeters",
                                        "value": vm.ractionMeters.singleSelect
                                    });
                                    vm.parameterValues.push({"name": "randomAngle", "value": randomAngle});
                                    vm.parameterValues.push({"name": "axis", "value": randomAxis});
                                    vm.parameterValues.push({"name": "simTime", "value": vm.simTime.singleSelect});
                                    vm.parameterValues.push({
                                        "name": "amountEvents",
                                        "value": vm.simEvent.singleSelect
                                    });
                                    vm.parameterValues.push({
                                        "name": "amountAnomalies",
                                        "value": vm.simOutlier.singleSelect
                                    });
                                } else {
                                    vm.parameterValues.push({"name": "who", "value": vm.humCat.singleSelect});
                                    vm.parameterValues.push({
                                        "name": "event",
                                        "value": parseInt(vm.testCase.singleSelect)
                                    });
                                    vm.parameterValues.push({"name": "useNewData", "value": true});
                                    vm.parameterValues.push({"name": "latitude", "value": vm.latitude.singleSelect});
                                    vm.parameterValues.push({"name": "longitude", "value": vm.longitude.singleSelect});
                                    vm.parameterValues.push({"name": "hight", "value": vm.hight.singleSelect});
                                    vm.parameterValues.push({
                                        "name": "reactionMeters",
                                        "value": vm.ractionMeters.singleSelect
                                    });
                                    vm.parameterValues.push({"name": "randomAngle", "value": randomAngle});
                                    vm.parameterValues.push({"name": "axis", "value": randomAxis});
                                    vm.parameterValues.push({
                                        "name": "anomaly",
                                        "value": parseInt(vm.combination.singleSelect)
                                    });
                                    vm.parameterValues.push({"name": "simTime", "value": vm.simTime.singleSelect});
                                    vm.parameterValues.push({
                                        "name": "amountEvents",
                                        "value": vm.simEvent.singleSelect
                                    });
                                    vm.parameterValues.push({
                                        "name": "amountAnomalies",
                                        "value": vm.simOutlier.singleSelect
                                    });
                                }

                            } else if (vm.data.singleSelect === 'TestingBeschleunigungsSensor') {
                                if (vm.testCase.singleSelect === '3' || vm.testCase.singleSelect === '4' || vm.testCase.singleSelect === '5') {
                                    vm.parameterValues.push({
                                        "name": "event",
                                        "value": parseInt(vm.testCase.singleSelect)
                                    });
                                    vm.parameterValues.push({"name": "useNewData", "value": true});
                                    vm.parameterValues.push({"name": "directionAnomaly", "value": directionOutlier});
                                    vm.parameterValues.push({"name": "directionMovement", "value": directionMovement});

                                    vm.parameterValues.push({"name": "anomaly", "value": 0});
                                    vm.parameterValues.push({"name": "weightObject", "value": 0});
                                    vm.parameterValues.push({"name": "sensitivityClass", "value": 0});
                                    vm.parameterValues.push({"name": "reactionMeters", "value": 3});
                                } else if (vm.testCase.singleSelect === '2') {
                                    vm.parameterValues.push({
                                        "name": "event",
                                        "value": parseInt(vm.testCase.singleSelect)
                                    });
                                    vm.parameterValues.push({
                                        "name": "anomaly",
                                        "value": parseInt(vm.combination.singleSelect)
                                    });
                                    vm.parameterValues.push({"name": "useNewData", "value": true});
                                    vm.parameterValues.push({
                                        "name": "weightObject",
                                        "value": parseInt(vm.kg.singleSelect)
                                    });
                                    vm.parameterValues.push({
                                        "name": "sensitivityClass",
                                        "value": parseInt(vm.sensitivity.singleSelect)
                                    });
                                    vm.parameterValues.push({
                                        "name": "reactionMeters",
                                        "value": parseInt(vm.reactionMeter.singleSelect)
                                    });
                                    vm.parameterValues.push({"name": "directionAnomaly", "value": directionOutlier});
                                    vm.parameterValues.push({"name": "directionMovement", "value": directionMovement});
                                } else if (vm.testCase.singleSelect === '1') {
                                    vm.parameterValues.push({
                                        "name": "event",
                                        "value": parseInt(vm.testCase.singleSelect)
                                    });
                                    vm.parameterValues.push({
                                        "name": "anomaly",
                                        "value": parseInt(vm.combination.singleSelect)
                                    });
                                    vm.parameterValues.push({"name": "useNewData", "value": true});
                                    vm.parameterValues.push({"name": "directionAnomaly", "value": directionOutlier});
                                    vm.parameterValues.push({"name": "directionMovement", "value": directionMovement});

                                    vm.parameterValues.push({"name": "weightObject", "value": 0});
                                    vm.parameterValues.push({"name": "sensitivityClass", "value": 0});
                                    vm.parameterValues.push({"name": "reactionMeters", "value": 3});
                                }
                            } else if (vm.data.singleSelect === 'TestingBeschleunigungsSensorPl') {
                                if (vm.testCase.singleSelect === '3' || vm.testCase.singleSelect === '4' || vm.testCase.singleSelect === '5') {
                                    vm.parameterValues.push({
                                        "name": "event",
                                        "value": parseInt(vm.testCase.singleSelect)
                                    });
                                    vm.parameterValues.push({"name": "useNewData", "value": true});
                                    vm.parameterValues.push({"name": "directionAnomaly", "value": directionOutlier});
                                    vm.parameterValues.push({"name": "directionMovement", "value": directionMovement});

                                    vm.parameterValues.push({"name": "anomaly", "value": 0});
                                    vm.parameterValues.push({"name": "weightObject", "value": 0});
                                    vm.parameterValues.push({"name": "sensitivityClass", "value": 0});
                                    vm.parameterValues.push({"name": "reactionMeters", "value": 3});
                                    vm.parameterValues.push({"name": "simTime", "value": vm.simTime.singleSelect});
                                    vm.parameterValues.push({
                                        "name": "amountEvents",
                                        "value": vm.simEvent.singleSelect
                                    });
                                    vm.parameterValues.push({
                                        "name": "amountAnomalies",
                                        "value": vm.simOutlier.singleSelect
                                    });
                                } else if (vm.testCase.singleSelect === '2') {
                                    vm.parameterValues.push({
                                        "name": "event",
                                        "value": parseInt(vm.testCase.singleSelect)
                                    });
                                    vm.parameterValues.push({
                                        "name": "anomaly",
                                        "value": parseInt(vm.combination.singleSelect)
                                    });
                                    vm.parameterValues.push({"name": "useNewData", "value": true});
                                    vm.parameterValues.push({
                                        "name": "weightObject",
                                        "value": parseInt(vm.kg.singleSelect)
                                    });
                                    vm.parameterValues.push({
                                        "name": "sensitivityClass",
                                        "value": parseInt(vm.sensitivity.singleSelect)
                                    });
                                    vm.parameterValues.push({
                                        "name": "reactionMeters",
                                        "value": parseInt(vm.reactionMeter.singleSelect)
                                    });
                                    vm.parameterValues.push({"name": "directionAnomaly", "value": directionOutlier});
                                    vm.parameterValues.push({"name": "directionMovement", "value": directionMovement});
                                    vm.parameterValues.push({"name": "simTime", "value": vm.simTime.singleSelect});
                                    vm.parameterValues.push({
                                        "name": "amountEvents",
                                        "value": vm.simEvent.singleSelect
                                    });
                                    vm.parameterValues.push({
                                        "name": "amountAnomalies",
                                        "value": vm.simOutlier.singleSelect
                                    });
                                } else if (vm.testCase.singleSelect === '1') {
                                    vm.parameterValues.push({
                                        "name": "event",
                                        "value": parseInt(vm.testCase.singleSelect)
                                    });
                                    vm.parameterValues.push({
                                        "name": "anomaly",
                                        "value": parseInt(vm.combination.singleSelect)
                                    });
                                    vm.parameterValues.push({"name": "useNewData", "value": true});
                                    vm.parameterValues.push({"name": "directionAnomaly", "value": directionOutlier});
                                    vm.parameterValues.push({"name": "directionMovement", "value": directionMovement});

                                    vm.parameterValues.push({"name": "weightObject", "value": 0});
                                    vm.parameterValues.push({"name": "sensitivityClass", "value": 0});
                                    vm.parameterValues.push({"name": "reactionMeters", "value": 3});
                                    vm.parameterValues.push({"name": "simTime", "value": vm.simTime.singleSelect});
                                    vm.parameterValues.push({
                                        "name": "amountEvents",
                                        "value": vm.simEvent.singleSelect
                                    });
                                    vm.parameterValues.push({
                                        "name": "amountAnomalies",
                                        "value": vm.simOutlier.singleSelect
                                    });
                                }
                            }

                            var newTestObject = {};

                            for (var property in data) {
                                if (data.hasOwnProperty(property)) {
                                    newTestObject[property] = data[property];
                                }
                            }

                            newTestObject.config = vm.parameterValues;
                            newTestObject.type = vm.data.singleSelect;

                            newTestObject.rules = vm.rules;

                            var test = vm.executeRules.singleSelect;
                            vm.test2 = test === 'true';
                            newTestObject.triggerRules = vm.test2;

                            return addTest(newTestObject);

                        }
                    }),
                deleteTestCtrl: $controller('DeleteTestController as deleteTestCtrl', {
                    $scope: $scope,
                    deleteItem: deleteTest,
                    confirmDeletion: confirmDelete
                }),
                executeTest: executeTest,
                editConfig: editConfig,
                stopTest: stopTest,
                downloadPDF: downloadPDF,
                refreshTestEntry: refreshTestEntry

            });
            // $watch 'addTest' result and add to 'testList'
            $scope.$watch(
                function () {
                    //Value being watched
                    return vm.addTestCtrl.result;
                },
                function () {
                    //Callback
                    var test = vm.addTestCtrl.result;

                    if (test) {
                        //Close modal on success
                        $("#addSensorModal").modal('toggle');
                        //Add sensor to sensor list
                        vm.testListCtrl.pushItem(test);

                    }
                }
            );

            //Watch deletion of tests and remove them from the list
            $scope.$watch(
                function () {
                    //Value being watched
                    return vm.deleteTestCtrl.result;
                },
                function () {
                    //Callback
                    var id = vm.deleteTestCtrl.result;
                    vm.testListCtrl.removeItem(id);
                }
            );

        }
    ]);<|MERGE_RESOLUTION|>--- conflicted
+++ resolved
@@ -66,15 +66,10 @@
              */
             function refreshTestEntry(testId, testName) {
                 $http.get(ENDPOINT_URI + '/test-details/pdfExists/' + testId).then(function (response) {
-<<<<<<< HEAD
+
                     if(response.data === "true"){
                         document.getElementById(testName).disabled = false;
                     } else if (response.data === "false"){
-=======
-                    if (response.data === "true") {
-                        document.getElementById(testName).disabled = false;
-                    } else if (response.data === "false") {
->>>>>>> 32962736
                         document.getElementById(testName).disabled = true;
                     }
                 });
