--- conflicted
+++ resolved
@@ -135,24 +135,18 @@
              * Check if Test-Device is already registered or not.
              */
             function getTestDevice() {
-<<<<<<< HEAD
                 // go through every registered device and search for the test device
                 HttpService.getAll('devices').then(function (deviceList) {
                     $scope.device = "NOT_REGISTERED";
-=======
-                $scope.device = "NOT_REGISTERED";
-                // go through every registered device and search for the test device
-                HttpService.getAll('devices').then(function (deviceList) {
->>>>>>> 176fa45d
+
                     angular.forEach(deviceList, function (device) {
 
                         if (device.name === TESTING_DEVICE) {
                             $scope.device = "REGISTERED";
-<<<<<<< HEAD
-                        } else{
+
+                        } else {
                             $scope.device = "NOT_REGISTERED";
-=======
->>>>>>> 176fa45d
+
                         }
                     })
                 });
@@ -164,28 +158,21 @@
              * Check if the rerun operator for a test repetition is already registered.
              */
             function getRerunOperator() {
-<<<<<<< HEAD
                 // go through every registered adapter and search for the test rerun adapter
                 HttpService.getAll('operators').then(function (adaptersList) {
                     $scope.rerunOperator = "NOT_REGISTERED";
-=======
-                $scope.rerunOperator = "NOT_REGISTERED";
-                // go through every registered adapter and search for the test rerun adapter
-                HttpService.getAll('operators').then(function (adaptersList) {
->>>>>>> 176fa45d
+
                     angular.forEach(adaptersList, function (adapters) {
 
                         if (adapters.name === RERUN_OPERATOR) {
                             $scope.rerunOperator = "REGISTERED";
-<<<<<<< HEAD
-                        } else{
+
+                        } else {
 
                             $scope.rerunOperator = "NOT_REGISTERED";
                         }
                     })
-=======
-                        }
-                    })
+
                 });
             }
 
@@ -202,47 +189,23 @@
                 }).catch(function onError() {
                     //Notify the user
                     NotificationService.notify('Error during creation of the Rerun Operator.', 'error')
->>>>>>> 176fa45d
-                });
-            }
-
-            /**
-             * [Public]
-             *
-<<<<<<< HEAD
-             * Server request for the registration of the Rerun Operator.
-             */
-            function registerRerunOperator() {
-                TestService.registerRerunOperator().success(function success() {
-                    getRerunOperator();
+                });
+            }
+
+            /**
+             * [Public]
+             *
+             * Register Test Device and update the registered status.
+             */
+            function registerTestDevice() {
+                TestService.registerTestDevice().then(function success() {
+                    getTestDevice();
                     //Notify the user
                     NotificationService.notify('Entity successfully created.', 'success')
                 }).catch(function onError() {
                     //Notify the user
                     NotificationService.notify('Error during creation of the Rerun Operator.', 'error')
                 });
-            }
-
-            /**
-             * [Public]
-             *
-             * Register Test Device and update the registered status.
-             */
-            function registerTestDevice() {
-                TestService.registerTestDevice().then(function success() {
-=======
-             * Register Test Device and update the registered status.
-             */
-            function registerTestDevice() {
-                TestService.registerTestDevice().success(function success() {
->>>>>>> 176fa45d
-                    getTestDevice();
-                    //Notify the user
-                    NotificationService.notify('Entity successfully created.', 'success')
-                }).catch(function onError() {
-                    //Notify the user
-                    NotificationService.notify('Error during creation of the Rerun Operator.', 'error')
-                });
 
             }
 
@@ -252,28 +215,16 @@
              * Check if Actuator simulator is already registered or not.
              */
             function checkActuatorReg() {
-<<<<<<< HEAD
                 // go through every registered actuator and search for the testing actuator
                 HttpService.getAll('actuators').then(function (actuatorList) {
                     $scope.testingActuator = "NOT_REGISTERED";
                     angular.forEach(actuatorList, function (actuator) {
                         if (actuator.name === TESTING_ACTUATOR) {
                             $scope.testingActuator = "REGISTERED";
-                        }else{
+                        } else {
                             $scope.testingActuator = "NOT_REGISTERED";
                         }
                     });
-=======
-                $scope.testingActuator = "NOT_REGISTERED";
-
-                // go through every registered actuator and search for the testing actuator
-                HttpService.getAll('actuators').then(function (actuatorList) {
-                    angular.forEach(actuatorList, function (actuator) {
-                        if (actuator.name === TESTING_ACTUATOR) {
-                            $scope.testingActuator = 'REGISTERED';
-                        }
-                    })
->>>>>>> 176fa45d
                 });
             }
 
@@ -284,21 +235,15 @@
              * Register the Actuator-Simulator for the Test of IoT-Applications.
              */
             function registerTestingActuator() {
-<<<<<<< HEAD
                 TestService.registerTestActuator().then(function () {
-=======
-                TestService.registerTestActuator().success(function () {
->>>>>>> 176fa45d
                     checkActuatorReg();
                     //Notify the user
                     NotificationService.notify('Entity successfully created.', 'success')
                 }).catch(function onError() {
                     //Notify the user
                     NotificationService.notify('Error during creation of the Testing Actuator.', 'error')
-<<<<<<< HEAD
                     checkActuatorReg();
-=======
->>>>>>> 176fa45d
+
 
                 });
 
@@ -356,13 +301,6 @@
                 );
             }
 
-<<<<<<< HEAD
-
-
-
-=======
-
->>>>>>> 176fa45d
             /**
              * [Private]
              *
@@ -378,7 +316,7 @@
                         }
                     });
 
-                    if(sensor.name.includes("RERUN_")){
+                    if (sensor.name.includes("RERUN_")) {
                         realSensor = false;
                     }
 
@@ -396,14 +334,20 @@
              * Register the one dimensional Sensor-Simulator for the Test of IoT-Applications.
              */
             function registerOneDimSensor(sensor) {
-                TestService.registerOneDimSensor(sensor).success(function (response) {
+                TestService.registerOneDimSensor(sensor).success(function () {
                     //Notify the user
                     NotificationService.notify('Entity successfully created.', 'success')
                     checkSensorReg(sensor);
-                }).catch(function onError() {
+                }, function () {
                     //Notify the user
                     NotificationService.notify('Error during creation of the Sensor Simulator.', 'error')
-                });
+                    checkSensorReg(sensor);
+                });
+                checkSensorReg(sensor);
+
+
+
+
             }
 
             /**
@@ -560,12 +504,9 @@
                             let selectedSensorsReal = vm.selectedRealSensor;
                             let parameterValuesReal = vm.parameterVal;
 
-<<<<<<< HEAD
-
-                            const newTestObject = TestService.getTestData(vm.selectedSensors, selectedSensorsReal, parameterValuesReal, vm.config, vm.rules, ruleList,vm.executeRules, data);
-=======
-                            const newTestObject = TestService.getTestData(vm.selectedSensors, selectedSensorsReal, parameterValuesReal, vm.config, vm.rules, vm.executeRules, data);
->>>>>>> 176fa45d
+
+                            const newTestObject = TestService.getTestData(vm.selectedSensors, selectedSensorsReal, parameterValuesReal, vm.config, vm.rules, ruleList, vm.executeRules, data);
+
 
                             return addTest(newTestObject);
 
@@ -630,5 +571,4 @@
 
         }
 
-    ])
-;+    ]);
