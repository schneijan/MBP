--- conflicted
+++ resolved
@@ -110,9 +110,10 @@
             function checkSimulator(type) {
                 return SIMULATOR_LIST.some(function (sensorType) {
                     return type === sensorType;
-<<<<<<< HEAD
-=======
-                });
+
+                });
+
+
             }
 
             /**
@@ -155,9 +156,7 @@
              * The names and actions of this rules will be formatted for the user view.
              */
             function getTestRules() {
-                TestService.getRuleListTest(COMPONENT_ID).success(function (response) {
-                    $scope.ruleList = response;
-                });
+                $scope.ruleList = TestService.getRuleListTest(COMPONENT_ID);
 
                 $http.get(testingDetails._links.rules.href).success(function successCallback(responseRules) {
                     for (let i = 0; i < responseRules._embedded.rules.length; i++) {
@@ -200,6 +199,17 @@
                 window.open('api/test-details/downloadPDF/' + path, '_blank');
             }
 
+            /**
+             * [Public]
+             *
+             * Creates a server request to delete a certain Test Report for the specific Test
+             */
+            function deletePDF(pdfPath) {
+                TestService.deleteTestReport(COMPONENT_ID, pdfPath.toString()).then(function (response) {
+                    $scope.pdfTable = response;
+                });
+            }
+
 
             /**
              * [Public]
@@ -220,136 +230,13 @@
                 TestService.editConfig(COMPONENT_ID, useNewDataConfig).then(function () {
                     window.location.reload();
                     getTestSensorList();
->>>>>>> 176fa45d
-                });
-
-
-            }
-
-            /**
-             * [Private]
-             *
-             * If no values have been generated for this test, the test cannot be repeated.
-             * The corresponding button becomes Disabled.
-             */
-            function disableReuse() {
-                if (testingDetails.simulationList === null) {
-                    document.getElementById("ReuseSwitch").disabled = true;
-                } else {
-                    document.getElementById("ReuseSwitch").removeAttribute('disabled');
-                }
-            }
-
-            /**
-<<<<<<< HEAD
-             * [Private]
-             *
-             *  Checks if real sensors are included into the test and saves them into a list
-             */
-
-            function getRealSensorList() {
-                vm.selectedRealSensor = [];
-                for (let y = 0; y < testingDetails.type.length; y++) {
-                    if (!checkSimulator(testingDetails.type[y])) {
-                        for (let z = 0; z < sensorList.length; z++) {
-                            if (sensorList[z].name === testingDetails.type[y]) {
-                                vm.selectedRealSensor.push(sensorList[z]);
-                            }
-                        }
-                    }
-                }
-            }
-
-            /**
-             * [Private]
-             *
-             * Creates a server request to get all rules to be observed during the Test of the IoT-Application.
-             * The names and actions of this rules will be formatted for the user view.
-             */
-            function getTestRules() {
-                $scope.ruleList = TestService.getRuleListTest(COMPONENT_ID);
-
-                $http.get(testingDetails._links.rules.href).success(function successCallback(responseRules) {
-                    for (let i = 0; i < responseRules._embedded.rules.length; i++) {
-                        if (i === 0) {
-                            vm.ruleNames = vm.ruleNames + responseRules._embedded.rules[i].name;
-                            vm.actionNames = vm.actionNames + responseRules._embedded.rules[i].actionNames;
-                        } else {
-                            vm.ruleNames = vm.ruleNames + ", " + responseRules._embedded.rules[i].name;
-                            for (let x = 0; x < responseRules._embedded.rules[i].actionNames.length; x++) {
-                                if (vm.actionNames.includes(responseRules._embedded.rules[i].actionNames[x])) {
-
-                                } else {
-                                    vm.actionNames = vm.actionNames + ", " + responseRules._embedded.rules[i].actionNames[x];
-                                }
-                            }
-                        }
-                    }
-                });
-            }
-
-
-            /**
-             * [Public]
-             *
-             * Creates a server request to get a list of all generated Test Reports regarding to the Test of the IoT-Application.
-             */
-            function getPDFList() {
-                vm.pdfDetails = [];
-                TestService.getPDFList(COMPONENT_ID).then(function (response) {
-                    $scope.pdfTable = response;
-                });
-            }
-
-            /**
-             * [Public]
-             *
-             * Sends a server request to open the test report of a specific test given by its id.
-             */
-            function downloadPDF(path) {
-                window.open('api/test-details/downloadPDF/' + path, '_blank');
-            }
-
-            /**
-             * [Public]
-             *
-             * Creates a server request to delete a certain Test Report for the specific Test
-             */
-            function deletePDF(pdfPath) {
-                TestService.deleteTestReport(COMPONENT_ID,pdfPath.toString()).then(function (response) {
-                    $scope.pdfTable = response;
-                });
-            }
-
-
-            /**
-             * [Public]
-             *
-             * Sends a server request in order to edit the configurations of the test "useNewData",
-             * so that the latest values of a specific test are reused in the new execution or not
-             *
-             * @param useNewData boolean if the generated data should be reused
-             */
-            function editConfig(useNewData) {
-                let useNewDataConfig;
-                if (useNewData === true) {
-                    useNewDataConfig = "false";
-                } else if (useNewData === false) {
-                    useNewDataConfig = "true";
-                }
-
-                TestService.editConfig(COMPONENT_ID, useNewDataConfig).then(function () {
-                    window.location.reload();
-                    getTestSensorList();
-                });
-
-
-            }
-
-
-            /**
-=======
->>>>>>> 176fa45d
+                });
+
+
+            }
+
+
+            /**
              * [Public]
              *
              * Sends a server request in order to update/edit the whole configurations of the test, if the user modifies the configuration via the edit Test Modal.
@@ -372,7 +259,7 @@
                 }
 
                 // Server Request with the updated test information in the request body
-                TestService.updateTest(COMPONENT_ID, JSON.stringify(testingDetails)).success(function successCallback() {
+                TestService.updateTest(COMPONENT_ID, testingDetails).then(function successCallback() {
                     //Close modal on success
                     $("#editTestModal").modal('toggle');
                     getConfig();
@@ -396,8 +283,7 @@
                     NotificationService.notify('A decision must be made.', 'error')
                 }
 
-
-                vm.newTestObject = TestService.getTestData(testingDetails.type, vm.selectedRealSensor, vm.parameterVal, $rootScope.config, $rootScope.selectedRules.rules, vm.executeRules);
+                vm.newTestObject = TestService.getTestData(testingDetails.type, vm.selectedRealSensor, vm.parameterVal, $rootScope.config, $rootScope.selectedRules.rules, ruleList, vm.executeRules);
             }
 
             /**
@@ -830,11 +716,6 @@
 
             }
 
-<<<<<<< HEAD
-=======
-
-
->>>>>>> 176fa45d
             //Extend the controller object for the public functions to make them available from outside
             angular.extend(vm, $controller('TestingChartController as testingChartCtrl',
                 {
@@ -852,13 +733,9 @@
                 downloadPDF: downloadPDF,
                 getPDFList: getPDFList,
                 editConfig: editConfig,
-<<<<<<< HEAD
                 editTestConfiguration: updateTest,
                 deletePDF: deletePDF
-=======
-                editTestConfiguration: updateTest
->>>>>>> 176fa45d
             });
         }
 
-    ]);+    ]);
