--- conflicted
+++ resolved
@@ -1,75 +1,71 @@
-/* global app */
-
-'use strict';
-
-app.controller('DeleteItemController', ['$rootScope', 'deleteItem', 'confirmDeletion', 'NotificationService',
-    function ($rootScope, deleteItem, confirmDeletion, NotificationService) {
-        let vm = this;
-
-        /**
-         * [Public]
-         * Shows an alert that asks the user if he is sure that he wants to delete a specific item. If the user
-         * confirms, the item will be deleted. If no alert function is defined in confirmDeletion, the item
-         * will be deleted without asking the user.
-         */
-        function deleteItemWithConfirm() {
-            //Check if an alert function is defined
-            if (typeof confirmDeletion !== 'undefined') {
-                //Function is defined, ask the user
-                confirmDeletion(vm.item).then(function (result) {
-                    //Check if the user confirmed the deletion
-                    if (result.value) {
-                        deleteItemPromise();
-                    }
-                });
-                return;
-            }
-            //No alert function defined, delete item without asking the user
-            deleteItemPromise();
-        }
-
-        /**
-         * [Private]
-         * Creates a server request with promise for the deletion of a specific item.
-         * @returns The promise of the server request
-         */
-        function deleteItemPromise() {
-            vm.item.errors = {};
-
-            //Create deletion request and return the resulting promise
-            return deleteItem(vm.item.id).then(
-                function (data) {
-                    //Success
-                    vm.result = data;
-                    vm.success = 'Deleted successfully';
-
-                    //Clean the form
-                    vm.item = {};
-
-                    //Notify the user
-                    NotificationService.notify('Entity successfully deleted', 'success')
-                },
-                function (errors) {
-                    //Failure, add the received errors to the form
-                    vm.item.errors = errors;
-
-                    //Notify the user
-<<<<<<< HEAD
-                    //NotificationService.notify('Could not delete entity.', 'error');
-=======
-                    NotificationService.notify('Could not delete entity', 'error');
->>>>>>> c0c7e9b0
-                }
-            ).then(function (){
-                $rootScope.$digest();
-            });
-        }
-
-        //Expose
-        angular.extend(vm,
-            {
-                item: {},
-                deleteItem: deleteItemWithConfirm
-            });
-    }]);
-
+/* global app */
+
+'use strict';
+
+app.controller('DeleteItemController', ['$rootScope', 'deleteItem', 'confirmDeletion', 'NotificationService',
+    function ($rootScope, deleteItem, confirmDeletion, NotificationService) {
+        let vm = this;
+
+        /**
+         * [Public]
+         * Shows an alert that asks the user if he is sure that he wants to delete a specific item. If the user
+         * confirms, the item will be deleted. If no alert function is defined in confirmDeletion, the item
+         * will be deleted without asking the user.
+         */
+        function deleteItemWithConfirm() {
+            //Check if an alert function is defined
+            if (typeof confirmDeletion !== 'undefined') {
+                //Function is defined, ask the user
+                confirmDeletion(vm.item).then(function (result) {
+                    //Check if the user confirmed the deletion
+                    if (result.value) {
+                        deleteItemPromise();
+                    }
+                });
+                return;
+            }
+            //No alert function defined, delete item without asking the user
+            deleteItemPromise();
+        }
+
+        /**
+         * [Private]
+         * Creates a server request with promise for the deletion of a specific item.
+         * @returns The promise of the server request
+         */
+        function deleteItemPromise() {
+            vm.item.errors = {};
+
+            //Create deletion request and return the resulting promise
+            return deleteItem(vm.item.id).then(
+                function (data) {
+                    //Success
+                    vm.result = data;
+                    vm.success = 'Deleted successfully';
+
+                    //Clean the form
+                    vm.item = {};
+
+                    //Notify the user
+                    NotificationService.notify('Entity successfully deleted', 'success')
+                },
+                function (errors) {
+                    //Failure, add the received errors to the form
+                    vm.item.errors = errors;
+
+                    //Notify the user
+                    //NotificationService.notify('Could not delete entity.', 'error');
+                }
+            ).then(function (){
+                $rootScope.$digest();
+            });
+        }
+
+        //Expose
+        angular.extend(vm,
+            {
+                item: {},
+                deleteItem: deleteItemWithConfirm
+            });
+    }]);
+