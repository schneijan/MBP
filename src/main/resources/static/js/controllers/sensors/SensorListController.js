/* global app */

/**
 * Controller for the sensor list page.
 */
app.controller('SensorListController',
    ['$scope', '$controller', '$interval', 'sensorList', 'addSensor', 'deleteSensor',
<<<<<<< HEAD
        'deviceList', 'adapterList', 'accessControlPolicyList', 'ComponentService',
        'ComponentTypeService', 'NotificationService',
        function ($scope, $controller, $interval, sensorList, addSensor, deleteSensor,
                  deviceList, adapterList, accessControlPolicyList, ComponentService,
                  ComponentTypeService, NotificationService) {
            var vm = this;
=======
        'deviceList', 'adapterList', 'sensorTypesList', 'ComponentService', 'NotificationService',
        function ($scope, $controller, $interval, sensorList, addSensor, deleteSensor,
                  deviceList, adapterList, sensorTypesList, ComponentService, NotificationService) {
            let vm = this;
>>>>>>> c0c7e9b0

            vm.adapterList = adapterList;
            vm.deviceList = deviceList;

            /**
             * Initializing function, sets up basic things.
             */
            (function initController() {
                loadSensorStates();

                //Interval for updating sensor states on a regular basis
                let interval = $interval(function () {
                    loadSensorStates();
                }, 5 * 60 * 1000);

                //Cancel interval on route change
                $scope.$on('$destroy', function () {
                    $interval.cancel(interval);
                });

                // Refresh policy select picker when the modal is opened
                $('.modal').on('shown.bs.modal', function (e) {
                    $('.selectpicker').selectpicker('refresh');
                });
            })();

            //Extend each sensor in sensorList for a state and a reload function
            for (var i in sensorList) {
                sensorList[i].state = 'LOADING';
                sensorList[i].reloadState = createReloadStateFunction(sensorList[i].id);
            }

            /**
             * [Public]
             * @param sensor
             * @returns {*}
             */
            $scope.detailsLink = function (sensor) {
                if (sensor.id) {
                    return "view/sensors/" + sensor.id;
                }
                return "#";
            };

            /**
             * [Public]
             * Shows an alert that asks the user if he is sure that he wants to delete a certain sensor.
             *
             * @param data A data object that contains the id of the sensor that is supposed to be deleted
             * @returns A promise of the user's decision
             */
            function confirmDelete(data) {
                let sensorId = data.id;
                let sensorName = "";

                //Determines the sensor's name by checking all sensors in the sensor list
                for (var i = 0; i < sensorList.length; i++) {
                    if (sensorId === sensorList[i].id) {
                        sensorName = sensorList[i].name;
                        break;
                    }
                }

                //Show the alert to the user and return the resulting promise
                return Swal.fire({
                    title: 'Delete sensor',
                    type: 'warning',
                    html: "Are you sure you want to delete sensor \"" + sensorName + "\"?",
                    showCancelButton: true,
                    confirmButtonText: 'Delete',
                    confirmButtonClass: 'bg-red',
                    focusConfirm: false,
                    cancelButtonText: 'Cancel'
                });
            }

            /**
             * [Private]
             * Returns a function that retrieves the state for a sensor with a certain id.
             * @param id The id of the sensor
             * @returns {Function}
             */
            function createReloadStateFunction(id) {
                //Create function and return it
                return function () {
                    getSensorState(id);
                };
            }

            /**
             * [Private]
             * Sends a server request in order to retrieve the deployment state of a sensor with a certain id.
             * The state is then stored in the corresponding sensor object in sensorList.
             *
             * @param id The id of the sensor whose state is supposed to be retrieved
             */
            function getSensorState(id) {
                //Resolve sensor object of the affected sensor
                var sensor = null;
                for (var i = 0; i < sensorList.length; i++) {
                    if (sensorList[i].id === id) {
                        sensor = sensorList[i];
                    }
                }

                //Check if sensor could be found
                if (sensor == null) {
                    return;
                }

                //Enable spinner
                sensor.state = 'LOADING';

                //Perform server request and set state of the sensor object accordingly
                ComponentService.getComponentState(sensor.id, 'sensors').then(function (response) {
                    sensor.state = response.data.content;
                }, function (response) {
                    sensor.state = 'UNKNOWN';
                    NotificationService.notify("Could not retrieve the sensor state.", "error");
                });
            }

            /**
             * [Private]
             * Sends a server request in order to retrieve the deployment states of all registered sensors.
             * The states are then stored in the corresponding sensor objects in sensorList.
             */
            function loadSensorStates() {//Perform server request

                ComponentService.getAllComponentStates('sensors').then(function (response) {
                    var statesMap = response.data;

                    //Iterate over all sensors in sensorList and update the states of all sensors accordingly
                    for (var i in sensorList) {
                        var sensorId = sensorList[i].id;
                        sensorList[i].state = statesMap[sensorId];
                    }
                }, function (response) {
                    for (var i in sensorList) {
                        sensorList[i].state = 'UNKNOWN';
                    }
                    NotificationService.notify("Could not retrieve sensor states.", "error");
                });
            }

<<<<<<< HEAD
            //Expose
            angular.extend(vm, {
                registeringDevice: false,
                accessControlPolicyList: accessControlPolicyList
            });

            // expose controller ($controller will auto-add to $scope)
=======
            //Expose controller ($controller will auto-add to $scope)
>>>>>>> c0c7e9b0
            angular.extend(vm, {
                sensorListCtrl: $controller('ItemListController as sensorListCtrl', {
                    $scope: $scope,
                    list: sensorList
                }),
                addSensorCtrl: $controller('AddItemController as addSensorCtrl', {
                    $scope: $scope,
                    addItem: addSensor
                }),
                deleteSensorCtrl: $controller('DeleteItemController as deleteSensorCtrl', {
                    $scope: $scope,
                    deleteItem: deleteSensor,
                    confirmDeletion: confirmDelete
                }),
                registeringDevice: false,
                sensorTypes: sensorTypesList
            });

            //Watch 'addSensor' result and add to 'sensorList'
            $scope.$watch(
                function () {
                    //Value being watched
                    return vm.addSensorCtrl.result;
                },
                function () {
                    //Callback
                    var sensor = vm.addSensorCtrl.result;

                    if (sensor) {
                        //Close modal on success
                        $("#addSensorModal").modal('toggle');

                        //Add state and reload function to the new object
                        sensor.state = 'LOADING';
                        sensor.reloadState = createReloadStateFunction(sensor.id);

                        //Add sensor to sensor list
                        vm.sensorListCtrl.pushItem(sensor);

                        //Retrieve state of the new sensor
                        getSensorState(sensor.id);
                    }
                }
            );

            //Watch 'deleteItem' result and remove from 'itemList'
            $scope.$watch(
                function () {
                    // value being watched
                    return vm.deleteSensorCtrl.result;
                },
                function () {
                    var id = vm.deleteSensorCtrl.result;

                    vm.sensorListCtrl.removeItem(id);
                }
            );

        }
    ]);<|MERGE_RESOLUTION|>--- conflicted
+++ resolved
@@ -1,236 +1,219 @@
-/* global app */
-
-/**
- * Controller for the sensor list page.
- */
-app.controller('SensorListController',
-    ['$scope', '$controller', '$interval', 'sensorList', 'addSensor', 'deleteSensor',
-<<<<<<< HEAD
-        'deviceList', 'adapterList', 'accessControlPolicyList', 'ComponentService',
-        'ComponentTypeService', 'NotificationService',
-        function ($scope, $controller, $interval, sensorList, addSensor, deleteSensor,
-                  deviceList, adapterList, accessControlPolicyList, ComponentService,
-                  ComponentTypeService, NotificationService) {
-            var vm = this;
-=======
-        'deviceList', 'adapterList', 'sensorTypesList', 'ComponentService', 'NotificationService',
-        function ($scope, $controller, $interval, sensorList, addSensor, deleteSensor,
-                  deviceList, adapterList, sensorTypesList, ComponentService, NotificationService) {
-            let vm = this;
->>>>>>> c0c7e9b0
-
-            vm.adapterList = adapterList;
-            vm.deviceList = deviceList;
-
-            /**
-             * Initializing function, sets up basic things.
-             */
-            (function initController() {
-                loadSensorStates();
-
-                //Interval for updating sensor states on a regular basis
-                let interval = $interval(function () {
-                    loadSensorStates();
-                }, 5 * 60 * 1000);
-
-                //Cancel interval on route change
-                $scope.$on('$destroy', function () {
-                    $interval.cancel(interval);
-                });
-
-                // Refresh policy select picker when the modal is opened
-                $('.modal').on('shown.bs.modal', function (e) {
-                    $('.selectpicker').selectpicker('refresh');
-                });
-            })();
-
-            //Extend each sensor in sensorList for a state and a reload function
-            for (var i in sensorList) {
-                sensorList[i].state = 'LOADING';
-                sensorList[i].reloadState = createReloadStateFunction(sensorList[i].id);
-            }
-
-            /**
-             * [Public]
-             * @param sensor
-             * @returns {*}
-             */
-            $scope.detailsLink = function (sensor) {
-                if (sensor.id) {
-                    return "view/sensors/" + sensor.id;
-                }
-                return "#";
-            };
-
-            /**
-             * [Public]
-             * Shows an alert that asks the user if he is sure that he wants to delete a certain sensor.
-             *
-             * @param data A data object that contains the id of the sensor that is supposed to be deleted
-             * @returns A promise of the user's decision
-             */
-            function confirmDelete(data) {
-                let sensorId = data.id;
-                let sensorName = "";
-
-                //Determines the sensor's name by checking all sensors in the sensor list
-                for (var i = 0; i < sensorList.length; i++) {
-                    if (sensorId === sensorList[i].id) {
-                        sensorName = sensorList[i].name;
-                        break;
-                    }
-                }
-
-                //Show the alert to the user and return the resulting promise
-                return Swal.fire({
-                    title: 'Delete sensor',
-                    type: 'warning',
-                    html: "Are you sure you want to delete sensor \"" + sensorName + "\"?",
-                    showCancelButton: true,
-                    confirmButtonText: 'Delete',
-                    confirmButtonClass: 'bg-red',
-                    focusConfirm: false,
-                    cancelButtonText: 'Cancel'
-                });
-            }
-
-            /**
-             * [Private]
-             * Returns a function that retrieves the state for a sensor with a certain id.
-             * @param id The id of the sensor
-             * @returns {Function}
-             */
-            function createReloadStateFunction(id) {
-                //Create function and return it
-                return function () {
-                    getSensorState(id);
-                };
-            }
-
-            /**
-             * [Private]
-             * Sends a server request in order to retrieve the deployment state of a sensor with a certain id.
-             * The state is then stored in the corresponding sensor object in sensorList.
-             *
-             * @param id The id of the sensor whose state is supposed to be retrieved
-             */
-            function getSensorState(id) {
-                //Resolve sensor object of the affected sensor
-                var sensor = null;
-                for (var i = 0; i < sensorList.length; i++) {
-                    if (sensorList[i].id === id) {
-                        sensor = sensorList[i];
-                    }
-                }
-
-                //Check if sensor could be found
-                if (sensor == null) {
-                    return;
-                }
-
-                //Enable spinner
-                sensor.state = 'LOADING';
-
-                //Perform server request and set state of the sensor object accordingly
-                ComponentService.getComponentState(sensor.id, 'sensors').then(function (response) {
-                    sensor.state = response.data.content;
-                }, function (response) {
-                    sensor.state = 'UNKNOWN';
-                    NotificationService.notify("Could not retrieve the sensor state.", "error");
-                });
-            }
-
-            /**
-             * [Private]
-             * Sends a server request in order to retrieve the deployment states of all registered sensors.
-             * The states are then stored in the corresponding sensor objects in sensorList.
-             */
-            function loadSensorStates() {//Perform server request
-
-                ComponentService.getAllComponentStates('sensors').then(function (response) {
-                    var statesMap = response.data;
-
-                    //Iterate over all sensors in sensorList and update the states of all sensors accordingly
-                    for (var i in sensorList) {
-                        var sensorId = sensorList[i].id;
-                        sensorList[i].state = statesMap[sensorId];
-                    }
-                }, function (response) {
-                    for (var i in sensorList) {
-                        sensorList[i].state = 'UNKNOWN';
-                    }
-                    NotificationService.notify("Could not retrieve sensor states.", "error");
-                });
-            }
-
-<<<<<<< HEAD
-            //Expose
-            angular.extend(vm, {
-                registeringDevice: false,
-                accessControlPolicyList: accessControlPolicyList
-            });
-
-            // expose controller ($controller will auto-add to $scope)
-=======
-            //Expose controller ($controller will auto-add to $scope)
->>>>>>> c0c7e9b0
-            angular.extend(vm, {
-                sensorListCtrl: $controller('ItemListController as sensorListCtrl', {
-                    $scope: $scope,
-                    list: sensorList
-                }),
-                addSensorCtrl: $controller('AddItemController as addSensorCtrl', {
-                    $scope: $scope,
-                    addItem: addSensor
-                }),
-                deleteSensorCtrl: $controller('DeleteItemController as deleteSensorCtrl', {
-                    $scope: $scope,
-                    deleteItem: deleteSensor,
-                    confirmDeletion: confirmDelete
-                }),
-                registeringDevice: false,
-                sensorTypes: sensorTypesList
-            });
-
-            //Watch 'addSensor' result and add to 'sensorList'
-            $scope.$watch(
-                function () {
-                    //Value being watched
-                    return vm.addSensorCtrl.result;
-                },
-                function () {
-                    //Callback
-                    var sensor = vm.addSensorCtrl.result;
-
-                    if (sensor) {
-                        //Close modal on success
-                        $("#addSensorModal").modal('toggle');
-
-                        //Add state and reload function to the new object
-                        sensor.state = 'LOADING';
-                        sensor.reloadState = createReloadStateFunction(sensor.id);
-
-                        //Add sensor to sensor list
-                        vm.sensorListCtrl.pushItem(sensor);
-
-                        //Retrieve state of the new sensor
-                        getSensorState(sensor.id);
-                    }
-                }
-            );
-
-            //Watch 'deleteItem' result and remove from 'itemList'
-            $scope.$watch(
-                function () {
-                    // value being watched
-                    return vm.deleteSensorCtrl.result;
-                },
-                function () {
-                    var id = vm.deleteSensorCtrl.result;
-
-                    vm.sensorListCtrl.removeItem(id);
-                }
-            );
-
-        }
+/* global app */
+
+/**
+ * Controller for the sensor list page.
+ */
+app.controller('SensorListController',
+    ['$scope', '$controller', '$interval', 'sensorList', 'addSensor', 'deleteSensor',
+        'deviceList', 'adapterList', 'sensorTypesList', 'accessControlPolicyList', 'ComponentService', 'NotificationService',
+        function ($scope, $controller, $interval, sensorList, addSensor, deleteSensor,
+                  deviceList, adapterList, sensorTypesList, accessControlPolicyList, ComponentService,
+                  NotificationService) {
+            var vm = this;
+
+            vm.adapterList = adapterList;
+            vm.deviceList = deviceList;
+
+            /**
+             * Initializing function, sets up basic things.
+             */
+            (function initController() {
+                loadSensorStates();
+
+                //Interval for updating sensor states on a regular basis
+                let interval = $interval(function () {
+                    loadSensorStates();
+                }, 5 * 60 * 1000);
+
+                //Cancel interval on route change
+                $scope.$on('$destroy', function () {
+                    $interval.cancel(interval);
+                });
+
+                // Refresh policy select picker when the modal is opened
+                $('.modal').on('shown.bs.modal', function (e) {
+                    $('.selectpicker').selectpicker('refresh');
+                });
+            })();
+
+            //Extend each sensor in sensorList for a state and a reload function
+            for (var i in sensorList) {
+                sensorList[i].state = 'LOADING';
+                sensorList[i].reloadState = createReloadStateFunction(sensorList[i].id);
+            }
+
+            /**
+             * [Public]
+             * @param sensor
+             * @returns {*}
+             */
+            $scope.detailsLink = function (sensor) {
+                if (sensor.id) {
+                    return "view/sensors/" + sensor.id;
+                }
+                return "#";
+            };
+
+            /**
+             * [Public]
+             * Shows an alert that asks the user if he is sure that he wants to delete a certain sensor.
+             *
+             * @param data A data object that contains the id of the sensor that is supposed to be deleted
+             * @returns A promise of the user's decision
+             */
+            function confirmDelete(data) {
+                let sensorId = data.id;
+                let sensorName = "";
+
+                //Determines the sensor's name by checking all sensors in the sensor list
+                for (var i = 0; i < sensorList.length; i++) {
+                    if (sensorId === sensorList[i].id) {
+                        sensorName = sensorList[i].name;
+                        break;
+                    }
+                }
+
+                //Show the alert to the user and return the resulting promise
+                return Swal.fire({
+                    title: 'Delete sensor',
+                    type: 'warning',
+                    html: "Are you sure you want to delete sensor \"" + sensorName + "\"?",
+                    showCancelButton: true,
+                    confirmButtonText: 'Delete',
+                    confirmButtonClass: 'bg-red',
+                    focusConfirm: false,
+                    cancelButtonText: 'Cancel'
+                });
+            }
+
+            /**
+             * [Private]
+             * Returns a function that retrieves the state for a sensor with a certain id.
+             * @param id The id of the sensor
+             * @returns {Function}
+             */
+            function createReloadStateFunction(id) {
+                //Create function and return it
+                return function () {
+                    getSensorState(id);
+                };
+            }
+
+            /**
+             * [Private]
+             * Sends a server request in order to retrieve the deployment state of a sensor with a certain id.
+             * The state is then stored in the corresponding sensor object in sensorList.
+             *
+             * @param id The id of the sensor whose state is supposed to be retrieved
+             */
+            function getSensorState(id) {
+                //Resolve sensor object of the affected sensor
+                var sensor = null;
+                for (var i = 0; i < sensorList.length; i++) {
+                    if (sensorList[i].id === id) {
+                        sensor = sensorList[i];
+                    }
+                }
+
+                //Check if sensor could be found
+                if (sensor == null) {
+                    return;
+                }
+
+                //Enable spinner
+                sensor.state = 'LOADING';
+
+                //Perform server request and set state of the sensor object accordingly
+                ComponentService.getComponentState(sensor.id, 'sensors').then(function (response) {
+                    sensor.state = response.data.content;
+                }, function (response) {
+                    sensor.state = 'UNKNOWN';
+                    NotificationService.notify("Could not retrieve the sensor state.", "error");
+                });
+            }
+
+            /**
+             * [Private]
+             * Sends a server request in order to retrieve the deployment states of all registered sensors.
+             * The states are then stored in the corresponding sensor objects in sensorList.
+             */
+            function loadSensorStates() {//Perform server request
+
+                ComponentService.getAllComponentStates('sensors').then(function (response) {
+                    var statesMap = response.data;
+
+                    //Iterate over all sensors in sensorList and update the states of all sensors accordingly
+                    for (var i in sensorList) {
+                        var sensorId = sensorList[i].id;
+                        sensorList[i].state = statesMap[sensorId];
+                    }
+                }, function (response) {
+                    for (var i in sensorList) {
+                        sensorList[i].state = 'UNKNOWN';
+                    }
+                    NotificationService.notify("Could not retrieve sensor states.", "error");
+                });
+            }
+
+            //Expose controller ($controller will auto-add to $scope)
+            angular.extend(vm, {
+                sensorListCtrl: $controller('ItemListController as sensorListCtrl', {
+                    $scope: $scope,
+                    list: sensorList
+                }),
+                addSensorCtrl: $controller('AddItemController as addSensorCtrl', {
+                    $scope: $scope,
+                    addItem: addSensor
+                }),
+                deleteSensorCtrl: $controller('DeleteItemController as deleteSensorCtrl', {
+                    $scope: $scope,
+                    deleteItem: deleteSensor,
+                    confirmDeletion: confirmDelete
+                }),
+                registeringDevice: false,
+                sensorTypes: sensorTypesList,
+                accessControlPolicyList: accessControlPolicyList
+            });
+
+            //Watch 'addSensor' result and add to 'sensorList'
+            $scope.$watch(
+                function () {
+                    //Value being watched
+                    return vm.addSensorCtrl.result;
+                },
+                function () {
+                    //Callback
+                    var sensor = vm.addSensorCtrl.result;
+
+                    if (sensor) {
+                        //Close modal on success
+                        $("#addSensorModal").modal('toggle');
+
+                        //Add state and reload function to the new object
+                        sensor.state = 'LOADING';
+                        sensor.reloadState = createReloadStateFunction(sensor.id);
+
+                        //Add sensor to sensor list
+                        vm.sensorListCtrl.pushItem(sensor);
+
+                        //Retrieve state of the new sensor
+                        getSensorState(sensor.id);
+                    }
+                }
+            );
+
+            //Watch 'deleteItem' result and remove from 'itemList'
+            $scope.$watch(
+                function () {
+                    // value being watched
+                    return vm.deleteSensorCtrl.result;
+                },
+                function () {
+                    var id = vm.deleteSensorCtrl.result;
+
+                    vm.sensorListCtrl.removeItem(id);
+                }
+            );
+
+        }
     ]);