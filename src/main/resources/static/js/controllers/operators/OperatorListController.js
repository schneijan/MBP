/* global app */

app.controller('OperatorListController',
    ['$scope', '$rootScope', '$controller', '$q', 'operatorList', 'dataModelList', 'operatorPreprocessing', 'addOperator', 'deleteOperator', 'FileReader', 'parameterTypesList', 'OperatorService', 'NotificationService',
        function ($scope, $rootScope, $controller, $q, operatorList, dataModelList, operatorPreprocessing, addOperator, deleteOperator, FileReader, parameterTypesList, OperatorService, NotificationService) {
            let vm = this;

<<<<<<< HEAD
            vm.dataModelList = dataModelList;

            vm.dzServiceOptions = {
                paramName: 'serviceFile',
                maxFilesize: '100',
                maxFiles: 1
            };

            vm.dzServiceCallbacks = {
                'addedfile': function (file) {
                    vm.addOperatorCtrl.item.serviceFile = file;
                }
            };
=======
>>>>>>> 4e845797
            vm.dzRoutinesOptions = {
                paramName: 'routinesFile',
                addRemoveLinks: true,
                previewTemplate: document.querySelector('#tpl').innerHTML,
                createImageThumbnails: false,
                maxFilesize: '100',
                maxFiles: 99
            };

            vm.dzRoutinesCallbacks = {
                'addedfile': function (file) {
                    if (!vm.addOperatorCtrl.item.routineFiles) {
                        vm.addOperatorCtrl.item.routineFiles = [];
                    }
                    vm.addOperatorCtrl.item.routineFiles.push(file);
                },
                'removedfile': function (file) {
                    //Sanity check
                    if (vm.addOperatorCtrl.item.routineFiles) {
                        vm.addOperatorCtrl.item.routineFiles.splice(vm.addOperatorCtrl.item.routineFiles.indexOf(file), 1);
                    } else {
                        vm.addOperatorCtrl.item.routineFiles = [];
                    }
                },

            };

            //Dropzone methods are injected into this object
            vm.dzMethods = {};

            //List of added parameters
            vm.parameters = [];

            //If a message broker with OAuth is used, each operator must specify a device code parameter
            let deviceCodeParameter = {
                name: "device_code",
                type: "Text",
                unit: "",
                mandatory: true
            };

            //Decide whether the device code parameter is needed
            if ($rootScope.hasOwnProperty("mbpinfo") &&
                (["LOCAL_SECURE", "REMOTE_SECURE"].includes($rootScope.mbpinfo.brokerLocation))) {
                vm.parameters = [deviceCodeParameter];
            }

            //Set parameter types list
            vm.parameterTypes = parameterTypesList;

            /**
             * Initializing function, sets up basic things.
             */
            (function initController() {
                //Validity check for parameter types
                if (parameterTypesList.length < 1) {
                    NotificationService.notify("Could not load parameter types.", "error");
                }

                //Modify each operator according to the preprocessing function (if provided)
                if (operatorPreprocessing) {
                    for (let i = 0; i < operatorList.length; i++) {
                        operatorPreprocessing(operatorList[i]);
                    }
                }
            })();

            //public
            function addParameter() {
                let parameter = {
                    name: "",
                    type: "",
                    unit: "",
                    mandatory: false
                };
                vm.parameters.push(parameter);
            }

            //public
            function deleteParameter(index) {
                vm.parameters.splice(index, 1);
            }

            /**
             * Reads given files from the user's disk and returns a promise
             * containing the combined promises for all asynchronous
             * file read operations.
             *
             * @param files The files to read
             * @returns {*} The combined result promises
             */
            function readFiles(files) {
                //Sanity check
                if ((files === undefined) || files.constructor !== Array) {
                    return $q.all([]);
                }

                return FileReader.readMultipleAsDataURL(files, $scope);
            }

            /**
             * [Public]
             * Shows an alert that asks the user if he is sure that he wants to delete a certain operator. It also
             * shows a list of all components that are affected by this deletion.
             *
             * @param data A data object that contains the id of the operator that is supposed to be deleted
             * @returns A promise of the user's decision
             */
            function confirmDelete(data) {
                let operatorId = data.id;
                let operatorName = "";

                //Determines the operator's name by checking all operators in the operator list
                for (let i = 0; i < operatorList.length; i++) {
                    if (operatorId === operatorList[i].id) {
                        operatorName = operatorList[i].name;
                        break;
                    }
                }

                //Ask the server for all components that use this operator
                return OperatorService.getUsingComponents(data.id).then(function (result) {
                    //Check if list is empty
                    if (result.length > 0) {
                        //Not empty, entity cannot be deleted
                        let errorText = "The operator <strong>" + operatorName + "</strong> is still used by the " +
                            "following components and thus cannot be deleted:<br/><br/>";

                        //Iterate over all affected components
                        for (let i = 0; i < result.length; i++) {
                            errorText += "- " + result[i].name + " (" + result[i].component + ")<br/>";
                        }


                        // Show error message
                        Swal.fire({
                            icon: 'error',
                            title: 'Deletion impossible',
                            html: errorText
                        })

                        // Return new promise as result
                        return Promise.resolve({value: false});
                    }

                    //Show confirm prompt to the user and return the resulting promise
                    return Swal.fire({
                        title: 'Delete operator',
                        icon: 'warning',
                        html: "Are you sure you want to delete the operator \"<strong>" + operatorName + "</strong>\"?",
                        showCancelButton: true,
                        confirmButtonText: 'Delete',
                        confirmButtonClass: 'bg-red',
                        focusConfirm: false,
                        cancelButtonText: 'Cancel'
                    });
                });
            }

            // expose controller ($controller will auto-add to $scope)
            angular.extend(vm, {
                addParameter: addParameter,
                deleteParameter: deleteParameter,
                operatorListCtrl: $controller('ItemListController as operatorListCtrl',
                    {
                        $scope: $scope,
                        list: operatorList
                    }),
                addOperatorCtrl: $controller('AddItemController as addOperatorCtrl',
                    {
                        $scope: $scope,
                        entity: 'operator',
                        addItem: function (data) {
                            //Extend request parameters for routines, their hashes and parameters
                            return readFiles(data.routineFiles)
                                .then(function (response) {
                                    data.unit = data.unit || "";
                                    data.routines = response;
                                    data.parameters = vm.parameters;
                                    return addOperator(data);
                                }, function (response) {
                                    return $q.reject(response);
                                });
                        }
                    }),
                deleteOperatorCtrl: $controller('DeleteItemController as deleteOperatorCtrl',
                    {
                        $scope: $scope,
                        deleteItem: deleteOperator,
                        confirmDeletion: confirmDelete
                    }),
            });

            // $watch 'addItem' result and add to 'itemList'
            $scope.$watch(
                function () {
                    //Value being watched
                    return vm.addOperatorCtrl.result;
                },
                function () {
                    //Callback
                    let data = vm.addOperatorCtrl.result;
                    if (data) {
                        //Close modal on success
                        $("#addOperatorModal").modal('toggle');

                        //Call pre processing function
                        if (operatorPreprocessing) {
                            operatorPreprocessing(data);
                        }

                        //Add new item to list
                        vm.operatorListCtrl.pushItem(data);

                        //Clear dropzone files
                        vm.dzMethods.removeAllFiles(true);

                        //Clear parameter array
                        vm.parameters.length = 0;
                    }
                }
            );

            // $watch 'deleteItem' result and remove from 'itemList'
            $scope.$watch(
                function () {
                    // value being watched
                    return vm.deleteOperatorCtrl.result;
                },
                function () {
                    let id = vm.deleteOperatorCtrl.result;
                    vm.operatorListCtrl.removeItem(id);
                }
            );

            //Enable popovers
            $(document).ready(function () {
                $('[data-toggle="popover"]').popover();
            });
        }
    ]
);<|MERGE_RESOLUTION|>--- conflicted
+++ resolved
@@ -5,22 +5,8 @@
         function ($scope, $rootScope, $controller, $q, operatorList, dataModelList, operatorPreprocessing, addOperator, deleteOperator, FileReader, parameterTypesList, OperatorService, NotificationService) {
             let vm = this;
 
-<<<<<<< HEAD
             vm.dataModelList = dataModelList;
 
-            vm.dzServiceOptions = {
-                paramName: 'serviceFile',
-                maxFilesize: '100',
-                maxFiles: 1
-            };
-
-            vm.dzServiceCallbacks = {
-                'addedfile': function (file) {
-                    vm.addOperatorCtrl.item.serviceFile = file;
-                }
-            };
-=======
->>>>>>> 4e845797
             vm.dzRoutinesOptions = {
                 paramName: 'routinesFile',
                 addRemoveLinks: true,
