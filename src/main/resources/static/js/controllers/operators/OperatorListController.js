--- conflicted
+++ resolved
@@ -5,7 +5,6 @@
         function ($scope, $rootScope, $controller, $q, operatorList, operatorPreprocessing, addOperator, deleteOperator, FileReader, parameterTypesList, OperatorService, NotificationService) {
             let vm = this;
 
-<<<<<<< HEAD
             // Constant list of the operators for the sensor simulators, that can be included in the test
             const SIMULATOR_LIST = {
                 TEMPERATURE: 'TESTING_TemperatureSensor',
@@ -26,8 +25,6 @@
                     vm.addOperatorCtrl.item.serviceFile = file;
                 }
             };
-=======
->>>>>>> 4e845797
             vm.dzRoutinesOptions = {
                 paramName: 'routinesFile',
                 addRemoveLinks: true,
@@ -36,7 +33,6 @@
                 maxFilesize: '100',
                 maxFiles: 99
             };
-
 
 
             vm.dzRoutinesCallbacks = {
@@ -138,8 +134,8 @@
                     operatorList.some(function (operator) {
                         if (operator.name === value) {
                             const index = tempOperatorList.indexOf(operator);
-                            if(index !== -1){
-                                tempOperatorList.splice(index,1)
+                            if (index !== -1) {
+                                tempOperatorList.splice(index, 1)
                             }
                         }
                     });
@@ -265,13 +261,11 @@
                         //Add new item to list
                         vm.operatorListCtrl.pushItem(data);
 
-<<<<<<< HEAD
                         getListWoSimulators();
-=======
+
                         //Clear dropzone files
                         vm.dzMethods.removeAllFiles(true);
 
->>>>>>> 4e845797
                         //Clear parameter array
                         vm.parameters.length = 0;
                     }
