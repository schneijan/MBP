--- conflicted
+++ resolved
@@ -5,10 +5,8 @@
         function ($scope, $rootScope, $controller, $q, operatorList, dataModelList, operatorPreprocessing, addOperator, deleteOperator, FileReader, parameterTypesList, OperatorService, NotificationService) {
             let vm = this;
 
-<<<<<<< HEAD
             vm.dataModelList = dataModelList;
 
-=======
             // Constant list of the operators for the sensor simulators, that can be included in the test
             const SIMULATOR_LIST = {
                 TEMPERATURE: 'TESTING_TemperatureSensor',
@@ -29,7 +27,6 @@
                     vm.addOperatorCtrl.item.serviceFile = file;
                 }
             };
->>>>>>> cd716621
             vm.dzRoutinesOptions = {
                 paramName: 'routinesFile',
                 addRemoveLinks: true,
