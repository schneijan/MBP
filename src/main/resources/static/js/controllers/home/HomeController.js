/* global app */

app.controller('HomeController',
<<<<<<< HEAD
    ['$scope', '$timeout', 'CrudService', 'ComponentService', 'DeviceService', 'countEnvModels', 'countActuators', 'countSensors', 'countDevices', 'countAdapters', 'countMonitoringAdapters',
        function ($scope, $timeout, CrudService, ComponentService, DeviceService, countEnvModels, countActuators, countSensors, countDevices, countAdapters, countMonitoringAdapters) {
            var vm = this;
            vm.loader = {};

            // expose
            angular.extend(vm, {
                countEnvModels: countEnvModels,
                countActuators: countActuators,
                countSensors: countSensors,
                countDevices: countDevices,
                countAdapters: countAdapters,
                countMonitoringAdapters: countMonitoringAdapters
            });
        }]);
=======
        ['$scope', '$timeout', 'CrudService', 'ComponentService', 'DeviceService', 'countActuators', 'countSensors', 'countDevices', 'countAdapters', 'countMonitoringAdapters','countTests',
            function ($scope, $timeout, CrudService, ComponentService, DeviceService, countActuators, countSensors, countDevices, countAdapters, countMonitoringAdapters, countTests) {
                var vm = this;
                vm.loader = {};

                // expose
                angular.extend(vm, {
                    countActuators: countActuators,
                    countSensors: countSensors,
                    countDevices: countDevices,
                    countAdapters: countAdapters,
                    countMonitoringAdapters: countMonitoringAdapters,
                    countTests: countTests
                });
            }]);
>>>>>>> caa73fcd
<|MERGE_RESOLUTION|>--- conflicted
+++ resolved
@@ -1,36 +1,11 @@
 /* global app */
 
 app.controller('HomeController',
-<<<<<<< HEAD
-    ['$scope', '$timeout', 'CrudService', 'ComponentService', 'DeviceService', 'countEnvModels', 'countActuators', 'countSensors', 'countDevices', 'countAdapters', 'countMonitoringAdapters',
-        function ($scope, $timeout, CrudService, ComponentService, DeviceService, countEnvModels, countActuators, countSensors, countDevices, countAdapters, countMonitoringAdapters) {
-            var vm = this;
-            vm.loader = {};
-
-            // expose
-            angular.extend(vm, {
-                countEnvModels: countEnvModels,
-                countActuators: countActuators,
-                countSensors: countSensors,
-                countDevices: countDevices,
-                countAdapters: countAdapters,
-                countMonitoringAdapters: countMonitoringAdapters
-            });
-        }]);
-=======
-        ['$scope', '$timeout', 'CrudService', 'ComponentService', 'DeviceService', 'countActuators', 'countSensors', 'countDevices', 'countAdapters', 'countMonitoringAdapters','countTests',
-            function ($scope, $timeout, CrudService, ComponentService, DeviceService, countActuators, countSensors, countDevices, countAdapters, countMonitoringAdapters, countTests) {
-                var vm = this;
+        ['$scope', '$timeout', 'CrudService', 'ComponentService', 'DeviceService', 'countEnvModels', 'countActuators', 'countSensors', 'countDevices', 'countAdapters', 'countMonitoringAdapters', 'countTests',
+            function ($scope, $timeout, CrudService, ComponentService, DeviceService, countEnvModels, countActuators, countSensors, countDevices, countAdapters, countMonitoringAdapters, countTests) {
                 vm.loader = {};
 
-                // expose
-                angular.extend(vm, {
-                    countActuators: countActuators,
-                    countSensors: countSensors,
-                    countDevices: countDevices,
-                    countAdapters: countAdapters,
+                //Expose
+                    countEnvModels: countEnvModels,
                     countMonitoringAdapters: countMonitoringAdapters,
                     countTests: countTests
-                });
-            }]);
->>>>>>> caa73fcd
