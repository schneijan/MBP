package org.citopt.connde;

import org.citopt.connde.domain.adapter.Adapter;
import org.citopt.connde.domain.adapter.AdapterValidator;
import org.citopt.connde.domain.component.Actuator;
import org.citopt.connde.domain.component.ActuatorValidator;
import org.citopt.connde.domain.component.Sensor;
import org.citopt.connde.domain.component.SensorValidator;
import org.citopt.connde.domain.componentType.ComponentType;
import org.citopt.connde.domain.device.Device;
import org.citopt.connde.domain.device.DeviceValidator;
<<<<<<< HEAD
import org.citopt.connde.domain.key.KeyPair;
import org.citopt.connde.domain.key.KeyPairValidator;
=======
import org.citopt.connde.domain.env_model.EnvironmentModel;
>>>>>>> 609085a8
import org.citopt.connde.domain.monitoring.MonitoringAdapter;
import org.citopt.connde.domain.monitoring.MonitoringAdapterValidator;
import org.citopt.connde.domain.rules.*;
import org.citopt.connde.domain.testing.TestDetails;
import org.citopt.connde.domain.testing.TestDetailsValidator;
import org.citopt.connde.domain.user.Authority;
import org.citopt.connde.domain.user.User;
import org.citopt.connde.web.rest.RestDeploymentController;
import org.springframework.context.annotation.Bean;
import org.springframework.context.annotation.Configuration;
import org.springframework.data.projection.SpelAwareProxyProjectionFactory;
import org.springframework.data.rest.core.config.RepositoryRestConfiguration;
import org.springframework.data.rest.core.event.ValidatingRepositoryEventListener;
import org.springframework.data.rest.webmvc.config.RepositoryRestConfigurerAdapter;
import org.springframework.hateoas.Link;
import org.springframework.hateoas.Resource;
import org.springframework.hateoas.ResourceProcessor;
import org.springframework.hateoas.mvc.ControllerLinkBuilder;

/**
 * Contains crucial rest configurations for the application.
 *
 * @author rafaelkperes, Jan
 */
@Configuration
public class RestConfiguration extends RepositoryRestConfigurerAdapter {
    //Base path for REST calls (URL prefix)
    public static final String BASE_PATH = "/api";

    /**
     * Creates a projection factory bean for applying projections on entities.
     *
     * @return The created bean
     */
    @Bean
    public SpelAwareProxyProjectionFactory projectionFactory() {
        return new SpelAwareProxyProjectionFactory();
    }

    /**
     * REST configuration for the repositories that are used within this application.
     *
     * @param config Repository REST configuration to extend
     */
    @Override
    public void configureRepositoryRestConfiguration(RepositoryRestConfiguration config) {
        super.configureRepositoryRestConfiguration(config);

        System.out.println("load RepositoryRestMvcConfiguration");

        //Set base path
        config.setBasePath(BASE_PATH);
<<<<<<< HEAD
        config.exposeIdsFor(KeyPair.class, Device.class, Adapter.class, MonitoringAdapter.class, Actuator.class,
                Sensor.class, User.class, Authority.class, ComponentType.class, Rule.class,
                RuleTrigger.class, RuleAction.class);
=======

        //Include entity IDs of the following entity types into REST request responses
        config.exposeIdsFor(Device.class, Adapter.class, MonitoringAdapter.class,
                Actuator.class, Sensor.class,
                User.class, Authority.class,
                ComponentType.class,
                EnvironmentModel.class,
                Rule.class, RuleTrigger.class, RuleAction.class,
                TestDetails.class);
>>>>>>> 609085a8
    }

    /**
     * Creates and adds validators for the REST documents.
     *
     * @param v Validating repository event listener to extend
     */
    @Override
    public void configureValidatingRepositoryEventListener(ValidatingRepositoryEventListener v) {

        //Adapters
        v.addValidator("beforeSave", new AdapterValidator());
        v.addValidator("beforeCreate", new AdapterValidator());

        //Monitoring adapters
        v.addValidator("beforeSave", new MonitoringAdapterValidator());
        v.addValidator("beforeCreate", new MonitoringAdapterValidator());

        //Sensors
        v.addValidator("beforeSave", new SensorValidator());
        v.addValidator("beforeCreate", new SensorValidator());

        //Actuators
        v.addValidator("beforeSave", new ActuatorValidator());
        v.addValidator("beforeCreate", new ActuatorValidator());

        //Key pairs
        v.addValidator("beforeSave", new KeyPairValidator());
        v.addValidator("beforeCreate", new KeyPairValidator());

        //Devices
        v.addValidator("beforeSave", new DeviceValidator());
        v.addValidator("beforeCreate", new DeviceValidator());

        //Rules
        v.addValidator("beforeSave", new RuleValidator());
        v.addValidator("beforeCreate", new RuleValidator());

        //Rule actions
        v.addValidator("beforeSave", new RuleActionValidator());
        v.addValidator("beforeCreate", new RuleActionValidator());

        //Rule triggers
        v.addValidator("beforeSave", new RuleTriggerValidator());
        v.addValidator("beforeCreate", new RuleTriggerValidator());

        //TestDetails
        v.addValidator("beforeSave", new TestDetailsValidator());
        v.addValidator("beforeCreate", new TestDetailsValidator());
    }

    /**
     * Resource processor for sensors.
     *
     * @return The resource processor
     */
    @Bean
    public ResourceProcessor<Resource<Sensor>> sensorProcessor() {

        return new ResourceProcessor<Resource<Sensor>>() {

            /**
             * Processing method for sensor resources.
             * @param resource The sensor resource to process
             * @return The processed sensor resource
             */
            @Override
            public Resource<Sensor> process(Resource<Sensor> resource) {
                //Get sensor id
                String id = resource.getContent().getId();
                //Link sensor with deployment
                Link link = ControllerLinkBuilder.linkTo(ControllerLinkBuilder.
                        methodOn(RestDeploymentController.class).deploySensor(id))
                        .withRel("deploy");
                resource.add(link);
                return resource;
            }
        };
    }

    /**
     * Resource processor for actuators.
     *
     * @return The resource processor
     */
    @Bean
    public ResourceProcessor<Resource<Actuator>> actuatorProcessor() {

        return new ResourceProcessor<Resource<Actuator>>() {

            /**
             * Processing method for actuator resources.
             * @param resource The actuator resource to process
             * @return The processed actuator resource
             */
            @Override
            public Resource<Actuator> process(Resource<Actuator> resource) {
                //Get actuator id
                String id = resource.getContent().getId();
                //Link actuator with deployment
                Link link = ControllerLinkBuilder.linkTo(ControllerLinkBuilder.
                        methodOn(RestDeploymentController.class).deployActuator(id))
                        .withRel("deploy");
                resource.add(link);
                return resource;
            }
        };
    }
}<|MERGE_RESOLUTION|>--- conflicted
+++ resolved
@@ -9,12 +9,9 @@
 import org.citopt.connde.domain.componentType.ComponentType;
 import org.citopt.connde.domain.device.Device;
 import org.citopt.connde.domain.device.DeviceValidator;
-<<<<<<< HEAD
+import org.citopt.connde.domain.env_model.EnvironmentModel;
 import org.citopt.connde.domain.key.KeyPair;
 import org.citopt.connde.domain.key.KeyPairValidator;
-=======
-import org.citopt.connde.domain.env_model.EnvironmentModel;
->>>>>>> 609085a8
 import org.citopt.connde.domain.monitoring.MonitoringAdapter;
 import org.citopt.connde.domain.monitoring.MonitoringAdapterValidator;
 import org.citopt.connde.domain.rules.*;
@@ -67,21 +64,17 @@
 
         //Set base path
         config.setBasePath(BASE_PATH);
-<<<<<<< HEAD
-        config.exposeIdsFor(KeyPair.class, Device.class, Adapter.class, MonitoringAdapter.class, Actuator.class,
-                Sensor.class, User.class, Authority.class, ComponentType.class, Rule.class,
-                RuleTrigger.class, RuleAction.class);
-=======
 
         //Include entity IDs of the following entity types into REST request responses
-        config.exposeIdsFor(Device.class, Adapter.class, MonitoringAdapter.class,
+        config.exposeIdsFor(KeyPair.class,
+                Device.class,
+                Adapter.class, MonitoringAdapter.class,
                 Actuator.class, Sensor.class,
                 User.class, Authority.class,
                 ComponentType.class,
                 EnvironmentModel.class,
                 Rule.class, RuleTrigger.class, RuleAction.class,
                 TestDetails.class);
->>>>>>> 609085a8
     }
 
     /**
