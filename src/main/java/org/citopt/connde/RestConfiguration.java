package org.citopt.connde;

import org.citopt.connde.domain.adapter.Adapter;
import org.citopt.connde.domain.adapter.AdapterValidator;
import org.citopt.connde.domain.component.Actuator;
import org.citopt.connde.domain.component.ActuatorValidator;
import org.citopt.connde.domain.component.Sensor;
import org.citopt.connde.domain.component.SensorValidator;
import org.citopt.connde.domain.componentType.ComponentType;
import org.citopt.connde.domain.device.Device;
import org.citopt.connde.domain.device.DeviceValidator;
import org.citopt.connde.domain.env_model.EnvironmentModel;
import org.citopt.connde.domain.monitoring.MonitoringAdapter;
import org.citopt.connde.domain.monitoring.MonitoringAdapterValidator;
import org.citopt.connde.domain.rules.*;
import org.citopt.connde.domain.testing.TestDetails;
import org.citopt.connde.domain.testing.TestDetailsValidator;
import org.citopt.connde.domain.user.Authority;
import org.citopt.connde.domain.user.User;
import org.citopt.connde.web.rest.RestDeploymentController;
import org.springframework.context.annotation.Bean;
import org.springframework.context.annotation.Configuration;
import org.springframework.data.projection.SpelAwareProxyProjectionFactory;
import org.springframework.data.rest.core.config.RepositoryRestConfiguration;
import org.springframework.data.rest.core.event.ValidatingRepositoryEventListener;
import org.springframework.data.rest.webmvc.config.RepositoryRestConfigurerAdapter;
import org.springframework.hateoas.Link;
import org.springframework.hateoas.Resource;
import org.springframework.hateoas.ResourceProcessor;
import org.springframework.hateoas.mvc.ControllerLinkBuilder;

/**
 * Contains crucial rest configurations for the application.
 *
 * @author rafaelkperes, Jan
 */
@Configuration
public class RestConfiguration extends RepositoryRestConfigurerAdapter {
    //Base path for REST calls (URL prefix)
    public static final String BASE_PATH = "/api";

    /**
     * Creates a projection factory bean for applying projections on entities.
     *
     * @return The created bean
     */
    @Bean
    public SpelAwareProxyProjectionFactory projectionFactory() {
        return new SpelAwareProxyProjectionFactory();
    }

    /**
     * REST configuration for the repositories that are used within this application.
     *
     * @param config Repository REST configuration to extend
     */
    @Override
    public void configureRepositoryRestConfiguration(RepositoryRestConfiguration config) {
        super.configureRepositoryRestConfiguration(config);

        System.out.println("load RepositoryRestMvcConfiguration");

        config.setBasePath(BASE_PATH);
<<<<<<< HEAD

        //Include entity IDs of the following entity types into REST request responses
        config.exposeIdsFor(Device.class, Adapter.class, MonitoringAdapter.class,
                Actuator.class, Sensor.class,
                User.class, Authority.class,
                ComponentType.class,
                EnvironmentModel.class,
                Rule.class, RuleTrigger.class, RuleAction.class);
=======
        config.exposeIdsFor(Device.class, Adapter.class, MonitoringAdapter.class, Actuator.class, Sensor.class,
                User.class, Authority.class, ComponentType.class, Rule.class, RuleTrigger.class, RuleAction.class, TestDetails.class);
>>>>>>> caa73fcd
    }

    /**
     * Creates and adds validators for the REST documents.
     *
     * @param v Validating repository event listener to extend
     */
    @Override
    public void configureValidatingRepositoryEventListener(ValidatingRepositoryEventListener v) {

        //Adapters
        v.addValidator("beforeSave", new AdapterValidator());
        v.addValidator("beforeCreate", new AdapterValidator());

        //Monitoring adapters
        v.addValidator("beforeSave", new MonitoringAdapterValidator());
        v.addValidator("beforeCreate", new MonitoringAdapterValidator());

        //Sensors
        v.addValidator("beforeSave", new SensorValidator());
        v.addValidator("beforeCreate", new SensorValidator());

        //Actuators
        v.addValidator("beforeSave", new ActuatorValidator());
        v.addValidator("beforeCreate", new ActuatorValidator());

        //Devices
        v.addValidator("beforeSave", new DeviceValidator());
        v.addValidator("beforeCreate", new DeviceValidator());

        //Rules
        v.addValidator("beforeSave", new RuleValidator());
        v.addValidator("beforeCreate", new RuleValidator());

        //Rule actions
        v.addValidator("beforeSave", new RuleActionValidator());
        v.addValidator("beforeCreate", new RuleActionValidator());

        //Rule triggers
        v.addValidator("beforeSave", new RuleTriggerValidator());
        v.addValidator("beforeCreate", new RuleTriggerValidator());

        //TestDetails
        v.addValidator("beforeSave", new TestDetailsValidator());
        v.addValidator("beforeCreate", new TestDetailsValidator());
    }

    /**
     * Resource processor for sensors.
     *
     * @return The resource processor
     */
    @Bean
    public ResourceProcessor<Resource<Sensor>> sensorProcessor() {

        return new ResourceProcessor<Resource<Sensor>>() {

            /**
             * Processing method for sensor resources.
             * @param resource The sensor resource to process
             * @return The processed sensor resource
             */
            @Override
            public Resource<Sensor> process(Resource<Sensor> resource) {
                //Get sensor id
                String id = resource.getContent().getId();
                //Link sensor with deployment
                Link link = ControllerLinkBuilder.linkTo(ControllerLinkBuilder.
                        methodOn(RestDeploymentController.class).deploySensor(id))
                        .withRel("deploy");
                resource.add(link);
                return resource;
            }
        };
    }

    /**
     * Resource processor for actuators.
     *
     * @return The resource processor
     */
    @Bean
    public ResourceProcessor<Resource<Actuator>> actuatorProcessor() {

        return new ResourceProcessor<Resource<Actuator>>() {

            /**
             * Processing method for actuator resources.
             * @param resource The actuator resource to process
             * @return The processed actuator resource
             */
            @Override
            public Resource<Actuator> process(Resource<Actuator> resource) {
                //Get actuator id
                String id = resource.getContent().getId();
                //Link actuator with deployment
                Link link = ControllerLinkBuilder.linkTo(ControllerLinkBuilder.
                        methodOn(RestDeploymentController.class).deployActuator(id))
                        .withRel("deploy");
                resource.add(link);
                return resource;
            }
        };
    }
}<|MERGE_RESOLUTION|>--- conflicted
+++ resolved
@@ -60,8 +60,8 @@
 
         System.out.println("load RepositoryRestMvcConfiguration");
 
+        //Set base path
         config.setBasePath(BASE_PATH);
-<<<<<<< HEAD
 
         //Include entity IDs of the following entity types into REST request responses
         config.exposeIdsFor(Device.class, Adapter.class, MonitoringAdapter.class,
@@ -69,11 +69,8 @@
                 User.class, Authority.class,
                 ComponentType.class,
                 EnvironmentModel.class,
-                Rule.class, RuleTrigger.class, RuleAction.class);
-=======
-        config.exposeIdsFor(Device.class, Adapter.class, MonitoringAdapter.class, Actuator.class, Sensor.class,
-                User.class, Authority.class, ComponentType.class, Rule.class, RuleTrigger.class, RuleAction.class, TestDetails.class);
->>>>>>> caa73fcd
+                Rule.class, RuleTrigger.class, RuleAction.class,
+                TestDetails.class);
     }
 
     /**
