package org.citopt.connde;

import static org.springframework.hateoas.server.mvc.WebMvcLinkBuilder.linkTo;

import org.citopt.connde.domain.adapter.Adapter;
import org.citopt.connde.domain.adapter.AdapterValidator;
import org.citopt.connde.domain.component.Actuator;
import org.citopt.connde.domain.component.ActuatorValidator;
import org.citopt.connde.domain.component.Sensor;
import org.citopt.connde.domain.component.SensorValidator;
import org.citopt.connde.domain.device.Device;
import org.citopt.connde.domain.device.DeviceValidator;
import org.citopt.connde.domain.entity_type.*;
import org.citopt.connde.domain.env_model.EnvironmentModel;
import org.citopt.connde.domain.key_pair.KeyPair;
import org.citopt.connde.domain.key_pair.KeyPairValidator;
import org.citopt.connde.domain.monitoring.MonitoringAdapter;
import org.citopt.connde.domain.monitoring.MonitoringAdapterValidator;
import org.citopt.connde.domain.rules.Rule;
import org.citopt.connde.domain.rules.RuleAction;
import org.citopt.connde.domain.rules.RuleActionValidator;
import org.citopt.connde.domain.rules.RuleTrigger;
import org.citopt.connde.domain.rules.RuleTriggerValidator;
import org.citopt.connde.domain.rules.RuleValidator;
import org.citopt.connde.domain.testing.TestDetails;
import org.citopt.connde.domain.testing.TestDetailsValidator;
import org.citopt.connde.domain.user.Authority;
import org.citopt.connde.domain.user.User;
import org.citopt.connde.error.EntityNotFoundException;
import org.citopt.connde.error.MissingPermissionException;
import org.citopt.connde.web.rest.RestDeploymentController;
import org.springframework.context.annotation.Bean;
import org.springframework.context.annotation.Configuration;
import org.springframework.data.projection.SpelAwareProxyProjectionFactory;
import org.springframework.data.rest.core.config.RepositoryRestConfiguration;
import org.springframework.data.rest.core.event.ValidatingRepositoryEventListener;
import org.springframework.data.rest.webmvc.config.RepositoryRestConfigurer;
import org.springframework.hateoas.EntityModel;
import org.springframework.hateoas.Link;
import org.springframework.hateoas.server.RepresentationModelProcessor;
import org.springframework.hateoas.server.mvc.WebMvcLinkBuilder;

/**
 * Contains crucial rest configurations for the application.
 *
 * @author rafaelkperes, Jan
 */
@Configuration
<<<<<<< HEAD
public class RestConfiguration implements RepositoryRestConfigurer {
	//Base path for REST calls (URL prefix)
	public static final String BASE_PATH = "/api";
=======
public class RestConfiguration extends RepositoryRestConfigurerAdapter {
    //Base path for REST calls (URL prefix)
    public static final String BASE_PATH = "/api";
>>>>>>> c0c7e9b0

    /**
     * Creates a projection factory bean for applying projections on entities.
     *
     * @return The created bean
     */
    @Bean
    public SpelAwareProxyProjectionFactory projectionFactory() {
        return new SpelAwareProxyProjectionFactory();
    }

    /**
     * REST configuration for the repositories that are used within this application.
     *
     * @param config Repository REST configuration to extend
     */
    @Override
    public void configureRepositoryRestConfiguration(RepositoryRestConfiguration config) {
        System.out.println("load RepositoryRestMvcConfiguration");

        //Set base path
        config.setBasePath(BASE_PATH);

        //Include entity IDs of the following entity types into REST request responses
        config.exposeIdsFor(KeyPair.class,
                Device.class,
                Adapter.class, MonitoringAdapter.class,
                Actuator.class, Sensor.class,
                User.class, Authority.class,
                EntityType.class,
                EnvironmentModel.class,
                Rule.class, RuleTrigger.class, RuleAction.class,
                DeviceType.class, ActuatorType.class, SensorType.class,
                TestDetails.class);
    }

    /**
     * Creates and adds validators for the REST documents.
     *
     * @param v Validating repository event listener to extend
     */
    @Override
    public void configureValidatingRepositoryEventListener(ValidatingRepositoryEventListener v) {

        //Adapters
        v.addValidator("beforeSave", new AdapterValidator());
        v.addValidator("beforeCreate", new AdapterValidator());

        //Monitoring adapters
        v.addValidator("beforeSave", new MonitoringAdapterValidator());
        v.addValidator("beforeCreate", new MonitoringAdapterValidator());

        //Sensors
        v.addValidator("beforeSave", new SensorValidator());
        v.addValidator("beforeCreate", new SensorValidator());

        //Actuators
        v.addValidator("beforeSave", new ActuatorValidator());
        v.addValidator("beforeCreate", new ActuatorValidator());

        //Key pairs
        v.addValidator("beforeSave", new KeyPairValidator());
        v.addValidator("beforeCreate", new KeyPairValidator());

        //Devices
        v.addValidator("beforeSave", new DeviceValidator());
        v.addValidator("beforeCreate", new DeviceValidator());

        //Rules
        v.addValidator("beforeSave", new RuleValidator());
        v.addValidator("beforeCreate", new RuleValidator());

        //Rule actions
        v.addValidator("beforeSave", new RuleActionValidator());
        v.addValidator("beforeCreate", new RuleActionValidator());

        //Rule triggers
        v.addValidator("beforeSave", new RuleTriggerValidator());
        v.addValidator("beforeCreate", new RuleTriggerValidator());

        //Entity types
        v.addValidator("beforeSave", new EntityTypeValidator());
        v.addValidator("beforeCreate", new EntityTypeValidator());

        //TestDetails
        v.addValidator("beforeSave", new TestDetailsValidator());
        v.addValidator("beforeCreate", new TestDetailsValidator());
    }

<<<<<<< HEAD
	/**
	 * Resource processor for sensors.
	 *
	 * @return The resource processor
	 */
	@Bean
	public RepresentationModelProcessor<EntityModel<Sensor>> sensorProcessor() {
		return new RepresentationModelProcessor<EntityModel<Sensor>>() {
			/**
			 * Processing method for sensor resources.
			 * @param resource The sensor resource to process
			 * @return The processed sensor resource
			 */
			@Override
			public EntityModel<Sensor> process(EntityModel<Sensor> resource) {
				//Get sensor id
				String id = resource.getContent().getId();
				//Link sensor with deployment
				Link link = null;
				try {
					link = linkTo(WebMvcLinkBuilder.methodOn(RestDeploymentController.class).deploySensor(null, id)).withRel("deploy");
				} catch (EntityNotFoundException | MissingPermissionException e) {
					// Does not matter here since only link building
					e.printStackTrace();
				}
				resource.add(link);
				return resource;
			}
		};
	}

	/**
	 * Resource processor for actuators.
	 *
	 * @return The resource processor
	 */
	@Bean
	public RepresentationModelProcessor<EntityModel<Actuator>> actuatorProcessor() {
		return new RepresentationModelProcessor<EntityModel<Actuator>>() {
			/**
			 * Processing method for actuator resources.
			 * @param resource The actuator resource to process
			 * @return The processed actuator resource
			 */
			@Override
			public EntityModel<Actuator> process(EntityModel<Actuator> resource) {
				//Get actuator id
				String id = resource.getContent().getId();
				//Link actuator with deployment
				Link link = null;
				try {
					link = linkTo(WebMvcLinkBuilder.methodOn(RestDeploymentController.class).deployActuator(id, null)).withRel("deploy");
				} catch (EntityNotFoundException | MissingPermissionException e) {
					// Does not matter here since only link building
					e.printStackTrace();
				}
				resource.add(link);
				return resource;
			}
		};
	}
	
=======
    /**
     * Resource processor for sensors.
     *
     * @return The resource processor
     */
    @Bean
    public ResourceProcessor<Resource<Sensor>> sensorProcessor() {

        return new ResourceProcessor<Resource<Sensor>>() {

            /**
             * Processing method for sensor resources.
             * @param resource The sensor resource to process
             * @return The processed sensor resource
             */
            @Override
            public Resource<Sensor> process(Resource<Sensor> resource) {
                //Get sensor id
                String id = resource.getContent().getId();
                //Link sensor with deployment
                Link link = ControllerLinkBuilder.linkTo(ControllerLinkBuilder.
                        methodOn(RestDeploymentController.class).deploySensor(id))
                        .withRel("deploy");
                resource.add(link);
                return resource;
            }
        };
    }

    /**
     * Resource processor for actuators.
     *
     * @return The resource processor
     */
    @Bean
    public ResourceProcessor<Resource<Actuator>> actuatorProcessor() {

        return new ResourceProcessor<Resource<Actuator>>() {

            /**
             * Processing method for actuator resources.
             * @param resource The actuator resource to process
             * @return The processed actuator resource
             */
            @Override
            public Resource<Actuator> process(Resource<Actuator> resource) {
                //Get actuator id
                String id = resource.getContent().getId();
                //Link actuator with deployment
                Link link = ControllerLinkBuilder.linkTo(ControllerLinkBuilder.
                        methodOn(RestDeploymentController.class).deployActuator(id))
                        .withRel("deploy");
                resource.add(link);
                return resource;
            }
        };
    }
>>>>>>> c0c7e9b0
}<|MERGE_RESOLUTION|>--- conflicted
+++ resolved
@@ -46,15 +46,9 @@
  * @author rafaelkperes, Jan
  */
 @Configuration
-<<<<<<< HEAD
 public class RestConfiguration implements RepositoryRestConfigurer {
 	//Base path for REST calls (URL prefix)
 	public static final String BASE_PATH = "/api";
-=======
-public class RestConfiguration extends RepositoryRestConfigurerAdapter {
-    //Base path for REST calls (URL prefix)
-    public static final String BASE_PATH = "/api";
->>>>>>> c0c7e9b0
 
     /**
      * Creates a projection factory bean for applying projections on entities.
@@ -144,7 +138,6 @@
         v.addValidator("beforeCreate", new TestDetailsValidator());
     }
 
-<<<<<<< HEAD
 	/**
 	 * Resource processor for sensors.
 	 *
@@ -207,63 +200,4 @@
 		};
 	}
 	
-=======
-    /**
-     * Resource processor for sensors.
-     *
-     * @return The resource processor
-     */
-    @Bean
-    public ResourceProcessor<Resource<Sensor>> sensorProcessor() {
-
-        return new ResourceProcessor<Resource<Sensor>>() {
-
-            /**
-             * Processing method for sensor resources.
-             * @param resource The sensor resource to process
-             * @return The processed sensor resource
-             */
-            @Override
-            public Resource<Sensor> process(Resource<Sensor> resource) {
-                //Get sensor id
-                String id = resource.getContent().getId();
-                //Link sensor with deployment
-                Link link = ControllerLinkBuilder.linkTo(ControllerLinkBuilder.
-                        methodOn(RestDeploymentController.class).deploySensor(id))
-                        .withRel("deploy");
-                resource.add(link);
-                return resource;
-            }
-        };
-    }
-
-    /**
-     * Resource processor for actuators.
-     *
-     * @return The resource processor
-     */
-    @Bean
-    public ResourceProcessor<Resource<Actuator>> actuatorProcessor() {
-
-        return new ResourceProcessor<Resource<Actuator>>() {
-
-            /**
-             * Processing method for actuator resources.
-             * @param resource The actuator resource to process
-             * @return The processed actuator resource
-             */
-            @Override
-            public Resource<Actuator> process(Resource<Actuator> resource) {
-                //Get actuator id
-                String id = resource.getContent().getId();
-                //Link actuator with deployment
-                Link link = ControllerLinkBuilder.linkTo(ControllerLinkBuilder.
-                        methodOn(RestDeploymentController.class).deployActuator(id))
-                        .withRel("deploy");
-                resource.add(link);
-                return resource;
-            }
-        };
-    }
->>>>>>> c0c7e9b0
 }