package org.citopt.connde;

<<<<<<< HEAD
import java.util.ArrayList;
import java.util.List;

import javax.annotation.PostConstruct;

import org.bson.Document;
=======
import com.mongodb.BasicDBObject;
import com.mongodb.DB;
import com.mongodb.DBCollection;
import com.mongodb.MongoClient;
>>>>>>> c0c7e9b0
import org.citopt.connde.constants.Constants;
import org.citopt.connde.domain.entity_type.DeviceType;
import org.springframework.beans.factory.annotation.Autowired;
import org.springframework.context.annotation.Bean;
import org.springframework.context.annotation.Configuration;
import org.springframework.data.mongodb.config.AbstractMongoClientConfiguration;
import org.springframework.data.mongodb.repository.config.EnableMongoRepositories;
import org.springframework.security.crypto.password.PasswordEncoder;

<<<<<<< HEAD
import com.mongodb.client.MongoClient;
import com.mongodb.client.MongoClients;
import com.mongodb.client.MongoDatabase;

@Configuration
@EnableMongoRepositories
public class MongoConfiguration extends AbstractMongoClientConfiguration {
	
	public static final String DB_NAME = "connde";
	
	@Autowired
	private PasswordEncoder passwordEncoder;

	@Override
	@Bean
	public MongoClient mongoClient() {
		MongoClient mc = MongoClients.create("mongodb://localhost:27017");
		return mc;
	}
	
	@Override
	protected String getDatabaseName() {
		return DB_NAME;
	}

	@Override
	protected String getMappingBasePackage() {
		return "org.citopt.connde.repository";
	}

	@PostConstruct
	private void addValuesInDatabase() {
		MongoDatabase database = mongoClient().getDatabase(getDatabaseName());

		// Add component types
		if (!collectionExists(database, "componentType")) {
			database.createCollection("componentType");
			for (int i = 0; i < Constants.componentTypes.length; i++) {
				Document document = new Document();
				document.put("name", Constants.componentTypes[i][0]);
				document.put("component", Constants.componentTypes[i][1]);
				database.getCollection("componentType").insertOne(document);
			}
		}

		// Add authorities
		Document authorityAdmin = new Document();
		authorityAdmin.put("_id", Constants.ADMIN);
		Document authorityUser = new Document();
		authorityUser.put("_id", Constants.USER);
		Document authorityDevice = new Document();
		authorityDevice.put("_id", Constants.DEVICE);
		Document authorityAnonymous = new Document();
		authorityAnonymous.put("_id", Constants.ANONYMOUS);

		if (!collectionExists(database, "authority")) {
			database.createCollection("authority");
			database.getCollection("authority").insertOne(authorityAdmin);
			database.getCollection("authority").insertOne(authorityUser);
			database.getCollection("authority").insertOne(authorityDevice);
			database.getCollection("authority").insertOne(authorityAnonymous);
		}

		if (!collectionExists(database, "user")) {
			database.createCollection("user");
			List<Document> documents = new ArrayList<>();

			// An administration user
			Document adminUser = new Document();
			adminUser.put("_class", "org.citopt.connde.domain.user.User");
			adminUser.put("first_name", "Admin");
			adminUser.put("last_name", "Admin");
			adminUser.put("username", "admin");
			adminUser.put("isAdmin", true);
			adminUser.put("password", passwordEncoder.encode("admin"));

			documents.add(adminUser);

			// A user for the MBP platform to authenticate itself over http to retrieve an
			// OAuth token
			Document mbpUser = new Document();
			mbpUser.put("_class", "org.citopt.connde.domain.user.User");
			mbpUser.put("first_name", "MBP");
			mbpUser.put("last_name", "Platform");
			mbpUser.put("username", "mbp");
			mbpUser.put("password", passwordEncoder.encode("mbp-platform"));

			documents.add(mbpUser);

			// A user which is used by IoT devices for http authentication
			Document deviceUser = new Document();
			deviceUser.put("_class", "org.citopt.connde.domain.user.User");
			deviceUser.put("first_name", "Device");
			deviceUser.put("last_name", "Client");
			deviceUser.put("username", "device-client");
			deviceUser.put("password", passwordEncoder.encode("device"));

			documents.add(deviceUser);
			database.getCollection("user").insertMany(documents);
		}
	}

	private boolean collectionExists(MongoDatabase database, String collectionName) {
		for (final String name : database.listCollectionNames()) {
			if (name.equalsIgnoreCase(collectionName)) {
				return true;
			}
		}
		return false;
	}

=======
import java.util.ArrayList;
import java.util.HashSet;
import java.util.List;
import java.util.Set;

@Configuration
@EnableMongoRepositories
public class MongoConfiguration extends AbstractMongoConfiguration {

    @Autowired
    private PasswordEncoder passwordEncoder;

    public static String DB_NAME = "connde";

    private static MongoClient mongoClient;

    @Override
    protected String getDatabaseName() {
        return DB_NAME;
    }

    @Override
    public MongoClient mongo() {
        if (mongoClient == null) {
            mongoClient = new MongoClient();
        }
        addValuesInDatabase(mongoClient);
        return mongoClient;
    }

    @Override
    protected String getMappingBasePackage() {
        return "org.citopt.connde.repository";
    }

    private void addValuesInDatabase(MongoClient mongoClient) {
    	//Get reference to MongoDB database
        DB database = mongoClient.getDB(DB_NAME);

        // Add authorities
        BasicDBObject authorityAdmin = new BasicDBObject();
        authorityAdmin.put("_id", Constants.ADMIN);
        BasicDBObject authorityUser = new BasicDBObject();
        authorityUser.put("_id", Constants.USER);
        BasicDBObject authorityDevice = new BasicDBObject();
        authorityDevice.put("_id", Constants.DEVICE);
        BasicDBObject authorityAnonymous = new BasicDBObject();
        authorityAnonymous.put("_id", Constants.ANONYMOUS);
        if (!database.collectionExists("authority")) {
            DBCollection collection = database.createCollection("authority", null);
            collection.insert(authorityAdmin);
            collection.insert(authorityUser);
            collection.insert(authorityDevice);
            collection.insert(authorityAnonymous);
        }

        if (!database.collectionExists("user")) {
            DBCollection collection = database.createCollection("user", null);
            List<BasicDBObject> documents = new ArrayList<>();

            Set<BasicDBObject> authorities = new HashSet<>();
            authorities.add(authorityAdmin);
            authorities.add(authorityUser);

            // An administration user
            BasicDBObject adminUser = new BasicDBObject();
            adminUser.put("_class", "org.citopt.connde.domain.user.User");
            adminUser.put("first_name", "Admin");
            adminUser.put("last_name", "Admin");
            adminUser.put("username", "admin");
            adminUser.put("password", passwordEncoder.encode("admin"));
            adminUser.put("authorities", authorities);

            documents.add(adminUser);

            // A user for the MBP platform to authenticate itself over http to retrieve an OAuth token
            BasicDBObject mbpUser = new BasicDBObject();
            mbpUser.put("_class", "org.citopt.connde.domain.user.User");
            mbpUser.put("first_name", "MBP");
            mbpUser.put("last_name", "Platform");
            mbpUser.put("username", "mbp");
            mbpUser.put("password", passwordEncoder.encode("mbp-platform"));
            mbpUser.put("authorities", authorities);

            documents.add(mbpUser);

            Set<BasicDBObject> deviceAuthorities = new HashSet<>();
            deviceAuthorities.add(authorityDevice);
            deviceAuthorities.add(authorityUser);

            // A user which is used by IoT devices for http authentication
            BasicDBObject deviceUser = new BasicDBObject();
            deviceUser.put("_class", "org.citopt.connde.domain.user.User");
            deviceUser.put("first_name", "Device");
            deviceUser.put("last_name", "Client");
            deviceUser.put("username", "device-client");
            deviceUser.put("password", passwordEncoder.encode("device"));
            deviceUser.put("authorities", deviceAuthorities);

            documents.add(deviceUser);
            collection.insert(documents);
        }
    }
>>>>>>> c0c7e9b0
}<|MERGE_RESOLUTION|>--- conflicted
+++ resolved
@@ -1,18 +1,11 @@
 package org.citopt.connde;
 
-<<<<<<< HEAD
 import java.util.ArrayList;
 import java.util.List;
 
 import javax.annotation.PostConstruct;
 
 import org.bson.Document;
-=======
-import com.mongodb.BasicDBObject;
-import com.mongodb.DB;
-import com.mongodb.DBCollection;
-import com.mongodb.MongoClient;
->>>>>>> c0c7e9b0
 import org.citopt.connde.constants.Constants;
 import org.citopt.connde.domain.entity_type.DeviceType;
 import org.springframework.beans.factory.annotation.Autowired;
@@ -22,7 +15,6 @@
 import org.springframework.data.mongodb.repository.config.EnableMongoRepositories;
 import org.springframework.security.crypto.password.PasswordEncoder;
 
-<<<<<<< HEAD
 import com.mongodb.client.MongoClient;
 import com.mongodb.client.MongoClients;
 import com.mongodb.client.MongoDatabase;
@@ -134,109 +126,4 @@
 		return false;
 	}
 
-=======
-import java.util.ArrayList;
-import java.util.HashSet;
-import java.util.List;
-import java.util.Set;
-
-@Configuration
-@EnableMongoRepositories
-public class MongoConfiguration extends AbstractMongoConfiguration {
-
-    @Autowired
-    private PasswordEncoder passwordEncoder;
-
-    public static String DB_NAME = "connde";
-
-    private static MongoClient mongoClient;
-
-    @Override
-    protected String getDatabaseName() {
-        return DB_NAME;
-    }
-
-    @Override
-    public MongoClient mongo() {
-        if (mongoClient == null) {
-            mongoClient = new MongoClient();
-        }
-        addValuesInDatabase(mongoClient);
-        return mongoClient;
-    }
-
-    @Override
-    protected String getMappingBasePackage() {
-        return "org.citopt.connde.repository";
-    }
-
-    private void addValuesInDatabase(MongoClient mongoClient) {
-    	//Get reference to MongoDB database
-        DB database = mongoClient.getDB(DB_NAME);
-
-        // Add authorities
-        BasicDBObject authorityAdmin = new BasicDBObject();
-        authorityAdmin.put("_id", Constants.ADMIN);
-        BasicDBObject authorityUser = new BasicDBObject();
-        authorityUser.put("_id", Constants.USER);
-        BasicDBObject authorityDevice = new BasicDBObject();
-        authorityDevice.put("_id", Constants.DEVICE);
-        BasicDBObject authorityAnonymous = new BasicDBObject();
-        authorityAnonymous.put("_id", Constants.ANONYMOUS);
-        if (!database.collectionExists("authority")) {
-            DBCollection collection = database.createCollection("authority", null);
-            collection.insert(authorityAdmin);
-            collection.insert(authorityUser);
-            collection.insert(authorityDevice);
-            collection.insert(authorityAnonymous);
-        }
-
-        if (!database.collectionExists("user")) {
-            DBCollection collection = database.createCollection("user", null);
-            List<BasicDBObject> documents = new ArrayList<>();
-
-            Set<BasicDBObject> authorities = new HashSet<>();
-            authorities.add(authorityAdmin);
-            authorities.add(authorityUser);
-
-            // An administration user
-            BasicDBObject adminUser = new BasicDBObject();
-            adminUser.put("_class", "org.citopt.connde.domain.user.User");
-            adminUser.put("first_name", "Admin");
-            adminUser.put("last_name", "Admin");
-            adminUser.put("username", "admin");
-            adminUser.put("password", passwordEncoder.encode("admin"));
-            adminUser.put("authorities", authorities);
-
-            documents.add(adminUser);
-
-            // A user for the MBP platform to authenticate itself over http to retrieve an OAuth token
-            BasicDBObject mbpUser = new BasicDBObject();
-            mbpUser.put("_class", "org.citopt.connde.domain.user.User");
-            mbpUser.put("first_name", "MBP");
-            mbpUser.put("last_name", "Platform");
-            mbpUser.put("username", "mbp");
-            mbpUser.put("password", passwordEncoder.encode("mbp-platform"));
-            mbpUser.put("authorities", authorities);
-
-            documents.add(mbpUser);
-
-            Set<BasicDBObject> deviceAuthorities = new HashSet<>();
-            deviceAuthorities.add(authorityDevice);
-            deviceAuthorities.add(authorityUser);
-
-            // A user which is used by IoT devices for http authentication
-            BasicDBObject deviceUser = new BasicDBObject();
-            deviceUser.put("_class", "org.citopt.connde.domain.user.User");
-            deviceUser.put("first_name", "Device");
-            deviceUser.put("last_name", "Client");
-            deviceUser.put("username", "device-client");
-            deviceUser.put("password", passwordEncoder.encode("device"));
-            deviceUser.put("authorities", deviceAuthorities);
-
-            documents.add(deviceUser);
-            collection.insert(documents);
-        }
-    }
->>>>>>> c0c7e9b0
 }