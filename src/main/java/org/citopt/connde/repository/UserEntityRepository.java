package org.citopt.connde.repository;

<<<<<<< HEAD
import java.util.List;
import java.util.Optional;

import org.citopt.connde.domain.access_control.ACAccessType;
import org.citopt.connde.domain.user.User;
=======
import java.util.Optional;

>>>>>>> bdace8ff
import org.citopt.connde.domain.user_entity.UserEntity;
import org.springframework.data.domain.Pageable;
import org.springframework.data.mongodb.repository.MongoRepository;
import org.springframework.data.mongodb.repository.Query;
import org.springframework.data.repository.NoRepositoryBean;
import org.springframework.data.repository.query.Param;
import org.springframework.data.rest.core.annotation.RestResource;
import org.springframework.security.access.prepost.PostAuthorize;

import io.swagger.annotations.ApiOperation;
import io.swagger.annotations.ApiParam;
import io.swagger.annotations.ApiResponse;
import io.swagger.annotations.ApiResponses;
import springfox.documentation.annotations.ApiIgnore;

/**
 * Abstract base interface for user entity repositories.
 *
 * @param <T> The type of the user entity
 */
@NoRepositoryBean
@ApiIgnore("Not an actual repository, only used as super interface")
public interface UserEntityRepository<T extends UserEntity> extends MongoRepository<T, String> {
	
	/**
	 * Retrieves all entities that are owned by the given user.
	 * 
	 * @param ownerId the id of the {@link User} that owns the entity.
	 * @param pageable the {@link Pageable} to configure the result set.
	 * @return a list holding all matching entities.
	 * @author Jakob Benz
	 */
	@Query("{ 'owner.id' : :#{#ownerId} }")
	List<T> findByOwner(@Param("ownerId") String ownerId, Pageable pageable);
	
	/**
	 * Retrieves all entities with at least one policy that matches all given access types.
	 * 
	 * @param accessTypes the list of access {@link ACAccessType types} as {@code String}.
	 * @param pageable the {@link Pageable} to configure the result set.
	 * @return a list holding all matching entities.
	 * @author Jakob Benz
	 */
	@Query("{ 'policies' : { $elemMatch: { accessTypes: { $all: :#{#accessTypes} } } } }")
	List<T> findByPolicyAccessTypeMatchAll(@Param("accessTypes") List<String> accessTypes, Pageable pageable);
	
	/**
	 * Retrieves all entities with at least one policy that matches any of the given access types.
	 * 
	 * @param accessTypes the list of access {@link ACAccessType types} as {@code String}.
	 * @param pageable the {@link Pageable} to configure the result set.
	 * @return a list holding all matching entities.
	 * @author Jakob Benz
	 */
	@Query("{ 'policies' : { $elemMatch: { accessTypes: { $in: :#{#accessTypes} } } } }")
	List<T> findByPolicyAccessTypeMatchAny(@Param("accessTypes") List<String> accessTypes, Pageable pageable);
	
	/**
	 * Retrieves all entities that either are owned by the given user or
	 * have at least one policy that matches all given access types.
	 * 
	 * @param ownerId the id of the {@link User} that owns the entity.
	 * @param accessTypes the list of access {@link ACAccessType types} as {@code String}.
	 * @param pageable the {@link Pageable} to configure the result set.
	 * @return a list holding all matching entities.
	 * @author Jakob Benz
	 */
	@Query("{ $or: [ { 'owner.id' : :#{#ownerId} }, { 'policies' : { $elemMatch: { accessTypes: { $all: :#{#accessTypes} } } } } ] }")
	List<T> findByOwnerOrPolicyAccessTypeMatchAll(@Param("ownerId") String ownerId, @Param("accessTypes") List<String> accessTypes, Pageable pageable);
	
	/**
	 * Retrieves all entities that either are owned by the given user or
	 * have at least one policy that matches any of the given access types.
	 * 
	 * @param ownerId the id of the {@link User} that owns the entity.
	 * @param accessTypes the list of access {@link ACAccessType types} as {@code String}.
	 * @param pageable the {@link Pageable} to configure the result set.
	 * @return a list holding all matching entities.
	 * @author Jakob Benz
	 */
	@Query("{ $or: [ { 'owner.id' : :#{#ownerId} }, { 'policies' : { $elemMatch: { accessTypes: { $in: :#{#accessTypes} } } } } ] }")
	List<T> findByOwnerOrPolicyAccessTypeMatchAny(@Param("ownerId") String ownerId, @Param("accessTypes") List<String> accessTypes, Pageable pageable);

	@RestResource(exported = false)
    @Query("{'_id': ?0}")
    Optional<T> get(String id);

    @Override
    @PostAuthorize("@repositorySecurityGuard.checkPermission(returnObject, 'read')")
    @ApiOperation(value = "Retrieves an entity by its ID", produces = "application/hal+json")
    @ApiResponses({@ApiResponse(code = 200, message = "Success"), @ApiResponse(code = 403, message = "Not authorized to access the entity"), @ApiResponse(code = 404, message = "Entity not found")})
    Optional<T> findById(@ApiParam(value = "The ID of the entity", example = "5c97dc2583aeb6078c5ab672", required = true) String id);

    @Override
    @ApiOperation(value = "Saves a new or modified entity", produces = "application/hal+json")
    @ApiResponses({@ApiResponse(code = 200, message = "Successfully saved"), @ApiResponse(code = 201, message = "Successfully created"), @ApiResponse(code = 403, message = "Not authorized to save the entity")})
    <S extends T> S save(@ApiParam(value = "Tne entity to save", required = true) S entity);

}<|MERGE_RESOLUTION|>--- conflicted
+++ resolved
@@ -1,21 +1,11 @@
 package org.citopt.connde.repository;
 
-<<<<<<< HEAD
-import java.util.List;
 import java.util.Optional;
 
-import org.citopt.connde.domain.access_control.ACAccessType;
-import org.citopt.connde.domain.user.User;
-=======
-import java.util.Optional;
-
->>>>>>> bdace8ff
 import org.citopt.connde.domain.user_entity.UserEntity;
-import org.springframework.data.domain.Pageable;
 import org.springframework.data.mongodb.repository.MongoRepository;
 import org.springframework.data.mongodb.repository.Query;
 import org.springframework.data.repository.NoRepositoryBean;
-import org.springframework.data.repository.query.Param;
 import org.springframework.data.rest.core.annotation.RestResource;
 import org.springframework.security.access.prepost.PostAuthorize;
 
@@ -33,67 +23,8 @@
 @NoRepositoryBean
 @ApiIgnore("Not an actual repository, only used as super interface")
 public interface UserEntityRepository<T extends UserEntity> extends MongoRepository<T, String> {
-	
-	/**
-	 * Retrieves all entities that are owned by the given user.
-	 * 
-	 * @param ownerId the id of the {@link User} that owns the entity.
-	 * @param pageable the {@link Pageable} to configure the result set.
-	 * @return a list holding all matching entities.
-	 * @author Jakob Benz
-	 */
-	@Query("{ 'owner.id' : :#{#ownerId} }")
-	List<T> findByOwner(@Param("ownerId") String ownerId, Pageable pageable);
-	
-	/**
-	 * Retrieves all entities with at least one policy that matches all given access types.
-	 * 
-	 * @param accessTypes the list of access {@link ACAccessType types} as {@code String}.
-	 * @param pageable the {@link Pageable} to configure the result set.
-	 * @return a list holding all matching entities.
-	 * @author Jakob Benz
-	 */
-	@Query("{ 'policies' : { $elemMatch: { accessTypes: { $all: :#{#accessTypes} } } } }")
-	List<T> findByPolicyAccessTypeMatchAll(@Param("accessTypes") List<String> accessTypes, Pageable pageable);
-	
-	/**
-	 * Retrieves all entities with at least one policy that matches any of the given access types.
-	 * 
-	 * @param accessTypes the list of access {@link ACAccessType types} as {@code String}.
-	 * @param pageable the {@link Pageable} to configure the result set.
-	 * @return a list holding all matching entities.
-	 * @author Jakob Benz
-	 */
-	@Query("{ 'policies' : { $elemMatch: { accessTypes: { $in: :#{#accessTypes} } } } }")
-	List<T> findByPolicyAccessTypeMatchAny(@Param("accessTypes") List<String> accessTypes, Pageable pageable);
-	
-	/**
-	 * Retrieves all entities that either are owned by the given user or
-	 * have at least one policy that matches all given access types.
-	 * 
-	 * @param ownerId the id of the {@link User} that owns the entity.
-	 * @param accessTypes the list of access {@link ACAccessType types} as {@code String}.
-	 * @param pageable the {@link Pageable} to configure the result set.
-	 * @return a list holding all matching entities.
-	 * @author Jakob Benz
-	 */
-	@Query("{ $or: [ { 'owner.id' : :#{#ownerId} }, { 'policies' : { $elemMatch: { accessTypes: { $all: :#{#accessTypes} } } } } ] }")
-	List<T> findByOwnerOrPolicyAccessTypeMatchAll(@Param("ownerId") String ownerId, @Param("accessTypes") List<String> accessTypes, Pageable pageable);
-	
-	/**
-	 * Retrieves all entities that either are owned by the given user or
-	 * have at least one policy that matches any of the given access types.
-	 * 
-	 * @param ownerId the id of the {@link User} that owns the entity.
-	 * @param accessTypes the list of access {@link ACAccessType types} as {@code String}.
-	 * @param pageable the {@link Pageable} to configure the result set.
-	 * @return a list holding all matching entities.
-	 * @author Jakob Benz
-	 */
-	@Query("{ $or: [ { 'owner.id' : :#{#ownerId} }, { 'policies' : { $elemMatch: { accessTypes: { $in: :#{#accessTypes} } } } } ] }")
-	List<T> findByOwnerOrPolicyAccessTypeMatchAny(@Param("ownerId") String ownerId, @Param("accessTypes") List<String> accessTypes, Pageable pageable);
 
-	@RestResource(exported = false)
+    @RestResource(exported = false)
     @Query("{'_id': ?0}")
     Optional<T> get(String id);
 
