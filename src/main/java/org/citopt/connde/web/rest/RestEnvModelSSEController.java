package org.citopt.connde.web.rest;

import org.citopt.connde.RestConfiguration;
import org.citopt.connde.domain.env_model.EnvironmentModel;
import org.citopt.connde.repository.EnvironmentModelRepository;
import org.citopt.connde.service.env_model.events.EnvironmentModelEventService;
import org.springframework.beans.factory.annotation.Autowired;
import org.springframework.http.HttpStatus;
import org.springframework.http.ResponseEntity;
import org.springframework.web.bind.annotation.GetMapping;
import org.springframework.web.bind.annotation.PathVariable;
import org.springframework.web.bind.annotation.RequestMapping;
import org.springframework.web.bind.annotation.RestController;
import org.springframework.web.servlet.mvc.method.annotation.SseEmitter;

import io.swagger.annotations.Api;
import io.swagger.annotations.ApiOperation;
import io.swagger.annotations.ApiParam;
import io.swagger.annotations.ApiResponse;
import io.swagger.annotations.ApiResponses;

/**
 * REST Controller for server-sent events regarding environment models.
 */
@RestController
@RequestMapping(RestConfiguration.BASE_PATH)
@Api(tags = {"Environment model SSE"}, description = "Subscription of server-sent events regarding updates of an environment model")
public class RestEnvModelSSEController {

    @Autowired
    private EnvironmentModelRepository environmentModelRepository;

    @Autowired
    private EnvironmentModelEventService eventService;


    @GetMapping(value = "/env-models/{id}/subscribe")
    @ApiOperation(value = "Subscribes to server-sent events of an environment model", produces = "application/hal+json")
    @ApiResponses({@ApiResponse(code = 200, message = "Success"), @ApiResponse(code = 404, message = "Environment model not found or not authorized"), @ApiResponse(code = 500, message = "Registration failed")})
    public ResponseEntity<SseEmitter> subscribe(@PathVariable(value = "id") @ApiParam(value = "ID of the environment model", example = "5c97dc2583aeb6078c5ab672", required = true) String modelID) {
        //Get environment model
<<<<<<< HEAD
        EnvironmentModel model = environmentModelRepository.findById(modelID);
=======
        EnvironmentModel model = environmentModelRepository.findById(modelID).get();
>>>>>>> bdace8ff

        //Check if model could be found
        if (model == null) {
            return new ResponseEntity<>(HttpStatus.NOT_FOUND);
        }

        //Subscribe environment model and obtain SSE emitter
        SseEmitter emitter = eventService.subscribe(modelID);

        //Embed emitter in response
        return new ResponseEntity<>(emitter, HttpStatus.OK);
    }
}<|MERGE_RESOLUTION|>--- conflicted
+++ resolved
@@ -39,11 +39,7 @@
     @ApiResponses({@ApiResponse(code = 200, message = "Success"), @ApiResponse(code = 404, message = "Environment model not found or not authorized"), @ApiResponse(code = 500, message = "Registration failed")})
     public ResponseEntity<SseEmitter> subscribe(@PathVariable(value = "id") @ApiParam(value = "ID of the environment model", example = "5c97dc2583aeb6078c5ab672", required = true) String modelID) {
         //Get environment model
-<<<<<<< HEAD
-        EnvironmentModel model = environmentModelRepository.findById(modelID);
-=======
         EnvironmentModel model = environmentModelRepository.findById(modelID).get();
->>>>>>> bdace8ff
 
         //Check if model could be found
         if (model == null) {
