--- conflicted
+++ resolved
@@ -1,6 +1,5 @@
 package org.citopt.connde.web.rest.helper;
 
-<<<<<<< HEAD
 import java.util.ArrayList;
 import java.util.List;
 import java.util.Optional;
@@ -8,8 +7,6 @@
 
 import org.citopt.connde.domain.access_control.ACAccessRequest;
 import org.citopt.connde.domain.access_control.ACAccessType;
-=======
->>>>>>> c0c7e9b0
 import org.citopt.connde.domain.device.Device;
 import org.citopt.connde.domain.entity_type.DeviceType;
 import org.citopt.connde.domain.monitoring.MonitoringAdapter;
@@ -62,7 +59,6 @@
         return monitoringComponent;
     }
 
-<<<<<<< HEAD
 	/**
 	 * Retrieves all monitoring adapters compatible with a given device.
 	 *
@@ -147,98 +143,4 @@
 	public Optional<MonitoringAdapterExcerpt> adapterToExcerpt(MonitoringAdapter monitoringAdapter) {
 		return monitoringAdapterRepository.findExcerptById(monitoringAdapter.getId());
 	}
-=======
-    /**
-     * Retrieves a list of all monitoring adapters in the corresponding repository
-     * that are compatible with a certain device.
-     *
-     * @param device The device for which the compatible monitoring adapters should be retrieved
-     * @return A list of monitoring adapters that are compatible with the device
-     */
-    public List<MonitoringAdapter> getCompatibleAdapters(Device device) {
-        //Sanity check
-        if (device == null) {
-            throw new IllegalArgumentException("Device must not be null.");
-        }
-
-        //Get device type
-        String deviceTyp = device.getComponentType();
-
-        //Get all monitoring adapters
-        List<MonitoringAdapter> allAdapters = monitoringAdapterRepository.findAll();
-
-        //Create a list for all compatible adapters
-        List<MonitoringAdapter> compatibleAdapterList = new ArrayList<>();
-
-        //Iterate over all adapters, check for compatibility and add compatible adapters to list
-        for (MonitoringAdapter adapter : allAdapters) {
-            if (adapter.isCompatibleWith(deviceTyp)) {
-                compatibleAdapterList.add(adapter);
-            }
-        }
-
-        return compatibleAdapterList;
-    }
-
-    /**
-     * Retrieves a list of all devices in the corresponding repository that are compatible with a certain
-     * monitoring adapter.
-     *
-     * @param adapter The monitoring adapter for which the compatible devices should be retrieved
-     * @return A list of devices that are compatible with the monitoring adapter
-     */
-    public List<Device> getCompatibleDevices(MonitoringAdapter adapter) {
-        //Sanity check
-        if (adapter == null) {
-            throw new IllegalArgumentException("Device must not be null.");
-        }
-
-        //Get device types of the adapter
-        List<DeviceType> adapterDeviceTypes = adapter.getDeviceTypes();
-
-        //Get all devices
-        List<Device> allDevices = deviceRepository.findAll();
-
-        //Create a list for all compatible devices
-        List<Device> compatibleDevicesList = new ArrayList<>();
-
-        //Iterate over all devices, check for compatibility and add compatible devices to list
-        for (Device device : allDevices) {
-            //Get component type of current device
-            String deviceComponentType = device.getComponentType();
-
-            //Check for compatibility
-            if (adapter.isCompatibleWith(deviceComponentType)) {
-                compatibleDevicesList.add(device);
-            }
-        }
-
-        return compatibleDevicesList;
-    }
-
-    /**
-     * Converts an Iterable of monitoring adapters into a list of monitoring adapter projections.
-     *
-     * @param monitoringAdapters The Iterable of monitoring adapters to convert
-     * @return The converted list of monitoring adapter projections
-     */
-    public List<MonitoringAdapterExcerpt> convertToListProjections(
-            Iterable<MonitoringAdapter> monitoringAdapters) {
-        //Sanity check
-        if (monitoringAdapters == null) {
-            throw new IllegalArgumentException("The iterable of monitoring adapters must not be null.");
-        }
-
-        //Create a list for the resulting adapter projections
-        List<MonitoringAdapterExcerpt> adapterProjectionList = new ArrayList<>();
-
-        //Get projection for each monitoring adapter of the iterable
-        for (MonitoringAdapter adapter : monitoringAdapters) {
-            MonitoringAdapterExcerpt projection = monitoringAdapterRepository.findById(adapter.getId());
-            adapterProjectionList.add(projection);
-        }
-
-        return adapterProjectionList;
-    }
->>>>>>> c0c7e9b0
 }