package org.citopt.connde.web.rest;

import static org.springframework.hateoas.server.mvc.WebMvcLinkBuilder.linkTo;
import static org.springframework.hateoas.server.mvc.WebMvcLinkBuilder.methodOn;

import java.util.List;

import org.citopt.connde.RestConfiguration;
import org.citopt.connde.domain.access_control.ACAccessRequest;
import org.citopt.connde.domain.access_control.ACAccessType;
import org.citopt.connde.domain.rules.RuleTrigger;
import org.citopt.connde.error.EntityAlreadyExistsException;
import org.citopt.connde.error.EntityNotFoundException;
import org.citopt.connde.repository.RuleTriggerRepository;
import org.citopt.connde.service.UserEntityService;
import org.springframework.beans.factory.annotation.Autowired;
import org.springframework.data.domain.Pageable;
import org.springframework.hateoas.EntityModel;
import org.springframework.hateoas.Link;
import org.springframework.hateoas.PagedModel;
import org.springframework.http.MediaType;
import org.springframework.http.ResponseEntity;
import org.springframework.web.bind.annotation.DeleteMapping;
import org.springframework.web.bind.annotation.GetMapping;
import org.springframework.web.bind.annotation.PathVariable;
import org.springframework.web.bind.annotation.PostMapping;
import org.springframework.web.bind.annotation.RequestBody;
import org.springframework.web.bind.annotation.RequestHeader;
import org.springframework.web.bind.annotation.RequestMapping;
import org.springframework.web.bind.annotation.RestController;

import io.swagger.annotations.Api;
import io.swagger.annotations.ApiOperation;
import io.swagger.annotations.ApiParam;
import io.swagger.annotations.ApiResponse;
import io.swagger.annotations.ApiResponses;

/**
 * REST Controller that exposes methods for the purpose of managing rule triggers.
 */
@RestController()
@RequestMapping(RestConfiguration.BASE_PATH + "/rule-triggers")
@Api(tags = { "Rule Triggers" })
public class RestRuleTriggerController {

    @Autowired
    private RuleTriggerRepository ruleTriggerRepository;

    @Autowired
    private UserEntityService userEntityService;
    
    
    @GetMapping(produces = "application/hal+json")
	@ApiOperation(value = "Retrieves all existing rule trigger entities available for the requesting entity.", produces = "application/hal+json")
	@ApiResponses({ @ApiResponse(code = 200, message = "Success!"),
			@ApiResponse(code = 404, message = "Rule trigger or requesting user not found!") })
    public ResponseEntity<PagedModel<EntityModel<RuleTrigger>>> all(
    		@RequestHeader("X-MBP-Access-Request") String accessRequestHeader,
    		@ApiParam(value = "Page parameters", required = true) Pageable pageable) {
		// Parse the access-request information
		ACAccessRequest accessRequest = ACAccessRequest.valueOf(accessRequestHeader);
		
    	// Retrieve the corresponding rule triggers (includes access-control)
    	List<RuleTrigger> ruleTriggers = userEntityService.getPageWithPolicyCheck(ruleTriggerRepository, ACAccessType.READ, accessRequest, pageable);
    	
    	// Create self link
    	Link selfLink = linkTo(methodOn(getClass()).all(accessRequestHeader, pageable)).withSelfRel();
    	
    	return ResponseEntity.ok(userEntityService.entitiesToPagedModel(ruleTriggers, selfLink, pageable));
    }
    
    @GetMapping(path = "/{ruleTriggerId}", produces = "application/hal+json")
    @ApiOperation(value = "Retrieves an existing rule trigger entity identified by its id if it's available for the requesting entity.", produces = "application/hal+json")
    @ApiResponses({ @ApiResponse(code = 200, message = "Success!"),
    		@ApiResponse(code = 401, message = "Not authorized to access the rule trigger!"),
    		@ApiResponse(code = 404, message = "Rule trigger or requesting user not found!") })
    public ResponseEntity<EntityModel<RuleTrigger>> one(
    		@RequestHeader("X-MBP-Access-Request") String accessRequestHeader,
    		@PathVariable("ruleTriggerId") String ruleTriggerId, @ApiParam(value = "Page parameters", required = true) Pageable pageable) throws EntityNotFoundException {
    	// Retrieve the corresponding rule trigger (includes access-control)
    	RuleTrigger ruleTrigger = userEntityService.getForIdWithPolicyCheck(ruleTriggerRepository, ruleTriggerId, ACAccessType.READ, ACAccessRequest.valueOf(accessRequestHeader));
    	return ResponseEntity.ok(userEntityService.entityToEntityModel(ruleTrigger));
    }
    
    @PostMapping(consumes = MediaType.APPLICATION_JSON_VALUE, produces = "application/hal+json")
    @ApiOperation(value = "Retrieves an existing rule trigger entity identified by its id if it's available for the requesting entity.", produces = "application/hal+json")
    @ApiResponses({ @ApiResponse(code = 200, message = "Success!"),
    		@ApiResponse(code = 409, message = "Rule trigger already exists!") })
<<<<<<< HEAD
    public ResponseEntity<EntityModel<RuleTrigger>> create(@RequestBody RuleTrigger ruleTrigger) throws EntityAlreadyExistsException {
    	// Check whether a rule trigger with the same name already exists in the database
    	userEntityService.requireUniqueName(ruleTriggerRepository, ruleTrigger.getName());

=======
    public ResponseEntity<EntityModel<RuleTrigger>> create(
    		@ApiParam(value = "Page parameters", required = true) Pageable pageable,
    		@RequestBody RuleTrigger ruleTrigger) throws EntityAlreadyExistsException, EntityNotFoundException {
>>>>>>> bb3765a3
    	// Save rule trigger in the database
    	RuleTrigger createdRuleTrigger = userEntityService.create(ruleTriggerRepository, ruleTrigger);
    	return ResponseEntity.ok(userEntityService.entityToEntityModel(createdRuleTrigger));
    }
    
    @DeleteMapping(path = "/{ruleTriggerId}")
    @ApiOperation(value = "Deletes an existing rule trigger entity identified by its id if it's available for the requesting entity.")
    @ApiResponses({ @ApiResponse(code = 204, message = "Success!"),
    		@ApiResponse(code = 401, message = "Not authorized to delete the rule trigger!"),
    		@ApiResponse(code = 404, message = "Rule trigger or requesting user not found!") })
    public ResponseEntity<Void> delete(
    		@RequestHeader("X-MBP-Access-Request") String accessRequestHeader,
    		@PathVariable("ruleTriggerId") String ruleTriggerId) throws EntityNotFoundException {
    	// Delete the rule trigger (includes access-control) 
    	userEntityService.deleteWithPolicyCheck(ruleTriggerRepository, ruleTriggerId, ACAccessRequest.valueOf(accessRequestHeader));
    	return ResponseEntity.noContent().build();
    }
    
}<|MERGE_RESOLUTION|>--- conflicted
+++ resolved
@@ -86,16 +86,9 @@
     @ApiOperation(value = "Retrieves an existing rule trigger entity identified by its id if it's available for the requesting entity.", produces = "application/hal+json")
     @ApiResponses({ @ApiResponse(code = 200, message = "Success!"),
     		@ApiResponse(code = 409, message = "Rule trigger already exists!") })
-<<<<<<< HEAD
-    public ResponseEntity<EntityModel<RuleTrigger>> create(@RequestBody RuleTrigger ruleTrigger) throws EntityAlreadyExistsException {
-    	// Check whether a rule trigger with the same name already exists in the database
-    	userEntityService.requireUniqueName(ruleTriggerRepository, ruleTrigger.getName());
-
-=======
     public ResponseEntity<EntityModel<RuleTrigger>> create(
     		@ApiParam(value = "Page parameters", required = true) Pageable pageable,
     		@RequestBody RuleTrigger ruleTrigger) throws EntityAlreadyExistsException, EntityNotFoundException {
->>>>>>> bb3765a3
     	// Save rule trigger in the database
     	RuleTrigger createdRuleTrigger = userEntityService.create(ruleTriggerRepository, ruleTrigger);
     	return ResponseEntity.ok(userEntityService.entityToEntityModel(createdRuleTrigger));
