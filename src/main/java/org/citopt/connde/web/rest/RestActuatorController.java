--- conflicted
+++ resolved
@@ -89,17 +89,10 @@
     @ApiOperation(value = "Retrieves an existing actuator entity identified by its id if it's available for the requesting entity.", produces = "application/hal+json")
     @ApiResponses({ @ApiResponse(code = 200, message = "Success!"),
     		@ApiResponse(code = 409, message = "Actuator already exists!") })
-<<<<<<< HEAD
     public ResponseEntity<EntityModel<Actuator>> create(@RequestBody Actuator actuator) throws EntityAlreadyExistsException {
     	// Check whether a actuator with the same name already exists in the database
     	userEntityService.requireUniqueName(actuatorRepository, actuator.getName());
 
-=======
-    public ResponseEntity<EntityModel<Actuator>> create(
-    		@RequestHeader("X-MBP-Access-Request") String accessRequestHeader,
-    		@PathVariable("actuatorId") String actuatorId, @ApiParam(value = "Page parameters", required = true) Pageable pageable,
-    		@RequestBody Actuator actuator) throws EntityAlreadyExistsException, EntityNotFoundException {
->>>>>>> bb3765a3
     	// Save actuator in the database
     	Actuator createdActuator = userEntityService.create(actuatorRepository, actuator);
     	return ResponseEntity.ok(userEntityService.entityToEntityModel(createdActuator));
