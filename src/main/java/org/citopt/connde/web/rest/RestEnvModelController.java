package org.citopt.connde.web.rest;

import io.swagger.annotations.*;
import org.citopt.connde.RestConfiguration;
import org.citopt.connde.domain.access_control.ACAccessRequest;
import org.citopt.connde.domain.access_control.ACAccessType;
import org.citopt.connde.domain.env_model.EnvironmentModel;
import org.citopt.connde.error.EntityAlreadyExistsException;
import org.citopt.connde.error.EntityNotFoundException;
import org.citopt.connde.error.EnvironmentModelParseException;
import org.citopt.connde.error.MissingPermissionException;
import org.citopt.connde.repository.EnvironmentModelRepository;
import org.citopt.connde.service.UserEntityService;
import org.citopt.connde.service.env_model.EntityState;
import org.citopt.connde.service.env_model.EnvironmentModelService;
import org.springframework.beans.factory.annotation.Autowired;
import org.springframework.data.domain.Pageable;
import org.springframework.hateoas.EntityModel;
import org.springframework.hateoas.Link;
import org.springframework.hateoas.PagedModel;
import org.springframework.http.MediaType;
import org.springframework.http.ResponseEntity;
import org.springframework.web.bind.annotation.*;

import java.util.List;
import java.util.Map;
import java.util.function.Consumer;

import static org.springframework.hateoas.server.mvc.WebMvcLinkBuilder.linkTo;
import static org.springframework.hateoas.server.mvc.WebMvcLinkBuilder.methodOn;

/**
 * REST Controller for deployment related REST requests.
 */
@RestController
@RequestMapping(RestConfiguration.BASE_PATH + "/env-models")
@Api(tags = {"Environment models"})
public class RestEnvModelController {

    @Autowired
    private EnvironmentModelRepository environmentModelRepository;

    @Autowired
    private EnvironmentModelService environmentModelService;

    @Autowired
    private UserEntityService userEntityService;


    @GetMapping(produces = "application/hal+json")
    @ApiOperation(value = "Retrieves all existing environment model entities available for the requesting entity.", produces = "application/hal+json")
    @ApiResponses({@ApiResponse(code = 200, message = "Success!"),
            @ApiResponse(code = 404, message = "Environment model or requesting user not found!")})
    public ResponseEntity<PagedModel<EntityModel<EnvironmentModel>>> all(
            @RequestHeader("X-MBP-Access-Request") String accessRequestHeader,
            @ApiParam(value = "Page parameters", required = true) Pageable pageable) {
        // Parse the access-request information
        ACAccessRequest accessRequest = ACAccessRequest.valueOf(accessRequestHeader);

        // Retrieve the corresponding environment models (includes access-control)
        List<EnvironmentModel> environmentModels = userEntityService.getPageWithPolicyCheck(environmentModelRepository, ACAccessType.READ, accessRequest, pageable);

        // Create self link
        Link selfLink = linkTo(methodOn(getClass()).all(accessRequestHeader, pageable)).withSelfRel();

        return ResponseEntity.ok(userEntityService.entitiesToPagedModel(environmentModels, selfLink, pageable));
    }

    @GetMapping(path = "/{id}", produces = "application/hal+json")
    @ApiOperation(value = "Retrieves an existing environment model entity identified by its id if it's available for the requesting entity.", produces = "application/hal+json")
    @ApiResponses({@ApiResponse(code = 200, message = "Success!"),
            @ApiResponse(code = 401, message = "Not authorized to access the environment model!"),
            @ApiResponse(code = 404, message = "Environment model or requesting user not found!")})
    public ResponseEntity<EntityModel<EnvironmentModel>> one(
            @RequestHeader("X-MBP-Access-Request") String accessRequestHeader,
            @PathVariable("id") String environmentModelId,
            @ApiParam(value = "Page parameters", required = true) Pageable pageable) throws EntityNotFoundException {
        // Retrieve the corresponding environment model (includes access-control)
        EnvironmentModel environmentModel = userEntityService.getForIdWithPolicyCheck(environmentModelRepository, environmentModelId, ACAccessType.READ, ACAccessRequest.valueOf(accessRequestHeader));
        return ResponseEntity.ok(userEntityService.entityToEntityModel(environmentModel));
    }

    @PostMapping(consumes = MediaType.APPLICATION_JSON_VALUE, produces = "application/hal+json")
    @ApiOperation(value = "Retrieves an existing environment model entity identified by its id if it's available for the requesting entity.", produces = "application/hal+json")
<<<<<<< HEAD
    @ApiResponses({ @ApiResponse(code = 200, message = "Success!"),
    		@ApiResponse(code = 409, message = "Environment model already exists!") })
    public ResponseEntity<EntityModel<EnvironmentModel>> create(@RequestBody EnvironmentModel adapter) throws EntityAlreadyExistsException {
    	// Check whether a environment model with the same name already exists in the database
    	userEntityService.requireUniqueName(environmentModelRepository, adapter.getName());

    	// Save environment model in the database
    	EnvironmentModel createdEnvironmentModel = environmentModelRepository.save(adapter);
    	return ResponseEntity.ok(userEntityService.entityToEntityModel(createdEnvironmentModel));
=======
    @ApiResponses({@ApiResponse(code = 200, message = "Success!"),
            @ApiResponse(code = 409, message = "Environment model already exists!")})
    public ResponseEntity<EntityModel<EnvironmentModel>> create(
            @RequestHeader("X-MBP-Access-Request") String accessRequestHeader,
            @ApiParam(value = "Page parameters", required = true) Pageable pageable,
            @RequestBody EnvironmentModel adapter) throws EntityAlreadyExistsException, EntityNotFoundException {
        // Save environment model in the database
        EnvironmentModel createdEnvironmentModel = userEntityService.create(environmentModelRepository, adapter);
        return ResponseEntity.ok(userEntityService.entityToEntityModel(createdEnvironmentModel));
>>>>>>> bb3765a3
    }

    //TODO pls verify
    @PostMapping(path = "/{id}", consumes = MediaType.APPLICATION_JSON_VALUE, produces = "application/hal+json")
    @ApiOperation(value = "Updates an existing environment model entity if it's available for the requesting entity.", produces = "application/hal+json")
    @ApiResponses({@ApiResponse(code = 200, message = "Success!"),
            @ApiResponse(code = 404, message = "Environment model not found!")})
    public ResponseEntity<EntityModel<EnvironmentModel>> update(
            @PathVariable(name = "id") String id,
            @RequestHeader("X-MBP-Access-Request") String accessRequestHeader,
            @RequestBody EnvironmentModel environmentModel) throws EntityNotFoundException {
        //Check if model exists
        if (!environmentModelRepository.existsById(id)) {
            throw new EntityNotFoundException("Environment model not found!");
        }

        //Fix entity ID
        environmentModel.setId(id);

        // Save updated environment model to the database
        EnvironmentModel createdEnvironmentModel = environmentModelRepository.save(environmentModel);
        return ResponseEntity.ok(userEntityService.entityToEntityModel(createdEnvironmentModel));
    }

    @DeleteMapping(path = "/{id}")
    @ApiOperation(value = "Deletes an existing environment model entity identified by its id if it's available for the requesting entity.")
    @ApiResponses({@ApiResponse(code = 204, message = "Success!"),
            @ApiResponse(code = 401, message = "Not authorized to delete the environment model!"),
            @ApiResponse(code = 404, message = "Environment model or requesting user not found!")})
    public ResponseEntity<Void> delete(
            @RequestHeader("X-MBP-Access-Request") String accessRequestHeader,
            @PathVariable("id") String environmentModelId) throws EntityNotFoundException {
        // Delete the environment model (includes access-control)
        userEntityService.deleteWithPolicyCheck(environmentModelRepository, environmentModelId, ACAccessRequest.valueOf(accessRequestHeader));
        return ResponseEntity.noContent().build();
    }

    @GetMapping(value = "/{id}/states")
    @ApiOperation(value = "Retrieves the states of all registered entities of a given environment model", produces = "application/hal+json")
    @ApiResponses({@ApiResponse(code = 200, message = "Success!"),
            @ApiResponse(code = 401, message = "Not authorized to access the environment model!"),
            @ApiResponse(code = 404, message = "Environment model or requesting user not found!"),
            @ApiResponse(code = 500, message = "An error occurred while retrieving the states!")})
    public ResponseEntity<Map<String, EntityState>> getEntityStates(
            @RequestHeader("X-MBP-Access-Request") String accessRequestHeader,
            @PathVariable(value = "id") @ApiParam(value = "ID of the environment model", example = "5c97dc2583aeb6078c5ab672", required = true) String environmentModelId) throws EntityNotFoundException, EnvironmentModelParseException {
        // Retrieve the corresponding environment model (includes access-control)
        EnvironmentModel environmentModel = userEntityService.getForIdWithPolicyCheck(environmentModelRepository, environmentModelId, ACAccessType.READ, ACAccessRequest.valueOf(accessRequestHeader));

        // Determine entity states
        environmentModelService.determineEntityStates(environmentModel);
        return ResponseEntity.ok().build();
    }

    @PostMapping(value = "/{id}/register")
    @ApiOperation(value = "Registers the entities of a given environment model", produces = "application/hal+json")
    @ApiResponses({@ApiResponse(code = 200, message = "Success!"),
            @ApiResponse(code = 401, message = "Not authorized to register the entities of the environment model!"),
            @ApiResponse(code = 404, message = "Environment model or requesting user not found!"),
            @ApiResponse(code = 500, message = "An error occurred while registering the entites!")})
    public ResponseEntity<Void> registerEntities(
            @RequestHeader("X-MBP-Access-Request") String accessRequestHeader,
            @PathVariable(value = "id") @ApiParam(value = "ID of the environment model", example = "5c97dc2583aeb6078c5ab672", required = true) String environmentModelId) throws EntityNotFoundException, MissingPermissionException {
        doAction(environmentModelService::registerComponents, environmentModelId, ACAccessType.UPDATE, ACAccessRequest.valueOf(accessRequestHeader));
        return ResponseEntity.ok().build();
    }

    @PostMapping(value = "/{id}/deploy")
    @ApiOperation(value = "Deploys the components of a given environment model", produces = "application/hal+json")
    @ApiResponses({@ApiResponse(code = 200, message = "Success!"),
            @ApiResponse(code = 401, message = "Not authorized to deploy the components of the environment model!"),
            @ApiResponse(code = 404, message = "Environment model, components  or requesting user not found!"),
            @ApiResponse(code = 500, message = "An error occurred while deploying the components")})
    public ResponseEntity<Void> deployComponents(
            @RequestHeader("X-MBP-Access-Request") String accessRequestHeader,
            @PathVariable(value = "id") @ApiParam(value = "ID of the environment model", example = "5c97dc2583aeb6078c5ab672", required = true) String environmentModelId) throws EntityNotFoundException, MissingPermissionException {
        doAction(environmentModelService::deployComponents, environmentModelId, ACAccessType.DEPLOY, ACAccessRequest.valueOf(accessRequestHeader));
        return ResponseEntity.ok().build();
    }

    @PostMapping(value = "/{id}/undeploy")
    @ApiOperation(value = "Undeploys the components of a given environment model", produces = "application/hal+json")
    @ApiResponses({@ApiResponse(code = 200, message = "Success!"),
            @ApiResponse(code = 401, message = "Not authorized to undeploy the components of the environment model!"),
            @ApiResponse(code = 404, message = "Environment model, components  or requesting user not found!"),
            @ApiResponse(code = 500, message = "An error occurred while undeploying the components")})
    public ResponseEntity<Void> undeployComponents(
            @RequestHeader("X-MBP-Access-Request") String accessRequestHeader,
            @PathVariable(value = "id") @ApiParam(value = "ID of the environment model", example = "5c97dc2583aeb6078c5ab672", required = true) String environmentModelId) throws EntityNotFoundException, MissingPermissionException {
        doAction(environmentModelService::undeployComponents, environmentModelId, ACAccessType.UNDEPLOY, ACAccessRequest.valueOf(accessRequestHeader));
        return ResponseEntity.ok().build();
    }

    @PostMapping(value = "/{id}/start")
    @ApiOperation(value = "Starts the components of a given environment model", produces = "application/hal+json")
    @ApiResponses({@ApiResponse(code = 200, message = "Success!"),
            @ApiResponse(code = 401, message = "Not authorized to start the components of the environment model!"),
            @ApiResponse(code = 404, message = "Environment model, components  or requesting user not found!"),
            @ApiResponse(code = 500, message = "An error occurred while starting the components")})
    public ResponseEntity<Void> startComponents(
            @RequestHeader("X-MBP-Access-Request") String accessRequestHeader,
            @PathVariable(value = "id") @ApiParam(value = "ID of the environment model", example = "5c97dc2583aeb6078c5ab672", required = true) String environmentModelId) throws EntityNotFoundException, MissingPermissionException {
        doAction(environmentModelService::startComponents, environmentModelId, ACAccessType.START, ACAccessRequest.valueOf(accessRequestHeader));
        return ResponseEntity.ok().build();
    }

    @PostMapping(value = "/{id}/stop")
    @ApiOperation(value = "Stops the components of a given environment model", produces = "application/hal+json")
    @ApiResponses({@ApiResponse(code = 200, message = "Success!"),
            @ApiResponse(code = 401, message = "Not authorized to stop the components of the environment model!"),
            @ApiResponse(code = 404, message = "Environment model, components  or requesting user not found!"),
            @ApiResponse(code = 500, message = "An error occurred while stopping the components")})
    public ResponseEntity<Void> stopComponents(
            @RequestHeader("X-MBP-Access-Request") String accessRequestHeader,
            @PathVariable(value = "id") @ApiParam(value = "ID of the environment model", example = "5c97dc2583aeb6078c5ab672", required = true) String environmentModelId) throws EntityNotFoundException, MissingPermissionException {
        doAction(environmentModelService::stopComponents, environmentModelId, ACAccessType.STOP, ACAccessRequest.valueOf(accessRequestHeader));
        return ResponseEntity.ok().build();
    }

    private void doAction(Consumer<EnvironmentModel> action, String environmentModelId, ACAccessType accessType, ACAccessRequest accessRequest) throws EntityNotFoundException, MissingPermissionException {
        // Retrieve the corresponding environment model (includes access-control)
        EnvironmentModel environmentModel = userEntityService.getForIdWithPolicyCheck(environmentModelRepository, environmentModelId, ACAccessType.READ, accessRequest);

        // Check permission
        userEntityService.requirePermission(environmentModel, accessType, accessRequest);

        // Execute action
        action.accept(environmentModel);
    }
}<|MERGE_RESOLUTION|>--- conflicted
+++ resolved
@@ -82,17 +82,6 @@
 
     @PostMapping(consumes = MediaType.APPLICATION_JSON_VALUE, produces = "application/hal+json")
     @ApiOperation(value = "Retrieves an existing environment model entity identified by its id if it's available for the requesting entity.", produces = "application/hal+json")
-<<<<<<< HEAD
-    @ApiResponses({ @ApiResponse(code = 200, message = "Success!"),
-    		@ApiResponse(code = 409, message = "Environment model already exists!") })
-    public ResponseEntity<EntityModel<EnvironmentModel>> create(@RequestBody EnvironmentModel adapter) throws EntityAlreadyExistsException {
-    	// Check whether a environment model with the same name already exists in the database
-    	userEntityService.requireUniqueName(environmentModelRepository, adapter.getName());
-
-    	// Save environment model in the database
-    	EnvironmentModel createdEnvironmentModel = environmentModelRepository.save(adapter);
-    	return ResponseEntity.ok(userEntityService.entityToEntityModel(createdEnvironmentModel));
-=======
     @ApiResponses({@ApiResponse(code = 200, message = "Success!"),
             @ApiResponse(code = 409, message = "Environment model already exists!")})
     public ResponseEntity<EntityModel<EnvironmentModel>> create(
@@ -102,7 +91,6 @@
         // Save environment model in the database
         EnvironmentModel createdEnvironmentModel = userEntityService.create(environmentModelRepository, adapter);
         return ResponseEntity.ok(userEntityService.entityToEntityModel(createdEnvironmentModel));
->>>>>>> bb3765a3
     }
 
     //TODO pls verify
