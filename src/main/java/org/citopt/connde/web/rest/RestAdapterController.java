package org.citopt.connde.web.rest;

import static org.springframework.hateoas.server.mvc.WebMvcLinkBuilder.linkTo;
import static org.springframework.hateoas.server.mvc.WebMvcLinkBuilder.methodOn;

import java.util.List;

import org.citopt.connde.RestConfiguration;
import org.citopt.connde.domain.access_control.ACAccessRequest;
import org.citopt.connde.domain.access_control.ACAccessType;
import org.citopt.connde.domain.adapter.Adapter;
import org.citopt.connde.error.EntityAlreadyExistsException;
import org.citopt.connde.error.EntityNotFoundException;
import org.citopt.connde.repository.AdapterRepository;
import org.citopt.connde.service.UserEntityService;
import org.springframework.beans.factory.annotation.Autowired;
import org.springframework.data.domain.Pageable;
import org.springframework.hateoas.EntityModel;
import org.springframework.hateoas.Link;
import org.springframework.hateoas.PagedModel;
import org.springframework.http.MediaType;
import org.springframework.http.ResponseEntity;
import org.springframework.web.bind.annotation.DeleteMapping;
import org.springframework.web.bind.annotation.GetMapping;
import org.springframework.web.bind.annotation.PathVariable;
import org.springframework.web.bind.annotation.PostMapping;
import org.springframework.web.bind.annotation.RequestBody;
import org.springframework.web.bind.annotation.RequestHeader;
import org.springframework.web.bind.annotation.RequestMapping;
import org.springframework.web.bind.annotation.RestController;

import io.swagger.annotations.Api;
import io.swagger.annotations.ApiOperation;
import io.swagger.annotations.ApiParam;
import io.swagger.annotations.ApiResponse;
import io.swagger.annotations.ApiResponses;

/**
 * REST Controller for managing {@link Adapter}s.
 * 
 * @author Jakob Benz
 */
@RestController
@RequestMapping(RestConfiguration.BASE_PATH + "/adapters")
@Api(tags = { "Adapters" })
public class RestAdapterController {
	
    @Autowired
    private AdapterRepository adapterRepository;
    
    @Autowired
    private UserEntityService userEntityService;
    
    
	@GetMapping(produces = "application/hal+json")
	@ApiOperation(value = "Retrieves all existing adapter entities available for the requesting entity.", produces = "application/hal+json")
	@ApiResponses({ @ApiResponse(code = 200, message = "Success!"),
			@ApiResponse(code = 404, message = "Adapter or requesting user not found!") })
    public ResponseEntity<PagedModel<EntityModel<Adapter>>> all(
    		@RequestHeader("X-MBP-Access-Request") String accessRequestHeader,
    		@ApiParam(value = "Page parameters", required = true) Pageable pageable) {
		// Parse the access-request information
		ACAccessRequest accessRequest = ACAccessRequest.valueOf(accessRequestHeader);
		
    	// Retrieve the corresponding adapters (includes access-control)
    	List<Adapter> adapters = userEntityService.getPageWithPolicyCheck(adapterRepository, ACAccessType.READ, accessRequest, pageable);
    	
    	// Create self link
    	Link selfLink = linkTo(methodOn(getClass()).all(accessRequestHeader, pageable)).withSelfRel();
    	
    	return ResponseEntity.ok(userEntityService.entitiesToPagedModel(adapters, selfLink, pageable));
    }
    
    @GetMapping(path = "/{adapterId}", produces = "application/hal+json")
    @ApiOperation(value = "Retrieves an existing adapter entity identified by its id if it's available for the requesting entity.", produces = "application/hal+json")
    @ApiResponses({ @ApiResponse(code = 200, message = "Success!"),
    		@ApiResponse(code = 401, message = "Not authorized to access the adapter!"),
    		@ApiResponse(code = 404, message = "Adapter or requesting user not found!") })
    public ResponseEntity<EntityModel<Adapter>> one(
    		@RequestHeader("X-MBP-Access-Request") String accessRequestHeader,
    		@PathVariable("adapterId") String adapterId,
    		@ApiParam(value = "Page parameters", required = true) Pageable pageable) throws EntityNotFoundException {
    	// Retrieve the corresponding adapter (includes access-control)
    	Adapter adapter = userEntityService.getForIdWithPolicyCheck(adapterRepository, adapterId, ACAccessType.READ, ACAccessRequest.valueOf(accessRequestHeader));
    	return ResponseEntity.ok(userEntityService.entityToEntityModel(adapter));
    }
    
    @PostMapping(consumes = MediaType.APPLICATION_JSON_VALUE, produces = "application/hal+json")
    @ApiOperation(value = "Retrieves an existing adapter entity identified by its id if it's available for the requesting entity.", produces = "application/hal+json")
    @ApiResponses({ @ApiResponse(code = 200, message = "Success!"),
    		@ApiResponse(code = 409, message = "Adapter already exists!") })
<<<<<<< HEAD
    public ResponseEntity<EntityModel<Adapter>> create(@RequestBody Adapter adapter) throws EntityAlreadyExistsException {
    	// Check whether a adapter with the same name already exists in the database
    	userEntityService.requireUniqueName(adapterRepository, adapter.getName());

=======
    public ResponseEntity<EntityModel<Adapter>> create(
    		@RequestHeader("X-MBP-Access-Request") String accessRequestHeader,
    		@ApiParam(value = "Page parameters", required = true) Pageable pageable,
    		@RequestBody Adapter adapter) throws EntityAlreadyExistsException, EntityNotFoundException {
>>>>>>> bb3765a3
    	// Save adapter in the database
    	Adapter createdAdapter = userEntityService.create(adapterRepository,  adapter);
    	return ResponseEntity.ok(userEntityService.entityToEntityModel(createdAdapter));
    }
    
    @DeleteMapping(path = "/{adapterId}")
    @ApiOperation(value = "Deletes an existing adapter entity identified by its id if it's available for the requesting entity.")
    @ApiResponses({ @ApiResponse(code = 204, message = "Success!"),
    		@ApiResponse(code = 401, message = "Not authorized to delete the adapter!"),
    		@ApiResponse(code = 404, message = "Adapter or requesting user not found!") })
    public ResponseEntity<Void> delete(
    		@RequestHeader("X-MBP-Access-Request") String accessRequestHeader,
    		@PathVariable("adapterId") String adapterId) throws EntityNotFoundException {
    	// Delete the adapter (includes access-control) 
    	userEntityService.deleteWithPolicyCheck(adapterRepository, adapterId, ACAccessRequest.valueOf(accessRequestHeader));
    	return ResponseEntity.noContent().build();
    }
    
}<|MERGE_RESOLUTION|>--- conflicted
+++ resolved
@@ -89,17 +89,10 @@
     @ApiOperation(value = "Retrieves an existing adapter entity identified by its id if it's available for the requesting entity.", produces = "application/hal+json")
     @ApiResponses({ @ApiResponse(code = 200, message = "Success!"),
     		@ApiResponse(code = 409, message = "Adapter already exists!") })
-<<<<<<< HEAD
-    public ResponseEntity<EntityModel<Adapter>> create(@RequestBody Adapter adapter) throws EntityAlreadyExistsException {
-    	// Check whether a adapter with the same name already exists in the database
-    	userEntityService.requireUniqueName(adapterRepository, adapter.getName());
-
-=======
     public ResponseEntity<EntityModel<Adapter>> create(
     		@RequestHeader("X-MBP-Access-Request") String accessRequestHeader,
     		@ApiParam(value = "Page parameters", required = true) Pageable pageable,
     		@RequestBody Adapter adapter) throws EntityAlreadyExistsException, EntityNotFoundException {
->>>>>>> bb3765a3
     	// Save adapter in the database
     	Adapter createdAdapter = userEntityService.create(adapterRepository,  adapter);
     	return ResponseEntity.ok(userEntityService.entityToEntityModel(createdAdapter));
