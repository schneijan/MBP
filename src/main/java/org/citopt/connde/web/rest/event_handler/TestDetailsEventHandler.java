--- conflicted
+++ resolved
@@ -1,12 +1,5 @@
 package org.citopt.connde.web.rest.event_handler;
 
-<<<<<<< HEAD
-import java.io.IOException;
-import java.util.ArrayList;
-import java.util.List;
-
-=======
->>>>>>> c6777f6c
 import org.citopt.connde.domain.component.Sensor;
 import org.citopt.connde.domain.testing.TestDetails;
 import org.citopt.connde.repository.SensorRepository;
@@ -15,13 +8,10 @@
 import org.springframework.data.rest.core.annotation.RepositoryEventHandler;
 import org.springframework.stereotype.Component;
 
-<<<<<<< HEAD
-=======
 import java.io.IOException;
 import java.util.ArrayList;
 import java.util.List;
 
->>>>>>> c6777f6c
 
 /**
  * Event handler for operations that are performed on tests.
@@ -41,205 +31,11 @@
      */
     @HandleBeforeCreate
     public void testStarted(TestDetails testDetails) throws IOException {
-<<<<<<< HEAD
-        Sensor sensorX;
-        Sensor sensorY;
-        Sensor sensorZ;
-        List<Sensor> sensorArray = new ArrayList<>();
-
-
-        // checks if the sensors for the test are registered. If not this will be done in the following, if the specific operators are existing.
-        switch (testDetails.getType()) {
-        	// TODO: Repository return objects should be checked - i temporarily added .orElse(null) to each function,
-        	//       since this is equivalent to the former implementation of the repositories.
-            case "TestingGPSSensor":
-                sensorX = sensorRepository.findByName("TestingGPSLatitude").orElse(null);
-                sensorY = sensorRepository.findByName("TestingGPSLongitude").orElse(null);
-                sensorZ = sensorRepository.findByName("TestingGPSHight").orElse(null);
-                if (sensorX == null) {
-                    if (adapterRepository.findByName("TestingGPSLat").isPresent()) {
-                        sensorX = new Sensor();
-                        sensorX.setName("TestingGPSLatitude");
-                        sensorX.setDevice(deviceRepository.findByName("TestingDevice").orElse(null));
-                        sensorX.setAdapter(adapterRepository.findByName("TestingGPSLat").orElse(null));
-                        sensorRepository.insert(sensorX);
-
-                    }
-                }
-
-                if (sensorY == null) {
-                    if (adapterRepository.findByName("TestingGPSLong").isPresent()) {
-                        sensorY = new Sensor();
-                        sensorY.setName("TestingGPSLongitude");
-                        sensorY.setDevice(deviceRepository.findByName("TestingDevice").orElse(null));
-                        sensorY.setAdapter(adapterRepository.findByName("TestingGPSLong").orElse(null));
-                        sensorRepository.insert(sensorY);
-                    }
-                }
-                if (sensorZ == null) {
-                    if (adapterRepository.findByName("TestingGPSHight").isPresent()) {
-                        sensorZ = new Sensor();
-                        sensorZ.setName("TestingGPSHight");
-                        sensorZ.setDevice(deviceRepository.findByName("TestingDevice").orElse(null));
-                        sensorZ.setAdapter(adapterRepository.findByName("TestingGPSHight").orElse(null));
-                        sensorRepository.insert(sensorZ);
-                    }
-                }
-
-                if (sensorX != null & sensorY != null & sensorZ != null) {
-                    sensorArray.add(sensorX);
-                    sensorArray.add(sensorY);
-                    sensorArray.add(sensorZ);
-                    testDetails.setSensor(sensorArray);
-                }
-                break;
-            case "TestingGPSSensorPl":
-                sensorX = sensorRepository.findByName("TestingGPSLatitudePl").orElse(null);
-                sensorY = sensorRepository.findByName("TestingGPSLongitudePl").orElse(null);
-                sensorZ = sensorRepository.findByName("TestingGPSHightPl").orElse(null);
-                if (sensorX == null) {
-                    if (adapterRepository.findByName("TestingGPSLatitudePl") != null) {
-                        sensorX = new Sensor();
-                        sensorX.setName("TestingGPSLatitudePl");
-                        sensorX.setDevice(deviceRepository.findByName("TestingDevice").orElse(null));
-                        sensorX.setAdapter(adapterRepository.findByName("TestingGPSLatitudePl").orElse(null));
-                        sensorRepository.insert(sensorX);
-                    }
-                }
-
-                if (sensorY == null) {
-                    if (adapterRepository.findByName("TestingGPSLongitudePl") != null) {
-                        sensorY = new Sensor();
-                        sensorY.setName("TestingGPSLongitudePl");
-                        sensorY.setDevice(deviceRepository.findByName("TestingDevice").orElse(null));
-                        sensorY.setAdapter(adapterRepository.findByName("TestingGPSLongitudePl").orElse(null));
-                        sensorRepository.insert(sensorY);
-                    }
-                }
-                if (sensorZ == null) {
-                    if (adapterRepository.findByName("TestingGPSHightPl") != null) {
-                        sensorZ = new Sensor();
-                        sensorZ.setName("TestingGPSHightPl");
-                        sensorZ.setDevice(deviceRepository.findByName("TestingDevice").orElse(null));
-                        sensorZ.setAdapter(adapterRepository.findByName("TestingGPSHightPl").orElse(null));
-                        sensorRepository.insert(sensorZ);
-                    }
-                }
-
-                if (sensorX != null & sensorY != null & sensorZ != null) {
-                    sensorArray.add(sensorX);
-                    sensorArray.add(sensorY);
-                    sensorArray.add(sensorZ);
-                    testDetails.setSensor(sensorArray);
-                }
-
-                break;
-            case "TestingBeschleunigungsSensor":
-                sensorX = sensorRepository.findByName("TestingAccelerationX").orElse(null);
-                sensorY = sensorRepository.findByName("TestingAccelerationY").orElse(null);
-                sensorZ = sensorRepository.findByName("TestingAccelerationZ").orElse(null);
-
-                if (sensorX == null) {
-                    if (adapterRepository.findByName("TestingAccelerationX") != null) {
-                        sensorX = new Sensor();
-                        sensorX.setName("TestingAccelerationX");
-                        sensorX.setDevice(deviceRepository.findByName("TestingDevice").orElse(null));
-                        sensorX.setAdapter(adapterRepository.findByName("TestingAccelerationX").orElse(null));
-                        sensorRepository.insert(sensorX);
-                    }
-
-                }
-
-                if (sensorY == null) {
-                    if (adapterRepository.findByName("TestingAccelerationY") != null) {
-                        sensorY = new Sensor();
-                        sensorY.setName("TestingAccelerationY");
-                        sensorY.setDevice(deviceRepository.findByName("TestingDevice").orElse(null));
-                        sensorY.setAdapter(adapterRepository.findByName("TestingAccelerationY").orElse(null));
-                        sensorRepository.insert(sensorY);
-                    }
-
-                }
-                if (sensorZ == null) {
-                    if (adapterRepository.findByName("TestingAccelerationZ") != null) {
-                        sensorZ = new Sensor();
-                        sensorZ.setName("TestingAccelerationZ");
-                        sensorZ.setDevice(deviceRepository.findByName("TestingDevice").orElse(null));
-                        sensorZ.setAdapter(adapterRepository.findByName("TestingAccelerationZ").orElse(null));
-                        sensorRepository.insert(sensorZ);
-                    }
-                }
-
-                if (sensorX != null & sensorY != null & sensorZ != null) {
-                    sensorArray.add(sensorX);
-                    sensorArray.add(sensorY);
-                    sensorArray.add(sensorZ);
-                    testDetails.setSensor(sensorArray);
-                }
-
-                break;
-            case "TestingBeschleunigungsSensorPl":
-                sensorX = sensorRepository.findByName("TestingAccelerationPlX").orElse(null);
-                sensorY = sensorRepository.findByName("TestingAccelerationPlY").orElse(null);
-                sensorZ = sensorRepository.findByName("TestingAccelerationPlZ").orElse(null);
-                if (sensorX == null) {
-                    if (adapterRepository.findByName("TestingAccelerationPlX") != null) {
-                        sensorX = new Sensor();
-                        sensorX.setName("TestingAccelerationPlX");
-                        sensorX.setDevice(deviceRepository.findByName("TestingDevice").orElse(null));
-                        sensorX.setAdapter(adapterRepository.findByName("TestingAccelerationPlX").orElse(null));
-                        sensorRepository.insert(sensorX);
-                    }
-
-                }
-
-                if (sensorY == null) {
-                    if (adapterRepository.findByName("TestingAccelerationPlY") != null) {
-                        sensorY = new Sensor();
-                        sensorY.setName("TestingAccelerationPlY");
-                        sensorY.setDevice(deviceRepository.findByName("TestingDevice").orElse(null));
-                        sensorY.setAdapter(adapterRepository.findByName("TestingAccelerationPlY").orElse(null));
-                        sensorRepository.insert(sensorY);
-                    }
-                }
-                if (sensorZ == null) {
-                    if (adapterRepository.findByName("TestingAccelerationPlZ") != null) {
-                        sensorZ = new Sensor();
-                        sensorZ.setName("TestingAccelerationPlZ");
-                        sensorZ.setDevice(deviceRepository.findByName("TestingDevice").orElse(null));
-                        sensorZ.setAdapter(adapterRepository.findByName("TestingAccelerationPlZ").orElse(null));
-                        sensorRepository.insert(sensorZ);
-                    }
-                }
-
-                if (sensorX != null & sensorY != null & sensorZ != null) {
-                    sensorArray.add(sensorX);
-                    sensorArray.add(sensorY);
-                    sensorArray.add(sensorZ);
-                    testDetails.setSensor(sensorArray);
-                }
-=======
 
         List<Sensor> sensorArray = new ArrayList<>();
->>>>>>> c6777f6c
 
         List<String> f = testDetails.getType();
 
-<<<<<<< HEAD
-                Sensor sensor = sensorRepository.findByName(testDetails.getType()).orElse(null);
-                /**
-                 if (sensor == null) {
-                 sensor = new Sensor();
-                 sensor.setName(testDetails.getType());
-                 sensor.setDevice(deviceRepository.findByName("TestingDevice"));
-                 if (adapterRepository.findByName(testDetails.getType()) != null) {
-                 sensor.setAdapter(adapterRepository.findByName(testDetails.getType()));
-                 sensorRepository.insert(sensor);
-                 sensorArray.add(sensor);
-                 testDetails.setSensor(sensorArray);
-                 }
-=======
->>>>>>> c6777f6c
 
         if(testDetails.getType().size() > 0){
             // checks if the sensors for the test are registered. If not this will be done in the following, if the specific operators are existing.
@@ -250,25 +46,8 @@
         }
 
 
-<<<<<<< HEAD
-        // checks if the testing actuator is registered TODO: but then does nothing at all with the result ...
-        actuatorRepository.findByName("TestingActuator").orElse(null);
-
-        /**
-         // if not the actuator will be registered in the following
-         if (actuator == null) {
-         actuator = new Actuator();
-         actuator.setName("TestingActuator");
-         if (adapterRepository.findByName("TestingAdapterAcutator") != null) {
-         actuator.setAdapter(adapterRepository.findByName("TestingAdapterAcutator"));
-         actuator.setComponentType("Speaker");
-         actuator.setDevice(deviceRepository.findByName("TestingDevice"));
-         actuatorRepository.insert(actuator);
-         }
-=======
         // checks if the testing actuator is registered
         //  Actuator actuator = actuatorRepository.findByName("TestingActuator");
->>>>>>> c6777f6c
 
         testDetails.setSensor(sensorArray);
     }
