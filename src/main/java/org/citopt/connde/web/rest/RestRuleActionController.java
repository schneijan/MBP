--- conflicted
+++ resolved
@@ -84,18 +84,6 @@
     }
 
     @PostMapping(consumes = MediaType.APPLICATION_JSON_VALUE, produces = "application/hal+json")
-<<<<<<< HEAD
-    @ApiOperation(value = "Retrieves an existing rule action entity identified by its id if it's available for the requesting entity.", produces = "application/hal+json")
-    @ApiResponses({ @ApiResponse(code = 200, message = "Success!"),
-    		@ApiResponse(code = 409, message = "Rule action already exists!") })
-    public ResponseEntity<EntityModel<RuleAction>> create(@RequestBody RuleAction ruleAction) throws EntityAlreadyExistsException {
-    	// Check whether a rule action with the same name already exists in the database
-    	userEntityService.requireUniqueName(ruleActionRepository, ruleAction.getName());
-
-    	// Save rule action in the database
-    	RuleAction createdRuleAction = ruleActionRepository.save(ruleAction);
-    	return ResponseEntity.ok(userEntityService.entityToEntityModel(createdRuleAction));
-=======
     @ApiOperation(value = "Creates a new rule action entity.", produces = "application/hal+json")
     @ApiResponses({@ApiResponse(code = 200, message = "Success!"),
             @ApiResponse(code = 409, message = "Rule action already exists!")})
@@ -105,7 +93,6 @@
         // Save rule action in the database
         RuleAction createdRuleAction = userEntityService.create(ruleActionRepository, ruleAction);
         return ResponseEntity.ok(userEntityService.entityToEntityModel(createdRuleAction));
->>>>>>> bb3765a3
     }
 
     @DeleteMapping(path = "/{ruleActionId}")
