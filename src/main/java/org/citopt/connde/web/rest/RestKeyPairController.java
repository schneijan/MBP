--- conflicted
+++ resolved
@@ -77,11 +77,7 @@
     @ApiResponses({@ApiResponse(code = 200, message = "Success"), @ApiResponse(code = 404, message = "Key pair not found or not authorized to access the key pair")})
     public ResponseEntity<List<Device>> getDevicesByKeyPair(@PathVariable(value = "id") @ApiParam(value = "ID of the key pair", example = "5c97dc2583aeb6078c5ab672", required = true) String keyPairId) {
         // Get key pair object by its ID
-<<<<<<< HEAD
-        KeyPair keyPair = keyPairRepository.findById(keyPairId);
-=======
         KeyPair keyPair = keyPairRepository.findById(keyPairId).get();
->>>>>>> bdace8ff
 
         //Check if key pair could be found
         if (keyPair == null) {
