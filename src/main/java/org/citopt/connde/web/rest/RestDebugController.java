--- conflicted
+++ resolved
@@ -1,42 +1,34 @@
-package org.citopt.connde.web.rest;
-
-import com.jcraft.jsch.JSchException;
-import org.citopt.connde.RestConfiguration;
-import org.citopt.connde.domain.key.KeyPair;
-import org.citopt.connde.service.crypto.SSHKeyPairGenerator;
-import org.springframework.beans.factory.annotation.Autowired;
-import org.springframework.http.HttpStatus;
-import org.springframework.http.ResponseEntity;
-import org.springframework.web.bind.annotation.RequestMapping;
-import org.springframework.web.bind.annotation.RequestMethod;
-import org.springframework.web.bind.annotation.RestController;
-import springfox.documentation.annotations.ApiIgnore;
-
-/**
- * REST Controller for debugging.
- */
-@RestController
-@RequestMapping(RestConfiguration.BASE_PATH)
-@ApiIgnore("Controller exists only for debugging purposes")
-public class RestDebugController {
-    @Autowired
-    private SSHKeyPairGenerator keyPairGenerator;
-
-    /**
-     * REST interface for debugging purposes. Feel free to implement your own debugging and testing stuff here,
-     * but please clean up before committing.
-     *
-     * @return Debugging output specified by the developer
-     */
-    @RequestMapping(value = "/debug", method = RequestMethod.GET)
-<<<<<<< HEAD
-    public ResponseEntity<KeyPair> debug() throws JSchException {
-        //Do your own debugging stuff here, but clean up before committing
-        KeyPair keyPair = keyPairGenerator.generateKeyPair("phrase", "kommentar");
-        return new ResponseEntity<KeyPair>(keyPair, HttpStatus.OK);
-=======
-    public ResponseEntity<String> debug() {
-        return new ResponseEntity<>("debug", HttpStatus.OK);
->>>>>>> 609085a8
-    }
-}
+package org.citopt.connde.web.rest;
+
+import com.jcraft.jsch.JSchException;
+import org.citopt.connde.RestConfiguration;
+import org.citopt.connde.service.crypto.SSHKeyPairGenerator;
+import org.springframework.beans.factory.annotation.Autowired;
+import org.springframework.http.HttpStatus;
+import org.springframework.http.ResponseEntity;
+import org.springframework.web.bind.annotation.RequestMapping;
+import org.springframework.web.bind.annotation.RequestMethod;
+import org.springframework.web.bind.annotation.RestController;
+import springfox.documentation.annotations.ApiIgnore;
+
+/**
+ * REST Controller for debugging.
+ */
+@RestController
+@RequestMapping(RestConfiguration.BASE_PATH)
+@ApiIgnore("Controller exists only for debugging purposes")
+public class RestDebugController {
+    @Autowired
+    private SSHKeyPairGenerator keyPairGenerator;
+
+    /**
+     * REST interface for debugging purposes. Feel free to implement your own debugging and testing stuff here,
+     * but please clean up before committing.
+     *
+     * @return Debugging output specified by the developer
+     */
+    @RequestMapping(value = "/debug", method = RequestMethod.GET)
+    public ResponseEntity<String> debug() throws JSchException {
+        return new ResponseEntity<>("debug", HttpStatus.OK);
+    }
+}