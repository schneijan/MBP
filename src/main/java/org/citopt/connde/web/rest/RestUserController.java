package org.citopt.connde.web.rest;

import io.swagger.annotations.*;
import org.citopt.connde.RestConfiguration;
import org.citopt.connde.constants.Constants;
import org.citopt.connde.domain.user.User;
import org.citopt.connde.domain.user.UserAuthData;
import org.citopt.connde.repository.UserRepository;
import org.citopt.connde.repository.projection.UserExcerpt;
import org.citopt.connde.service.UserService;
import org.citopt.connde.web.rest.util.HeaderUtil;
import org.citopt.connde.web.rest.util.PaginationUtil;
import org.springframework.beans.factory.annotation.Autowired;
import org.springframework.data.domain.Page;
import org.springframework.data.domain.Pageable;
import org.springframework.http.HttpHeaders;
import org.springframework.http.HttpStatus;
import org.springframework.http.ResponseEntity;
import org.springframework.security.access.annotation.Secured;
import org.springframework.web.bind.annotation.*;

import javax.validation.Valid;
import java.net.URI;
import java.net.URISyntaxException;
import java.util.ArrayList;
import java.util.List;
import java.util.Locale;
import java.util.Optional;

/**
 * REST Controller for managing users.
 */
@RestController
@RequestMapping(RestConfiguration.BASE_PATH)
@Api(tags = {"User entities"}, description = "User management and CRUD for user entities")
public class RestUserController {

<<<<<<< HEAD
    @Autowired
    private UserRepository userRepository;

    @Autowired
    private UserService userService;

    /**
     * POST /authenticate : Authenticates the received user.
     * <p>
     * Checks if the user is registered and if the password is correct.
     *
     * @param authData User authentication data to use
     * @return the ResponseEntity with status 200 (OK) if authentication
     * successful, or with status 400 (Bad Request) if user not found or
     * password incorrect
     */
    @PostMapping("/authenticate")
    @ApiOperation(value = "Authenticates a user", produces = "application/hal+json")
    @ApiResponses({@ApiResponse(code = 200, message = "Success"), @ApiResponse(code = 400, message = "User not found or password incorrect")})
    public ResponseEntity<?> authenticate(@RequestBody @ApiParam(value = "Authentication data", required = true) UserAuthData authData) {
        String userName = authData.getUsername().toLowerCase(Locale.ENGLISH);
        Optional<User> userFromDatabase = userRepository.findOneByUsername(userName);
        if (!userFromDatabase.isPresent()) {
            return ResponseEntity.badRequest()
                    .headers(HeaderUtil.createFailureAlert("User not found", userName)).body(null);
        } else {
            if (userService.passwordMatches(authData.getPassword(), userFromDatabase.get().getPassword())) {
                return ResponseEntity.ok()
                        .headers(HeaderUtil.createAlert("Authentication successful", userName)).body(null);
            } else {
                return ResponseEntity.badRequest()
                        .headers(HeaderUtil.createFailureAlert("Password incorrect", userName)).body(null);
            }
        }
    }

    /**
     * POST /users : Creates a new user.
     * <p>
     * Creates a new user if the username is not already used.
     *
     * @param user The user to create
     * @return the ResponseEntity with status 201 (Created) and with body the
     * new user, or with status 400 (Bad Request) if the username is
     * already in use
     * @throws URISyntaxException If the Location URI syntax is incorrect
     */
    @PostMapping("/users")
    @ApiOperation(value = "Creates a new user entity", produces = "application/hal+json")
    @ApiResponses({@ApiResponse(code = 200, message = "Success"), @ApiResponse(code = 400, message = "Username is already in use")})
    public ResponseEntity<?> createUser(@Valid @RequestBody @ApiParam(value = "The user to create", required = true) User user) throws URISyntaxException {
        // Lowercase the user username before comparing with database
        if (userRepository.findOneByUsername(user.getUsername().toLowerCase()).isPresent()) {
            return ResponseEntity.badRequest()
                    .headers(HeaderUtil.createFailureAlert("Username already in use", user.getUsername())).body(null);
        } else {
            User newUser = userService.createUser(user);
            return ResponseEntity.created(new URI("/api/users/" + newUser.getUsername()))
                    .headers(HeaderUtil.createAlert("User registered successfully", newUser.getUsername()))
                    .body(newUser);
        }
    }

    /**
     * PUT /users : Updates an existing User.
     *
     * @param user The user to update
     * @return the ResponseEntity with status 200 (OK) and with body the updated
     * user, or with status 400 (Bad Request) if the username is already
     * in use, or with status 500 (Internal Server Error) if the user
     * couldn't be updated
     */
    @PutMapping("/users")
    @Secured(Constants.ADMIN)
    @ApiOperation(value = "Updates an existing user entity", notes = "Requires admin privileges.", produces = "application/hal+json")
    @ApiResponses({@ApiResponse(code = 200, message = "Success"), @ApiResponse(code = 400, message = "Username is already in use"), @ApiResponse(code = 500, message = "User could not be updated")})
    public ResponseEntity<User> updateUser(@RequestBody @ApiParam(value = "The user to update", required = true) User user) {
        Optional<User> existingUser = userRepository.findOneByUsername(user.getUsername().toLowerCase());
        if (existingUser.isPresent() && (!existingUser.get().getId().equals(user.getId()))) {
            return ResponseEntity.badRequest()
                    .headers(HeaderUtil.createFailureAlert("Username already in use", user.getUsername())).body(null);
        }
        userService.updateUser(user.getId(), user.getUsername(), user.getPassword(), user.getFirstName(),
                user.getLastName(), user.getAuthorities());

        return ResponseEntity.ok().headers(HeaderUtil.createAlert("User updated successfully", user.getUsername()))
                .body(userService.getUserWithAuthorities(user.getId()));
    }

    /**
     * GET /users : get all users.
     *
     * @param pageable The pagination information
     * @return the ResponseEntity with status 200 (OK) and with body all users
     * @throws URISyntaxException If the pagination headers couldn't be generated
     */
    @GetMapping("/users")
    @Secured(Constants.ADMIN)
    @ApiOperation(value = "Returns all existing user entities", notes = "Requires admin privileges.", produces = "application/hal+json")
    @ApiResponses({@ApiResponse(code = 200, message = "Success")})
    public ResponseEntity<List<User>> getAllUsers(@ApiParam(value = "Pagination configuration") Pageable pageable) throws URISyntaxException {
        Page<User> page = userRepository.findAll(pageable);
        List<User> users = new ArrayList<>(page.getContent());
        HttpHeaders headers = PaginationUtil.generatePaginationHttpHeaders(page, "/api/users");
        return new ResponseEntity<>(users, headers, HttpStatus.OK);
    }

    /**
     * GET /users/:username : get the "username" user.
     *
     * @param username The username of the user to find
     * @return the ResponseEntity with status 200 (OK) and with body the
     * "username" user, or with status 404 (Not Found)
     */
    @GetMapping("/users/{username:" + Constants.USERNAME_REGEX + "}")
    @Secured(Constants.ADMIN)
    @ApiOperation(value = "Returns an user entity by its username", notes = "Requires admin privileges.", produces = "application/hal+json")
    @ApiResponses({@ApiResponse(code = 200, message = "Success"), @ApiResponse(code = 404, message = "User not found")})
    public ResponseEntity<User> getUser(@PathVariable @ApiParam(value = "Username of the user", example = "MyUser", required = true) String username) {
        return userService.getUserWithAuthoritiesByUsername(username)
                .map(user -> new ResponseEntity<>(user, HttpStatus.OK))
                .orElse(new ResponseEntity<>(HttpStatus.NOT_FOUND));
    }

    /**
     * DELETE /users/:username : delete the "username" user.
     *
     * @param username The username of the user to delete
     * @return the ResponseEntity with status 200 (OK)
     */
    @DeleteMapping("/users/{username:" + Constants.USERNAME_REGEX + "}")
    @Secured(Constants.ADMIN)
    @ApiOperation(value = "Deletes an user entity by its username", notes = "Requires admin privileges.", produces = "application/hal+json")
    @ApiResponses({@ApiResponse(code = 200, message = "Success or user not found")})
    public ResponseEntity<Void> deleteUser(@PathVariable @ApiParam(value = "Username of the user to delete", example = "MyUser", required = true) String username) {
        userService.deleteUser(username);
        return ResponseEntity.ok().headers(HeaderUtil.createAlert("User deleted successfully", username)).build();
    }

    /**
     * Searches and returns a list of user excerpts for all users whose usernames contain a given query string. If the
     * provided query string is too short, an empty list is returned.
     * @param queryString The query string for searching users
     * @return The list of user excerpts for all matching users
     */
    @GetMapping("/users/contain")
    @ApiOperation(value = "Searches and returns all users whose usernames contain a given query string ", notes = "Returns an empty list in case the query string is too short", produces = "application/json")
    @ApiResponses({@ApiResponse(code = 200, message = "Query result")})
    public ResponseEntity<List<UserExcerpt>> searchUsersContaining(@RequestParam("query") @ApiParam(value = "Query string for searching users", example = "admin", required = true) String queryString) {
        //Trim query
        queryString = queryString.trim();

        //Check if valid query string was provided
        if (queryString.isEmpty()) {
            //Return empty list
            return ResponseEntity.ok(new ArrayList<>());
        }

        //Retrieve all users whose names contain the query string
        List<UserExcerpt> users = userRepository.findByUsernameContains(queryString);

        //Reply
        return ResponseEntity.ok(users);
    }
=======
	@Autowired
	private UserRepository userRepository;

	@Autowired
	private UserService userService;

	/**
	 * POST /authenticate : Authenticates the received user.
	 *
	 * Checks if the user is registered and if the password is correct.
	 *
	 * @param user
	 *            The user to authenticate
	 * @return the ResponseEntity with status 200 (OK) if authentication
	 *         successful with the user object from database as body,
	 *         or with status 400 (Bad Request) if user not found or  password incorrect
	 */
	@PostMapping("/authenticate")
	public ResponseEntity<User> authenticate(@Valid @RequestBody User user) {
		String lowercaseUsername = user.getUsername().toLowerCase(Locale.ENGLISH);
		Optional<User> dbUserOptional = userRepository.findOneByUsername(lowercaseUsername);

		//Check if user was found
		if (!dbUserOptional.isPresent()) {
			return ResponseEntity.badRequest()
					.headers(HeaderUtil.createFailureAlert("User not found", user.getUsername())).body(null);
		}

		//Get user object from database
		User dbUser = dbUserOptional.get();

		if (userService.passwordMatches(user.getPassword(), dbUser.getPassword())) {
			return ResponseEntity.ok()
					.headers(HeaderUtil.createAlert("Authentication successful", user.getUsername())).body(dbUser);
		} else {
			return ResponseEntity.badRequest()
					.headers(HeaderUtil.createFailureAlert("Password incorrect", user.getUsername())).body(null);
		}

	}

	/**
	 * POST /users : Creates a new user.
	 *
	 * Creates a new user if the username is not already used.
	 *
	 * @param user
	 *            The user to create
	 * @return the ResponseEntity with status 201 (Created) and with body the
	 *         new user, or with status 400 (Bad Request) if the username is
	 *         already in use
	 * @throws URISyntaxException
	 *             If the Location URI syntax is incorrect
	 */
	@PostMapping("/users")
	public ResponseEntity<?> createUser(@Valid @RequestBody User user) throws URISyntaxException {
		// Lowercase the user username before comparing with database
		if (userRepository.findOneByUsername(user.getUsername().toLowerCase()).isPresent()) {
			return ResponseEntity.badRequest()
					.headers(HeaderUtil.createFailureAlert("Username already in use", user.getUsername())).body(null);
		} else {
			User newUser = userService.createUser(user);
			return ResponseEntity.created(new URI("/api/users/" + newUser.getUsername()))
					.headers(HeaderUtil.createAlert("User registered successfully", newUser.getUsername()))
					.body(newUser);
		}
	}

	/**
	 * PUT /users : Updates an existing User.
	 *
	 * @param user
	 *            The user to update
	 * @return the ResponseEntity with status 200 (OK) and with body the updated
	 *         user, or with status 400 (Bad Request) if the username is already
	 *         in use, or with status 500 (Internal Server Error) if the user
	 *         couldn't be updated
	 */
	@PutMapping("/users")
	@Secured(Constants.ADMIN)
	public ResponseEntity<User> updateUser(@RequestBody User user) {
		Optional<User> existingUser = userRepository.findOneByUsername(user.getUsername().toLowerCase());
		if (existingUser.isPresent() && (!existingUser.get().getId().equals(user.getId()))) {
			return ResponseEntity.badRequest()
					.headers(HeaderUtil.createFailureAlert("Username already in use", user.getUsername())).body(null);
		}
		userService.updateUser(user.getId(), user.getUsername(), user.getPassword(), user.getFirstName(),
				user.getLastName(), user.getAuthorities());

		return ResponseEntity.ok().headers(HeaderUtil.createAlert("User updated successfully", user.getUsername()))
				.body(userService.getUserWithAuthorities(user.getId()));
	}

	/**
	 * GET /users : get all users.
	 *
	 * @param pageable
	 *            The pagination information
	 * @return the ResponseEntity with status 200 (OK) and with body all users
	 * @throws URISyntaxException
	 *             If the pagination headers couldn't be generated
	 */
	@GetMapping("/users")
	@Secured(Constants.ADMIN)
	public ResponseEntity<List<User>> getAllUsers(Pageable pageable) throws URISyntaxException {
		Page<User> page = userRepository.findAll(pageable);
		List<User> users = page.getContent().stream().collect(Collectors.toList());
		HttpHeaders headers = PaginationUtil.generatePaginationHttpHeaders(page, "/api/users");
		return new ResponseEntity<>(users, headers, HttpStatus.OK);
	}

	/**
	 * GET /users/:username : get the "username" user.
	 *
	 * @param username
	 *            The username of the user to find
	 * @return the ResponseEntity with status 200 (OK) and with body the
	 *         "username" user, or with status 404 (Not Found)
	 */
	@GetMapping("/users/{username:" + Constants.USERNAME_REGEX + "}")
	@Secured(Constants.ADMIN)
	public ResponseEntity<User> getUser(@PathVariable String username) {
		return userService.getUserWithAuthoritiesByUsername(username)
				.map(user -> new ResponseEntity<>(user, HttpStatus.OK))
				.orElse(new ResponseEntity<>(HttpStatus.NOT_FOUND));
	}

	/**
	 * DELETE /users/:username : delete the "username" user.
	 *
	 * @param username
	 *            The username of the user to delete
	 * @return the ResponseEntity with status 200 (OK)
	 */
	@DeleteMapping("/users/{username:" + Constants.USERNAME_REGEX + "}")
	@Secured(Constants.ADMIN)
	public ResponseEntity<Void> deleteUser(@PathVariable String username) {
		userService.deleteUser(username);
		return ResponseEntity.ok().headers(HeaderUtil.createAlert("User deleted successfully", username)).build();
	}
>>>>>>> 0510258f
}<|MERGE_RESOLUTION|>--- conflicted
+++ resolved
@@ -35,7 +35,6 @@
 @Api(tags = {"User entities"}, description = "User management and CRUD for user entities")
 public class RestUserController {
 
-<<<<<<< HEAD
     @Autowired
     private UserRepository userRepository;
 
@@ -44,33 +43,38 @@
 
     /**
      * POST /authenticate : Authenticates the received user.
-     * <p>
      * Checks if the user is registered and if the password is correct.
      *
      * @param authData User authentication data to use
      * @return the ResponseEntity with status 200 (OK) if authentication
-     * successful, or with status 400 (Bad Request) if user not found or
-     * password incorrect
+     * successful with the user object from database as body,
+     * or with status 400 (Bad Request) if user not found or  password incorrect
      */
     @PostMapping("/authenticate")
     @ApiOperation(value = "Authenticates a user", produces = "application/hal+json")
     @ApiResponses({@ApiResponse(code = 200, message = "Success"), @ApiResponse(code = 400, message = "User not found or password incorrect")})
-    public ResponseEntity<?> authenticate(@RequestBody @ApiParam(value = "Authentication data", required = true) UserAuthData authData) {
-        String userName = authData.getUsername().toLowerCase(Locale.ENGLISH);
-        Optional<User> userFromDatabase = userRepository.findOneByUsername(userName);
-        if (!userFromDatabase.isPresent()) {
-            return ResponseEntity.badRequest()
-                    .headers(HeaderUtil.createFailureAlert("User not found", userName)).body(null);
+    public ResponseEntity<User> authenticate(@RequestBody @ApiParam(value = "Authentication data", required = true) UserAuthData authData) {
+        String lowercaseUsername = authData.getUsername().toLowerCase(Locale.ENGLISH);
+        Optional<User> dbUserOptional = userRepository.findOneByUsername(lowercaseUsername);
+
+        //Check if user was found
+        if (!dbUserOptional.isPresent()) {
+            return ResponseEntity.badRequest()
+                    .headers(HeaderUtil.createFailureAlert("User not found", authData.getUsername())).body(null);
+        }
+
+        //Get user object from database
+        User dbUser = dbUserOptional.get();
+
+        if (userService.passwordMatches(authData.getPassword(), dbUser.getPassword())) {
+            return ResponseEntity.ok()
+                    .headers(HeaderUtil.createAlert("Authentication successful", dbUser.getUsername())).body(dbUser);
         } else {
-            if (userService.passwordMatches(authData.getPassword(), userFromDatabase.get().getPassword())) {
-                return ResponseEntity.ok()
-                        .headers(HeaderUtil.createAlert("Authentication successful", userName)).body(null);
-            } else {
-                return ResponseEntity.badRequest()
-                        .headers(HeaderUtil.createFailureAlert("Password incorrect", userName)).body(null);
-            }
-        }
-    }
+            return ResponseEntity.badRequest()
+                    .headers(HeaderUtil.createFailureAlert("Password incorrect", dbUser.getUsername())).body(null);
+        }
+    }
+
 
     /**
      * POST /users : Creates a new user.
@@ -178,6 +182,7 @@
     /**
      * Searches and returns a list of user excerpts for all users whose usernames contain a given query string. If the
      * provided query string is too short, an empty list is returned.
+     *
      * @param queryString The query string for searching users
      * @return The list of user excerpts for all matching users
      */
@@ -200,146 +205,4 @@
         //Reply
         return ResponseEntity.ok(users);
     }
-=======
-	@Autowired
-	private UserRepository userRepository;
-
-	@Autowired
-	private UserService userService;
-
-	/**
-	 * POST /authenticate : Authenticates the received user.
-	 *
-	 * Checks if the user is registered and if the password is correct.
-	 *
-	 * @param user
-	 *            The user to authenticate
-	 * @return the ResponseEntity with status 200 (OK) if authentication
-	 *         successful with the user object from database as body,
-	 *         or with status 400 (Bad Request) if user not found or  password incorrect
-	 */
-	@PostMapping("/authenticate")
-	public ResponseEntity<User> authenticate(@Valid @RequestBody User user) {
-		String lowercaseUsername = user.getUsername().toLowerCase(Locale.ENGLISH);
-		Optional<User> dbUserOptional = userRepository.findOneByUsername(lowercaseUsername);
-
-		//Check if user was found
-		if (!dbUserOptional.isPresent()) {
-			return ResponseEntity.badRequest()
-					.headers(HeaderUtil.createFailureAlert("User not found", user.getUsername())).body(null);
-		}
-
-		//Get user object from database
-		User dbUser = dbUserOptional.get();
-
-		if (userService.passwordMatches(user.getPassword(), dbUser.getPassword())) {
-			return ResponseEntity.ok()
-					.headers(HeaderUtil.createAlert("Authentication successful", user.getUsername())).body(dbUser);
-		} else {
-			return ResponseEntity.badRequest()
-					.headers(HeaderUtil.createFailureAlert("Password incorrect", user.getUsername())).body(null);
-		}
-
-	}
-
-	/**
-	 * POST /users : Creates a new user.
-	 *
-	 * Creates a new user if the username is not already used.
-	 *
-	 * @param user
-	 *            The user to create
-	 * @return the ResponseEntity with status 201 (Created) and with body the
-	 *         new user, or with status 400 (Bad Request) if the username is
-	 *         already in use
-	 * @throws URISyntaxException
-	 *             If the Location URI syntax is incorrect
-	 */
-	@PostMapping("/users")
-	public ResponseEntity<?> createUser(@Valid @RequestBody User user) throws URISyntaxException {
-		// Lowercase the user username before comparing with database
-		if (userRepository.findOneByUsername(user.getUsername().toLowerCase()).isPresent()) {
-			return ResponseEntity.badRequest()
-					.headers(HeaderUtil.createFailureAlert("Username already in use", user.getUsername())).body(null);
-		} else {
-			User newUser = userService.createUser(user);
-			return ResponseEntity.created(new URI("/api/users/" + newUser.getUsername()))
-					.headers(HeaderUtil.createAlert("User registered successfully", newUser.getUsername()))
-					.body(newUser);
-		}
-	}
-
-	/**
-	 * PUT /users : Updates an existing User.
-	 *
-	 * @param user
-	 *            The user to update
-	 * @return the ResponseEntity with status 200 (OK) and with body the updated
-	 *         user, or with status 400 (Bad Request) if the username is already
-	 *         in use, or with status 500 (Internal Server Error) if the user
-	 *         couldn't be updated
-	 */
-	@PutMapping("/users")
-	@Secured(Constants.ADMIN)
-	public ResponseEntity<User> updateUser(@RequestBody User user) {
-		Optional<User> existingUser = userRepository.findOneByUsername(user.getUsername().toLowerCase());
-		if (existingUser.isPresent() && (!existingUser.get().getId().equals(user.getId()))) {
-			return ResponseEntity.badRequest()
-					.headers(HeaderUtil.createFailureAlert("Username already in use", user.getUsername())).body(null);
-		}
-		userService.updateUser(user.getId(), user.getUsername(), user.getPassword(), user.getFirstName(),
-				user.getLastName(), user.getAuthorities());
-
-		return ResponseEntity.ok().headers(HeaderUtil.createAlert("User updated successfully", user.getUsername()))
-				.body(userService.getUserWithAuthorities(user.getId()));
-	}
-
-	/**
-	 * GET /users : get all users.
-	 *
-	 * @param pageable
-	 *            The pagination information
-	 * @return the ResponseEntity with status 200 (OK) and with body all users
-	 * @throws URISyntaxException
-	 *             If the pagination headers couldn't be generated
-	 */
-	@GetMapping("/users")
-	@Secured(Constants.ADMIN)
-	public ResponseEntity<List<User>> getAllUsers(Pageable pageable) throws URISyntaxException {
-		Page<User> page = userRepository.findAll(pageable);
-		List<User> users = page.getContent().stream().collect(Collectors.toList());
-		HttpHeaders headers = PaginationUtil.generatePaginationHttpHeaders(page, "/api/users");
-		return new ResponseEntity<>(users, headers, HttpStatus.OK);
-	}
-
-	/**
-	 * GET /users/:username : get the "username" user.
-	 *
-	 * @param username
-	 *            The username of the user to find
-	 * @return the ResponseEntity with status 200 (OK) and with body the
-	 *         "username" user, or with status 404 (Not Found)
-	 */
-	@GetMapping("/users/{username:" + Constants.USERNAME_REGEX + "}")
-	@Secured(Constants.ADMIN)
-	public ResponseEntity<User> getUser(@PathVariable String username) {
-		return userService.getUserWithAuthoritiesByUsername(username)
-				.map(user -> new ResponseEntity<>(user, HttpStatus.OK))
-				.orElse(new ResponseEntity<>(HttpStatus.NOT_FOUND));
-	}
-
-	/**
-	 * DELETE /users/:username : delete the "username" user.
-	 *
-	 * @param username
-	 *            The username of the user to delete
-	 * @return the ResponseEntity with status 200 (OK)
-	 */
-	@DeleteMapping("/users/{username:" + Constants.USERNAME_REGEX + "}")
-	@Secured(Constants.ADMIN)
-	public ResponseEntity<Void> deleteUser(@PathVariable String username) {
-		userService.deleteUser(username);
-		return ResponseEntity.ok().headers(HeaderUtil.createAlert("User deleted successfully", username)).build();
-	}
->>>>>>> 0510258f
 }