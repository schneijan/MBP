package org.citopt.connde.web.rest;

import java.io.IOException;
import java.nio.file.Files;
import java.nio.file.NoSuchFileException;
import java.nio.file.Path;
import java.nio.file.Paths;
import java.util.List;

import org.citopt.connde.RestConfiguration;
import org.citopt.connde.domain.adapter.parameters.ParameterInstance;
import org.citopt.connde.domain.component.Sensor;
import org.citopt.connde.domain.rules.Rule;
import org.citopt.connde.domain.testing.TestDetails;
import org.citopt.connde.repository.TestDetailsRepository;
import org.citopt.connde.service.testing.GraphPlotter;
import org.citopt.connde.service.testing.TestEngine;
import org.citopt.connde.service.testing.TestReport;
import org.springframework.beans.factory.annotation.Autowired;
import org.springframework.http.HttpStatus;
import org.springframework.http.ResponseEntity;
import org.springframework.web.bind.annotation.GetMapping;
import org.springframework.web.bind.annotation.PathVariable;
import org.springframework.web.bind.annotation.PostMapping;
import org.springframework.web.bind.annotation.RequestBody;
import org.springframework.web.bind.annotation.RequestMapping;
import org.springframework.web.bind.annotation.RestController;


@RestController
@RequestMapping(value = RestConfiguration.BASE_PATH)
public class TestingController {
    @Autowired
    private RestDeploymentController restDeploymentController;

    @Autowired
    private TestDetailsRepository testDetailsRepository;

    @Autowired
    private TestEngine testEngine;

    @Autowired
    private GraphPlotter graphPlotter;

    @Autowired
    private TestReport testReport;


    /**
     * Starts the selected Test and creates the TestReport with the corresponding line chart.
     *
     * @param testId ID of the test to be executed
     * @return list of the simulated values
     * @throws Exception
     */
    @PostMapping(value = "/test-details/test/{testId}")
    public String executeTest(@PathVariable(value = "testId") String testId) throws Exception {

<<<<<<< HEAD
        TestDetails testDetails = testDetailsRepository.findById(testId);
=======
        TestDetails testDetails = testDetailsRepository.findById(testId).get();
>>>>>>> bdace8ff

        // Set the exact start time of the test
        testDetails.setStartTestTimeNow();
        testDetailsRepository.save(testDetails);

        // get  informations about the status of the rules before the execution of the test
        List<Rule> rulesbefore = testEngine.getStatRulesBefore(testDetails);

        // Check the test for success
        testEngine.testSuccess(testId);
<<<<<<< HEAD
        TestDetails testDetails3 = testDetailsRepository.findById(testId);
=======
        TestDetails testDetails3 = testDetailsRepository.findById(testId).get();
>>>>>>> bdace8ff

        // Create test report with graph of sensor values and pdf
        graphPlotter.createTestReport(testDetails3);
        String pdfPath = testReport.generateTestreport(testDetails3.getId(), rulesbefore);
        testDetails3.setPathPDF(pdfPath);
        testDetails3.setPdfExists(true);

        // save success and path of test report to database
        testDetailsRepository.save(testDetails3);

        //return new ResponseEntity<>(valueListTest, HttpStatus.OK); Map<String, List<Double>>
        return pdfPath;
    }


    /**
     * Opens the selected Test-Report from the Testlist
     *
     * @param testId ID of the test to be opened
     * @return HttpStatus
     */
    @GetMapping(value = "/test-details/downloadPDF/{testId}")
    public ResponseEntity<String> openPDF(@PathVariable(value = "testId") String testId) throws IOException {
        return testEngine.downloadPDF(testId);
    }

    /**
     * Checks if pdf for the specific test exists.
     *
     * @param testId ID of the specific test
     * @return boolean, if pdf exists
     */
    @GetMapping(value = "/test-details/pdfExists/{testId}")
    public boolean pdfExists(@PathVariable(value = "testId") String testId) {
        TestDetails test = testDetailsRepository.findById(testId).get();
        return test.isPdfExists();
    }


    /**
     * Stops the sensor of the running test.
     *
     * @param testId ID of the test to be openedID of the test to be openedID of the test to be opened
     * @return HttpStatus
     */
    @PostMapping(value = "/test-details/test/stop/{testId}")
    public ResponseEntity<Boolean> stopTest(@PathVariable(value = "testId") String testId) {
        TestDetails test = testDetailsRepository.findById(testId).get();
        // Stop every sensor running for the specific test
        for (Sensor sensor : test.getSensor()) {
            restDeploymentController.stopSensor(sensor.getId());
        }

        return new ResponseEntity<>(true, HttpStatus.OK);
    }


    /**
     * Changes the value "UseNewData", changed with the switch button, in the database.
     *
     * @param testId     ID of the test in which the configuration is to be changed.
     * @param useNewData boolean, wether a new data set should be used or not
     * @return edited configuration
     */
    @PostMapping(value = "/test-details/editConfig/{testId}")
    public ResponseEntity<List<ParameterInstance>> editConfig(@PathVariable(value = "testId") String testId,
                                                              @RequestBody String useNewData) {


        TestDetails testDetails = testDetailsRepository.findById(testId).get();
        List<ParameterInstance> config = testDetails.getConfig();

        for (ParameterInstance parameterInstance : config) {
            if (parameterInstance.getName().equals("useNewData")) {
                parameterInstance.setValue(Boolean.valueOf(useNewData));
            }
        }

        // save the changes in the database
        testDetails.setConfig(config);
        testDetailsRepository.save(testDetails);

        return new ResponseEntity<>(config, HttpStatus.OK);
    }

    @PostMapping(value = "/test-details/deleteTestreport/{testId}")
    public ResponseEntity<String> deleteTestReport(@PathVariable(value = "testId") String testId) {
        ResponseEntity<String> response;

        TestDetails testDetails = testDetailsRepository.findById(testId).get();

        if(testDetails.isPdfExists()){
            Path pathTestReport = Paths.get(testDetails.getPathPDF());
            Path pathDiagram = Paths.get(pathTestReport.getParent().toString() , testId + ".gif");

            try {
                Files.delete(pathTestReport);
                Files.delete(pathDiagram);
                response = new ResponseEntity<>("Testreport successfully deleted", HttpStatus.OK);
            } catch (NoSuchFileException x) {
                response = new ResponseEntity<>("Testreport doesn't extist.", HttpStatus.NOT_FOUND);
            } catch (IOException x) {
                response = new ResponseEntity<>(x.getMessage(), HttpStatus.CONFLICT);
            }
        } else {
            response = new ResponseEntity<>("No available Testreport for this Test.", HttpStatus.NOT_FOUND);
        }



        return response;


    }

}<|MERGE_RESOLUTION|>--- conflicted
+++ resolved
@@ -56,11 +56,7 @@
     @PostMapping(value = "/test-details/test/{testId}")
     public String executeTest(@PathVariable(value = "testId") String testId) throws Exception {
 
-<<<<<<< HEAD
-        TestDetails testDetails = testDetailsRepository.findById(testId);
-=======
         TestDetails testDetails = testDetailsRepository.findById(testId).get();
->>>>>>> bdace8ff
 
         // Set the exact start time of the test
         testDetails.setStartTestTimeNow();
@@ -71,11 +67,7 @@
 
         // Check the test for success
         testEngine.testSuccess(testId);
-<<<<<<< HEAD
-        TestDetails testDetails3 = testDetailsRepository.findById(testId);
-=======
         TestDetails testDetails3 = testDetailsRepository.findById(testId).get();
->>>>>>> bdace8ff
 
         // Create test report with graph of sensor values and pdf
         graphPlotter.createTestReport(testDetails3);
