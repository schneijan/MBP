package org.citopt.connde.web.rest;

import static org.springframework.hateoas.server.mvc.WebMvcLinkBuilder.linkTo;
import static org.springframework.hateoas.server.mvc.WebMvcLinkBuilder.methodOn;

import java.util.List;

import org.citopt.connde.RestConfiguration;
import org.citopt.connde.domain.access_control.ACAccessRequest;
import org.citopt.connde.domain.access_control.ACAccessType;
import org.citopt.connde.domain.rules.Rule;
import org.citopt.connde.domain.rules.RuleAction;
import org.citopt.connde.error.EntityAlreadyExistsException;
import org.citopt.connde.error.EntityNotFoundException;
import org.citopt.connde.error.MissingPermissionException;
import org.citopt.connde.repository.RuleActionRepository;
import org.citopt.connde.repository.RuleRepository;
import org.citopt.connde.service.UserEntityService;
import org.citopt.connde.service.rules.RuleEngine;
import org.citopt.connde.service.rules.RuleExecutor;
import org.springframework.beans.factory.annotation.Autowired;
import org.springframework.data.domain.Pageable;
import org.springframework.hateoas.EntityModel;
import org.springframework.hateoas.Link;
import org.springframework.hateoas.PagedModel;
import org.springframework.http.HttpStatus;
import org.springframework.http.MediaType;
import org.springframework.http.ResponseEntity;
import org.springframework.web.bind.annotation.DeleteMapping;
import org.springframework.web.bind.annotation.GetMapping;
import org.springframework.web.bind.annotation.PathVariable;
import org.springframework.web.bind.annotation.PostMapping;
import org.springframework.web.bind.annotation.RequestBody;
import org.springframework.web.bind.annotation.RequestHeader;
import org.springframework.web.bind.annotation.RequestMapping;
import org.springframework.web.bind.annotation.RestController;
import org.springframework.web.server.ResponseStatusException;

import io.swagger.annotations.Api;
import io.swagger.annotations.ApiOperation;
import io.swagger.annotations.ApiParam;
import io.swagger.annotations.ApiResponse;
import io.swagger.annotations.ApiResponses;

/**
 * REST Controller that exposes methods for the purpose of managing rules.
 */
@RestController()
@RequestMapping(RestConfiguration.BASE_PATH + "/rules")
@Api(tags = { "Rules" })
public class RestRuleController {

    @Autowired
    private RuleActionRepository ruleActionRepository;

    @Autowired
    private RuleRepository ruleRepository;

    @Autowired
    private RuleEngine ruleEngine;

    @Autowired
    private RuleExecutor ruleExecutor;
    
    @Autowired
    private UserEntityService userEntityService;
    
    
    @GetMapping(produces = "application/hal+json")
	@ApiOperation(value = "Retrieves all existing rule entities available for the requesting entity.", produces = "application/hal+json")
	@ApiResponses({ @ApiResponse(code = 200, message = "Success!"), @ApiResponse(code = 404, message = "Rule or requesting user not found!") })
    public ResponseEntity<PagedModel<EntityModel<Rule>>> all(
    		@RequestHeader("X-MBP-Access-Request") String accessRequestHeader,
    		@ApiParam(value = "Page parameters", required = true) Pageable pageable) {
		// Parse the access-request information
		ACAccessRequest accessRequest = ACAccessRequest.valueOf(accessRequestHeader);
		
    	// Retrieve the corresponding rules (includes access-control)
    	List<Rule> rules = userEntityService.getPageWithPolicyCheck(ruleRepository, ACAccessType.READ, accessRequest, pageable);
    	
    	// Create self link
    	Link selfLink = linkTo(methodOn(getClass()).all(accessRequestHeader, pageable)).withSelfRel();
    	
    	return ResponseEntity.ok(userEntityService.entitiesToPagedModel(rules, selfLink, pageable));
    }
    
    @GetMapping(path = "/{ruleId}", produces = "application/hal+json")
    @ApiOperation(value = "Retrieves an existing rule entity identified by its id if it's available for the requesting entity.", produces = "application/hal+json")
    @ApiResponses({ @ApiResponse(code = 200, message = "Success!"),
    		@ApiResponse(code = 401, message = "Not authorized to access the rule!"),
    		@ApiResponse(code = 404, message = "Rule or requesting user not found!") })
    public ResponseEntity<EntityModel<Rule>> one(
    		@RequestHeader("X-MBP-Access-Request") String accessRequestHeader,
    		@PathVariable("ruleId") String ruleId, @ApiParam(value = "Page parameters", required = true) Pageable pageable) throws EntityNotFoundException {
    	// Retrieve the corresponding rule (includes access-control)
    	Rule rule = userEntityService.getForIdWithPolicyCheck(ruleRepository, ruleId, ACAccessType.READ, ACAccessRequest.valueOf(accessRequestHeader));
    	return ResponseEntity.ok(userEntityService.entityToEntityModel(rule));
    }
    
    @PostMapping(consumes = MediaType.APPLICATION_JSON_VALUE, produces = "application/hal+json")
    @ApiOperation(value = "Retrieves an existing rule entity identified by its id if it's available for the requesting entity.", produces = "application/hal+json")
    @ApiResponses({ @ApiResponse(code = 200, message = "Success!"), @ApiResponse(code = 409, message = "Rule already exists!") })
<<<<<<< HEAD
    public ResponseEntity<EntityModel<Rule>> create(@RequestBody Rule rule) throws EntityAlreadyExistsException {
    	// Check whether a rule with the same name already exists in the database
    	userEntityService.requireUniqueName(ruleRepository, rule.getName());

=======
    public ResponseEntity<EntityModel<Rule>> create(
    		@ApiParam(value = "Page parameters", required = true) Pageable pageable,
    		@RequestBody Rule rule) throws EntityAlreadyExistsException, EntityNotFoundException {
>>>>>>> bb3765a3
    	// Save rule in the database
    	Rule createdRule = userEntityService.create(ruleRepository, rule);
    	return ResponseEntity.ok(userEntityService.entityToEntityModel(createdRule));
    }
    
    @DeleteMapping(path = "/{ruleId}")
    @ApiOperation(value = "Deletes an existing rule entity identified by its id if it's available for the requesting entity.")
    @ApiResponses({ @ApiResponse(code = 204, message = "Success!"),
    		@ApiResponse(code = 401, message = "Not authorized to delete the rule!"),
    		@ApiResponse(code = 404, message = "Rule or requesting user not found!") })
    public ResponseEntity<Void> delete(
    		@RequestHeader("X-MBP-Access-Request") String accessRequestHeader,
    		@PathVariable("ruleId") String ruleId) throws EntityNotFoundException {
    	// Delete the rule (includes access-control) 
    	userEntityService.deleteWithPolicyCheck(ruleRepository, ruleId, ACAccessRequest.valueOf(accessRequestHeader));
    	return ResponseEntity.noContent().build();
    }
    
	@PostMapping(value = "/rules/enable/{id}")
	public ResponseEntity<Void> enableRule(
    		@RequestHeader("X-MBP-Access-Request") String accessRequestHeader,
			@PathVariable(value = "id") String ruleId) throws MissingPermissionException, EntityNotFoundException {
		// Parse the access-request information
		ACAccessRequest accessRequest = ACAccessRequest.valueOf(accessRequestHeader);
		
		// Retrieve the corresponding rule (includes access-control)
		Rule rule = userEntityService.getForIdWithPolicyCheck(ruleRepository, ruleId, ACAccessType.READ, accessRequest);
		
		// Check permission
		userEntityService.requirePermission(rule, ACAccessType.START, accessRequest);

		// Enable rule if necessary
		if (!rule.isEnabled() && !ruleEngine.enableRule(rule)) {
			throw new ResponseStatusException(HttpStatus.INTERNAL_SERVER_ERROR, "Rule could not be enabled. Do all required components still exist?");
		}
		
		// TODO: Adjust frontend since response content changed
		return ResponseEntity.ok().build();
	}

	@PostMapping(value = "/rules/disable/{id}")
	public ResponseEntity<Void> disableRule(
    		@RequestHeader("X-MBP-Access-Request") String accessRequestHeader,
			@PathVariable(value = "id") String ruleId) throws EntityNotFoundException, MissingPermissionException {
		// Parse the access-request information
		ACAccessRequest accessRequest = ACAccessRequest.valueOf(accessRequestHeader);
		
		// Retrieve the corresponding rule (includes access-control)
		Rule rule = userEntityService.getForIdWithPolicyCheck(ruleRepository, ruleId, ACAccessType.READ, accessRequest);
		
		// Check permission
		userEntityService.requirePermission(rule, ACAccessType.STOP, accessRequest);

		// Enable rule if necessary
		if (rule.isEnabled()) {
			ruleEngine.disableRule(rule);
		}
		
		return ResponseEntity.ok().build();
	}

	@PostMapping(value = "/rule-actions/test/{id}")
	public ResponseEntity<Boolean> testRuleAction(
    		@RequestHeader("X-MBP-Access-Request") String accessRequestHeader,
			@PathVariable(value = "id") String actionId) throws EntityNotFoundException {
		// Retrieve the corresponding rule action (includes access-control)
		RuleAction ruleAction = userEntityService.getForIdWithPolicyCheck(ruleActionRepository, actionId, ACAccessType.READ, ACAccessRequest.valueOf(accessRequestHeader));

		// Test action
		boolean result = ruleExecutor.testRuleAction(ruleAction);

		// TODO: Adjust frontend since response content changed
		return ResponseEntity.ok(result);
	}
}<|MERGE_RESOLUTION|>--- conflicted
+++ resolved
@@ -100,16 +100,9 @@
     @PostMapping(consumes = MediaType.APPLICATION_JSON_VALUE, produces = "application/hal+json")
     @ApiOperation(value = "Retrieves an existing rule entity identified by its id if it's available for the requesting entity.", produces = "application/hal+json")
     @ApiResponses({ @ApiResponse(code = 200, message = "Success!"), @ApiResponse(code = 409, message = "Rule already exists!") })
-<<<<<<< HEAD
-    public ResponseEntity<EntityModel<Rule>> create(@RequestBody Rule rule) throws EntityAlreadyExistsException {
-    	// Check whether a rule with the same name already exists in the database
-    	userEntityService.requireUniqueName(ruleRepository, rule.getName());
-
-=======
     public ResponseEntity<EntityModel<Rule>> create(
     		@ApiParam(value = "Page parameters", required = true) Pageable pageable,
     		@RequestBody Rule rule) throws EntityAlreadyExistsException, EntityNotFoundException {
->>>>>>> bb3765a3
     	// Save rule in the database
     	Rule createdRule = userEntityService.create(ruleRepository, rule);
     	return ResponseEntity.ok(userEntityService.entityToEntityModel(createdRule));
