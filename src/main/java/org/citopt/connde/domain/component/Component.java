package org.citopt.connde.domain.component;

<<<<<<< HEAD
import javax.persistence.GeneratedValue;

import org.citopt.connde.domain.adapter.Adapter;
import org.citopt.connde.domain.device.Device;
=======
import org.citopt.connde.domain.adapter.Adapter;
import org.citopt.connde.domain.device.Device;
import org.citopt.connde.domain.user_entity.UserEntity;
import org.citopt.connde.domain.user_entity.UserEntityPolicy;
>>>>>>> 5ba0e767
import org.springframework.data.annotation.Id;
import org.springframework.data.mongodb.core.index.Indexed;
import org.springframework.data.mongodb.core.mapping.DBRef;
import org.springframework.data.mongodb.core.mapping.Document;

import javax.persistence.GeneratedValue;

import static org.citopt.connde.domain.user_entity.UserEntityRole.ADMIN;
import static org.citopt.connde.domain.user_entity.UserEntityRole.APPROVED_USER;

/**
<<<<<<< HEAD
 * @author rafaelkperes
 */
@Document
public abstract class Component {

	@Id
	@GeneratedValue
	private String id;

	@Indexed(unique = true)
	private String name;

	@Indexed
	private String secret;

	@Indexed
	private String componentType;

	@DBRef
	private Adapter adapter;

	@DBRef
	private Device device;

	public String getId() {
		return id;
	}

	public void setId(String id) {
		this.id = id;
	}

	public String getName() {
		return name;
	}

	public void setName(String name) {
		this.name = name;
	}

	public String getComponentType() {
		return componentType;
	}

	public void setComponentType(String componentType) {
		this.componentType = componentType;
	}
=======
 * Document super class for components (actuators, sensors, ...).
 */
@Document
public abstract class Component extends UserEntity {
    //Permission name for deployment
    private static final String PERMISSION_NAME_DEPLOY = "deploy";

    //Extend default policy by deployment permission
    private static final UserEntityPolicy COMPONENT_POLICY = new UserEntityPolicy(DEFAULT_POLICY)
            .addPermission(PERMISSION_NAME_DEPLOY).addRole(APPROVED_USER).addRole(ADMIN).lock();

    @Id
    @GeneratedValue
    private String id;

    @Indexed(unique = true)
    private String name;

    @Indexed
    private String componentType;

    @DBRef
    private Adapter adapter;

    @DBRef
    private Device device;

    public String getId() {
        return id;
    }

    public void setId(String id) {
        this.id = id;
    }

    public String getName() {
        return name;
    }

    public void setName(String name) {
        this.name = name;
    }

    public String getComponentType() {
        return componentType;
    }

    public void setComponentType(String componentType) {
        this.componentType = componentType;
    }

    public Adapter getAdapter() {
        return adapter;
    }
>>>>>>> 5ba0e767

	public Adapter getAdapter() {
		return adapter;
	}

	public void setAdapter(Adapter adapter) {
		this.adapter = adapter;
	}

	public Device getDevice() {
		return device;
	}

	public void setDevice(Device address) {
		this.device = address;
	}

	public String getTopicName() {
		return getComponentTypeName() + "/" + id;
	}

<<<<<<< HEAD
	public abstract String getComponentTypeName();
=======
    public String getTopicName() {
        return getComponentTypeName() + "/" + id;
    }
>>>>>>> 5ba0e767

	@Override
	public String toString() {
		return "Component{" + "id=" + id + ", name=" + name + ", type=" + adapter + '}';
	}

<<<<<<< HEAD
	public String getSecret() {
		return secret;
	}

	public void setSecret(String secret) {
		this.secret = secret;
	}
=======
    @Override
    public String toString() {
        return "Component{" + "id=" + id + ", name=" + name + ", type=" + adapter + '}';
    }


    @Override
    public UserEntityPolicy getUserEntityPolicy() {
        return COMPONENT_POLICY;
    }
>>>>>>> 5ba0e767
}
<|MERGE_RESOLUTION|>--- conflicted
+++ resolved
@@ -1,183 +1,101 @@
-package org.citopt.connde.domain.component;
-
-<<<<<<< HEAD
-import javax.persistence.GeneratedValue;
-
-import org.citopt.connde.domain.adapter.Adapter;
-import org.citopt.connde.domain.device.Device;
-=======
-import org.citopt.connde.domain.adapter.Adapter;
-import org.citopt.connde.domain.device.Device;
-import org.citopt.connde.domain.user_entity.UserEntity;
-import org.citopt.connde.domain.user_entity.UserEntityPolicy;
->>>>>>> 5ba0e767
-import org.springframework.data.annotation.Id;
-import org.springframework.data.mongodb.core.index.Indexed;
-import org.springframework.data.mongodb.core.mapping.DBRef;
-import org.springframework.data.mongodb.core.mapping.Document;
-
-import javax.persistence.GeneratedValue;
-
-import static org.citopt.connde.domain.user_entity.UserEntityRole.ADMIN;
-import static org.citopt.connde.domain.user_entity.UserEntityRole.APPROVED_USER;
-
-/**
-<<<<<<< HEAD
- * @author rafaelkperes
- */
-@Document
-public abstract class Component {
-
-	@Id
-	@GeneratedValue
-	private String id;
-
-	@Indexed(unique = true)
-	private String name;
-
-	@Indexed
-	private String secret;
-
-	@Indexed
-	private String componentType;
-
-	@DBRef
-	private Adapter adapter;
-
-	@DBRef
-	private Device device;
-
-	public String getId() {
-		return id;
-	}
-
-	public void setId(String id) {
-		this.id = id;
-	}
-
-	public String getName() {
-		return name;
-	}
-
-	public void setName(String name) {
-		this.name = name;
-	}
-
-	public String getComponentType() {
-		return componentType;
-	}
-
-	public void setComponentType(String componentType) {
-		this.componentType = componentType;
-	}
-=======
- * Document super class for components (actuators, sensors, ...).
- */
-@Document
-public abstract class Component extends UserEntity {
-    //Permission name for deployment
-    private static final String PERMISSION_NAME_DEPLOY = "deploy";
-
-    //Extend default policy by deployment permission
-    private static final UserEntityPolicy COMPONENT_POLICY = new UserEntityPolicy(DEFAULT_POLICY)
-            .addPermission(PERMISSION_NAME_DEPLOY).addRole(APPROVED_USER).addRole(ADMIN).lock();
-
-    @Id
-    @GeneratedValue
-    private String id;
-
-    @Indexed(unique = true)
-    private String name;
-
-    @Indexed
-    private String componentType;
-
-    @DBRef
-    private Adapter adapter;
-
-    @DBRef
-    private Device device;
-
-    public String getId() {
-        return id;
-    }
-
-    public void setId(String id) {
-        this.id = id;
-    }
-
-    public String getName() {
-        return name;
-    }
-
-    public void setName(String name) {
-        this.name = name;
-    }
-
-    public String getComponentType() {
-        return componentType;
-    }
-
-    public void setComponentType(String componentType) {
-        this.componentType = componentType;
-    }
-
-    public Adapter getAdapter() {
-        return adapter;
-    }
->>>>>>> 5ba0e767
-
-	public Adapter getAdapter() {
-		return adapter;
-	}
-
-	public void setAdapter(Adapter adapter) {
-		this.adapter = adapter;
-	}
-
-	public Device getDevice() {
-		return device;
-	}
-
-	public void setDevice(Device address) {
-		this.device = address;
-	}
-
-	public String getTopicName() {
-		return getComponentTypeName() + "/" + id;
-	}
-
-<<<<<<< HEAD
-	public abstract String getComponentTypeName();
-=======
-    public String getTopicName() {
-        return getComponentTypeName() + "/" + id;
-    }
->>>>>>> 5ba0e767
-
-	@Override
-	public String toString() {
-		return "Component{" + "id=" + id + ", name=" + name + ", type=" + adapter + '}';
-	}
-
-<<<<<<< HEAD
-	public String getSecret() {
-		return secret;
-	}
-
-	public void setSecret(String secret) {
-		this.secret = secret;
-	}
-=======
-    @Override
-    public String toString() {
-        return "Component{" + "id=" + id + ", name=" + name + ", type=" + adapter + '}';
-    }
-
-
-    @Override
-    public UserEntityPolicy getUserEntityPolicy() {
-        return COMPONENT_POLICY;
-    }
->>>>>>> 5ba0e767
-}
+package org.citopt.connde.domain.component;
+
+import org.citopt.connde.domain.adapter.Adapter;
+import org.citopt.connde.domain.device.Device;
+import org.citopt.connde.domain.user_entity.UserEntity;
+import org.citopt.connde.domain.user_entity.UserEntityPolicy;
+import org.springframework.data.annotation.Id;
+import org.springframework.data.mongodb.core.index.Indexed;
+import org.springframework.data.mongodb.core.mapping.DBRef;
+import org.springframework.data.mongodb.core.mapping.Document;
+
+import javax.persistence.GeneratedValue;
+
+import static org.citopt.connde.domain.user_entity.UserEntityRole.ADMIN;
+import static org.citopt.connde.domain.user_entity.UserEntityRole.APPROVED_USER;
+
+/**
+ * Document super class for components (actuators, sensors, ...).
+ */
+@Document
+public abstract class Component extends UserEntity {
+    //Permission name for deployment
+    private static final String PERMISSION_NAME_DEPLOY = "deploy";
+
+    //Extend default policy by deployment permission
+    private static final UserEntityPolicy COMPONENT_POLICY = new UserEntityPolicy(DEFAULT_POLICY)
+            .addPermission(PERMISSION_NAME_DEPLOY).addRole(APPROVED_USER).addRole(ADMIN).lock();
+
+    @Id
+    @GeneratedValue
+    private String id;
+
+    @Indexed(unique = true)
+    private String name;
+
+    @Indexed
+    private String componentType;
+
+    @DBRef
+    private Adapter adapter;
+
+    @DBRef
+    private Device device;
+
+    public String getId() {
+        return id;
+    }
+
+    public void setId(String id) {
+        this.id = id;
+    }
+
+    public String getName() {
+        return name;
+    }
+
+    public void setName(String name) {
+        this.name = name;
+    }
+
+    public String getComponentType() {
+        return componentType;
+    }
+
+    public void setComponentType(String componentType) {
+        this.componentType = componentType;
+    }
+
+    public Adapter getAdapter() {
+        return adapter;
+    }
+
+    public void setAdapter(Adapter adapter) {
+        this.adapter = adapter;
+    }
+
+    public Device getDevice() {
+        return device;
+    }
+
+    public void setDevice(Device address) {
+        this.device = address;
+    }
+
+    public String getTopicName() {
+        return getComponentTypeName() + "/" + id;
+    }
+
+    public abstract String getComponentTypeName();
+
+    @Override
+    public String toString() {
+        return "Component{" + "id=" + id + ", name=" + name + ", type=" + adapter + '}';
+    }
+
+
+    @Override
+    public UserEntityPolicy getUserEntityPolicy() {
+        return COMPONENT_POLICY;
+    }
+}