package org.citopt.connde.domain.device;

import org.citopt.connde.repository.DeviceRepository;
import org.citopt.connde.util.Validation;
import org.springframework.beans.factory.annotation.Autowired;
import org.springframework.validation.Errors;
import org.springframework.validation.ValidationUtils;
import org.springframework.validation.Validator;


/**
 * Validator for device objects. It includes checks for valid formats of MAC addresses, IP addresses and private
 * RSA keys.
 */
@org.springframework.stereotype.Component
public class DeviceValidator implements Validator {

    private static DeviceRepository deviceRepository;

    @Autowired
    public void setDeviceRepository(DeviceRepository deviceRepository) {
        DeviceValidator.deviceRepository = deviceRepository;
    }

    /**
     * Checks whether the validator can be applied to objects of a given class. However, this validator can
     * only be applied to device objects.
     *
     * @param type The class to check
     * @return True, if the validator can be applied to objects of this class; false otherwise
     */
    @Override
    public boolean supports(Class<?> type) {
        return Device.class.equals(type);
    }

    /**
     * Validates the fields of a device object and adds error messages to the errors object accordingly.
     *
     * @param o      The object to validate
     * @param errors The errors object to add the error messages to
     */
    @Override
    public void validate(Object o, Errors errors) {
        //Cast to device
        Device device = (Device) o;

        //Check if name was provided (mandatory)
        ValidationUtils.rejectIfEmptyOrWhitespace(
                errors, "name", "device.name.empty",
                "The name must not be empty.");

        //Check if device type was provided (mandatory)
        ValidationUtils.rejectIfEmptyOrWhitespace(
                errors, "componentType", "component.componentType.empty",
                "The component type cannot be empty!");

        //Check if ip address was provided (mandatory)
        ValidationUtils.rejectIfEmptyOrWhitespace(
                errors, "ipAddress", "device.ipAddress.empty",
                "The ip address must not be empty.");

        //Check if user name was provided (mandatory)
        ValidationUtils.rejectIfEmptyOrWhitespace(
                errors, "username", "device.username.empty",
                "The user name must not be empty.");

        //Check if rsa key was provided (mandatory)
        if (!(device.hasRSAKey() || device.hasPassword()))  {

          ValidationUtils.rejectIfEmptyOrWhitespace(
                  errors, "password", "device.password.empty",
                  "You must inform a password or a RSA key.");

<<<<<<< HEAD
=======
          ValidationUtils.rejectIfEmptyOrWhitespace(
                  errors, "rsaKey", "device.rsaKey.empty",
                  "You must inform a password or a RSA key.");
        }
        //Check if name is unique
        Device anotherDevice = deviceRepository.findByName(device.getName());
        if (anotherDevice != null) {
            errors.rejectValue("name", "device.name.duplicate",
                    "The name is already registered.");
        }

>>>>>>> 5ba0e767
        //Retrieve fields that need to be of a certain format
        String ipAddress = device.getIpAddress();
        String rsaKey = device.getRsaKey();

        //Validate format of the IP address
        if ((ipAddress != null) && (!Validation.isValidIPAddress(ipAddress))) {
            errors.rejectValue("ipAddress", "device.ipAddress.illegal_format",
                    "Illegal IP address provided.");
        }

        //Validate format of the private RSA key
        if ((rsaKey != null) && (!Validation.isValidPrivateRSAKey(rsaKey))) {
            errors.rejectValue("rsaKey", "device.rsaKey.illegal_format",
                    "The provided string does not seem to be a valid private RSA key.");
        }
    }
}<|MERGE_RESOLUTION|>--- conflicted
+++ resolved
@@ -66,26 +66,17 @@
                 "The user name must not be empty.");
 
         //Check if rsa key was provided (mandatory)
-        if (!(device.hasRSAKey() || device.hasPassword()))  {
+        if (!(device.hasRSAKey() || device.hasPassword())) {
 
-          ValidationUtils.rejectIfEmptyOrWhitespace(
-                  errors, "password", "device.password.empty",
-                  "You must inform a password or a RSA key.");
+            ValidationUtils.rejectIfEmptyOrWhitespace(
+                    errors, "password", "device.password.empty",
+                    "You must inform a password or a RSA key.");
 
-<<<<<<< HEAD
-=======
-          ValidationUtils.rejectIfEmptyOrWhitespace(
-                  errors, "rsaKey", "device.rsaKey.empty",
-                  "You must inform a password or a RSA key.");
-        }
-        //Check if name is unique
-        Device anotherDevice = deviceRepository.findByName(device.getName());
-        if (anotherDevice != null) {
-            errors.rejectValue("name", "device.name.duplicate",
-                    "The name is already registered.");
+            ValidationUtils.rejectIfEmptyOrWhitespace(
+                    errors, "rsaKey", "device.rsaKey.empty",
+                    "You must inform a password or a RSA key.");
         }
 
->>>>>>> 5ba0e767
         //Retrieve fields that need to be of a certain format
         String ipAddress = device.getIpAddress();
         String rsaKey = device.getRsaKey();
