--- conflicted
+++ resolved
@@ -1,6 +1,5 @@
 package org.citopt.connde.domain.valueLog;
 
-<<<<<<< HEAD
 import java.time.Instant;
 import java.util.concurrent.TimeUnit;
 
@@ -11,29 +10,17 @@
 
 import io.swagger.annotations.ApiModel;
 import io.swagger.annotations.ApiModelProperty;
-=======
-import io.swagger.annotations.ApiModel;
-import io.swagger.annotations.ApiModelProperty;
-
-import java.text.SimpleDateFormat;
-import java.time.Instant;
->>>>>>> 6e276ad2
 
 /**
  * Objects of this class represent value logs that were received by the MQTT broker and
  * are recorded by this application.
  */
 @ApiModel(description = "Model for value logs of components")
-<<<<<<< HEAD
 public class ValueLog implements IACValueLog<Double> {
-=======
-public class ValueLog {
->>>>>>> 6e276ad2
 
     @ApiModelProperty(notes = "Receive time", example = "{\"nano\":0,\"epochSecond\":1570635657}", accessMode = ApiModelProperty.AccessMode.READ_ONLY, readOnly = true)
     private Instant time;
 
-<<<<<<< HEAD
     // Default MQTT fields
     @Column(name = "qos")
     @ApiModelProperty(notes = "MQTT Quality of Service", example = "0", accessMode = ApiModelProperty.AccessMode.READ_ONLY, readOnly = true)
@@ -57,21 +44,6 @@
     private String component; //Component type
     
     @Column(name = "value")
-=======
-    //Default MQTT fields
-    @ApiModelProperty(notes = "MQTT Quality of Service", example = "0", accessMode = ApiModelProperty.AccessMode.READ_ONLY, readOnly = true)
-    private Integer qos;
-    @ApiModelProperty(notes = "MQTT topic", example = "sensor/5c97dc2583aeb6078c5ab672", accessMode = ApiModelProperty.AccessMode.READ_ONLY, readOnly = true)
-    private String topic;
-    @ApiModelProperty(notes = "Full received MQTT message", example = "{ \"component\": \"SENSOR\", \"id\": \"5d9dfeafb1c4d32a86e5b73d\", \"value\": \"434880.000000\"}", accessMode = ApiModelProperty.AccessMode.READ_ONLY, readOnly = true)
-    private String message;
-
-    //Fields parsed from the MQTT message
-    @ApiModelProperty(notes = "ID of the pertaining component", example = "5c97dc2583aeb6078c5ab672", accessMode = ApiModelProperty.AccessMode.READ_ONLY, readOnly = true)
-    private String idref;
-    @ApiModelProperty(notes = "Type of the pertaining component", example = "SENSOR", accessMode = ApiModelProperty.AccessMode.READ_ONLY, readOnly = true)
-    private String component; //Component type
->>>>>>> 6e276ad2
     @ApiModelProperty(notes = "Received value", example = "27.5", accessMode = ApiModelProperty.AccessMode.READ_ONLY, readOnly = true)
     private double value;
 
