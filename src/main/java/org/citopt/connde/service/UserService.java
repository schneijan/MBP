--- conflicted
+++ resolved
@@ -31,11 +31,7 @@
 
     public User createUser(String username, String password, String firstName, String lastName) {
         User newUser = new User();
-<<<<<<< HEAD
-        Authority authority = authorityRepository.findById(Constants.USER).get();
-=======
         Authority authority = authorityRepository.findByName(Constants.USER).get();
->>>>>>> bdace8ff
         Set<Authority> authorities = new HashSet<>();
         String encryptedPassword = passwordEncoder.encode(password);
         newUser.setUsername(username);
@@ -53,11 +49,7 @@
     }
 
     public User createUser(User user) {
-<<<<<<< HEAD
-        Authority authority = authorityRepository.findById(Constants.USER).get();
-=======
         Authority authority = authorityRepository.findByName(Constants.USER).get();
->>>>>>> bdace8ff
         Set<Authority> authorities = new HashSet<>();
         authorities.add(authority);
         user.setAuthorities(authorities);
@@ -75,11 +67,7 @@
     }
 
     public void updateUser(String id, String username, String password, String firstName, String lastName, Set<Authority> authorities) {
-<<<<<<< HEAD
-    	userRepository
-=======
         userRepository
->>>>>>> bdace8ff
                 .findById(id)
                 .ifPresent(user -> {
                     user.setUsername(username);
@@ -89,11 +77,7 @@
                     Set<Authority> managedAuthorities = user.getAuthorities();
                     managedAuthorities.clear();
                     authorities.forEach(
-<<<<<<< HEAD
-                            authority -> managedAuthorities.add(authorityRepository.findById(authority.getName()).get())
-=======
                             authority -> managedAuthorities.add(authorityRepository.findByName(authority.getName()).get())
->>>>>>> bdace8ff
                     );
                     userRepository.save(user);
                 });
