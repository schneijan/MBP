
package org.citopt.connde.service.receiver;

<<<<<<< HEAD
import java.io.IOException;
import java.nio.charset.StandardCharsets;
import java.util.HashSet;
import java.util.Set;

import groovy.util.logging.Slf4j;
import org.apache.commons.codec.binary.Base64;
import org.citopt.connde.service.settings.SettingsService;
import org.citopt.connde.service.settings.model.BrokerLocation;
import org.citopt.connde.service.settings.model.Settings;
import org.eclipse.paho.client.mqttv3.MqttCallback;
import org.eclipse.paho.client.mqttv3.MqttClient;
import org.eclipse.paho.client.mqttv3.MqttConnectOptions;
import org.eclipse.paho.client.mqttv3.MqttException;
import org.eclipse.paho.client.mqttv3.persist.MemoryPersistence;
import org.json.JSONException;
import org.json.JSONObject;
=======
import org.citopt.connde.service.mqtt.MQTTService;
import org.eclipse.paho.client.mqttv3.MqttException;
>>>>>>> 5ba0e767
import org.springframework.beans.factory.annotation.Autowired;
import org.springframework.beans.factory.annotation.Value;
import org.springframework.boot.context.event.ApplicationReadyEvent;
import org.springframework.context.annotation.PropertySource;
import org.springframework.context.event.ContextStartedEvent;
import org.springframework.context.event.EventListener;
import org.springframework.http.HttpEntity;
import org.springframework.http.HttpHeaders;
import org.springframework.http.HttpMethod;
import org.springframework.http.ResponseEntity;
import org.springframework.scheduling.annotation.EnableScheduling;
import org.springframework.scheduling.annotation.Scheduled;
import org.springframework.stereotype.Service;
<<<<<<< HEAD
import org.springframework.web.client.RestTemplate;
import org.springframework.web.util.UriComponentsBuilder;

/**
 * Background service that receives incoming MQTT value log messages of that comply to certain topics. The service implements the observer pattern which allows other other components to register
 * themselves to the ValueLogReceiver and get notified when a new value message arrives.
=======

import java.util.HashSet;
import java.util.Set;

/**
 * Background service that receives incoming MQTT value log messages that comply to certain topics. The service
 * implements the observer pattern which allows other components to register themselves to the ValueLogReceiver
 * and get notified in case a new value message arrives.
>>>>>>> 5ba0e767
 */
@Service
@Slf4j
@PropertySource(value = "classpath:application.properties")
@EnableScheduling
public class ValueLogReceiver {
<<<<<<< HEAD
	//Set of MQTT topics to subscribe to
	private static final String[] SUBSCRIBE_TOPICS = {"device/#", "sensor/#", "actuator/#", "monitoring/#"};
	//URL frame of the broker to use (protocol and port, address will be filled in)
	private static final String BROKER_URL = "tcp://%s:1883";
	//Client id that is supposed to be assigned to the client instance
	private static final String CLIENT_ID = "root-server";

	//Autowired components
	private SettingsService settingsService;

	//Stores the reference of the mqtt client
	private MqttClient mqttClient = null;

	//Set ob observers that want to be notified about incoming value logs
	private Set<ValueLogReceiverObserver> observerSet;

	@Value("${security.user.name}")
	private String httpUser;

	@Value("${security.user.password}")
	private String httpPassword;

	@Value("${security.oauth2.client.access-token-uri}")
	private String oauth2TokenUri;

	@Value("${security.oauth2.client.grant-type}")
	private String oauth2GrantType;

	@Value("${security.oauth2.client.client-id}")
	private String oauth2ClientId;

	@Value("${security.oauth2.client.client-secret}")
	private String oauth2ClientSecret;

	private String accessToken;
	private long expiresIn;

	/**
	 * Initializes the value logger service.
	 *
	 * @param settingsService Settings service that manages the application settings
	 */
	@Autowired
	public ValueLogReceiver(SettingsService settingsService) {
		this.settingsService = settingsService;

		//Initialize set of observers
		observerSet = new HashSet<>();
	}

	@EventListener({ContextStartedEvent.class, ApplicationReadyEvent.class})
	public void initMqtt() {
		//Setup the mqtt client
		try {
			setupAndStart();
		} catch (IOException e) {
			System.err.println("IOException: " + e.getMessage());
		}
	}

	/**
	 * Registers an observer at the ValueLogReceiver which then will be notified about incoming value logs.
	 *
	 * @param observer The observer to register
	 */
	public void registerObserver(ValueLogReceiverObserver observer) {
		//Sanity check
		if (observer == null) {
			throw new IllegalArgumentException("Observer must not be null.");
		}

		//Add observer to set
		observerSet.add(observer);
	}

	/**
	 * Unregisters an observer from the ValueLogReceiver which then will not be notified anymore about incoming value logs.
	 *
	 * @param observer The observer to unregister
	 */
	public void unregisterObserver(ValueLogReceiverObserver observer) {
		//Sanity check
		if (observer == null) {
			throw new IllegalArgumentException("Observer must not be null.");
		}

		//Remove observer from set
		observerSet.remove(observer);
	}

	/**
	 * Unregisters all observers.
	 */
	public void clearObservers() {
		observerSet.clear();
	}

	/**
	 * Initializes, configures and starts the ValueLogger. The required parameters are derived from the SettingsService component. If the value logger is already running, it is terminated,
	 * disconnected and restarted with new settings (if they have changed in the meanwhile).
	 *
	 * @throws MqttException In case of an error during execution of mqtt operations
	 * @throws IOException   In case of an I/O issue
	 */
	@Scheduled(fixedDelay = 60000)
	public void setupAndStart() throws IOException {
		try {
			//Disconnect the old mqtt client if already connected
			if ((mqttClient != null) && (mqttClient.isConnected())) {
				mqttClient.disconnectForcibly();
			}

			//Stores the address of the desired mqtt broker
			String brokerAddress = "localhost";

			//Determine from settings if a remote broker should be used instead
			Settings settings = settingsService.getSettings();
			if (settings.getBrokerLocation().equals(BrokerLocation.REMOTE)) {
				//Retrieve IP address of external broker from settings
				brokerAddress = settings.getBrokerIPAddress();
			}

			//Instantiate memory persistence
			MemoryPersistence persistence = new MemoryPersistence();

			requestOAuth2Token();

			//Create new mqtt client with the full broker URL
			mqttClient = new MqttClient(String.format(BROKER_URL, brokerAddress), CLIENT_ID, persistence);
			MqttConnectOptions connectOptions = new MqttConnectOptions();
			connectOptions.setCleanSession(true);
			connectOptions.setUserName(accessToken);
			connectOptions.setPassword("any".toCharArray());

			//Connect and subscribe to the topics
			mqttClient.connect(connectOptions);
			mqttClient.subscribe(SUBSCRIBE_TOPICS);

			//Create new callback handler for messages and register it
			MqttCallback callback = new ValueLogReceiverArrivalHandler(observerSet);
			mqttClient.setCallback(callback);
		} catch (MqttException e) {
			System.err.print("Error during MQTT connection, trying to reconnect with new client..." + e.getMessage());
			//setupAndStart();
		}
	}

	/**
	 * Request an OAuth2 Access Token with client credentials of the MBP.
	 */
	public void requestOAuth2Token() {
		RestTemplate restTemplate = new RestTemplate();
		HttpHeaders httpHeaders = createHeaders(httpUser, httpPassword);
		HttpEntity<String> request = new HttpEntity<>(httpHeaders);
		UriComponentsBuilder uriComponentsBuilder = UriComponentsBuilder.fromHttpUrl(oauth2TokenUri)
				.queryParam("grant_type", oauth2GrantType)
				.queryParam("client-id", oauth2ClientId)
				.queryParam("scope", "read");
		ResponseEntity<String> response = restTemplate.exchange(uriComponentsBuilder.toUriString(), HttpMethod.POST, request, String.class);
		try {
			JSONObject body = new JSONObject(response.getBody());
			accessToken = body.getString("access_token");
			expiresIn = body.getLong("expires_in");
		} catch (JSONException e) {
			e.printStackTrace();
		}
	}

	/**
	 * Create a header for basic http authentication (base64 encoded).
	 *
	 * @param username is the name of the OAuth client
	 * @param password is the secrect of the OAuth client
	 * @return an instance of {@link HttpHeaders}
	 */
	private HttpHeaders createHeaders(String username, String password) {
		return new HttpHeaders() {{
			String auth = username + ":" + password;
			byte[] encodedAuth = Base64.encodeBase64(
					auth.getBytes(StandardCharsets.US_ASCII));
			String authHeader = "Basic " + new String(encodedAuth);
			set("Authorization", authHeader);
		}};
	}
=======
    //Set of MQTT topics to subscribe to
    private static final String[] SUBSCRIBE_TOPICS = {"device/#", "sensor/#", "actuator/#", "monitoring/#"};

    //Set ob observers which want to be notified about incoming value logs
    private Set<ValueLogReceiverObserver> observerSet;

    /**
     * Initializes the value logger service.
     */
    @Autowired
    public ValueLogReceiver(MQTTService mqttService) throws MqttException {
        //Initialize set of observers
        observerSet = new HashSet<>();

        //Create MQTT callback handler
        ValueLogReceiverArrivalHandler handler = new ValueLogReceiverArrivalHandler(observerSet);

        //Register callback handler at MQTT service
        mqttService.setMqttCallback(handler);

        //Subscribe all topics that are relevant for receiving value logs
        for (String topic : SUBSCRIBE_TOPICS) {
            mqttService.subscribe(topic);
        }
    }

    /**
     * Registers an observer at the ValueLogReceiver which then will be notified about incoming value logs.
     *
     * @param observer The observer to register
     */
    public void registerObserver(ValueLogReceiverObserver observer) {
        //Sanity check
        if (observer == null) {
            throw new IllegalArgumentException("Observer must not be null.");
        }

        //Add observer to set
        observerSet.add(observer);
    }

    /**
     * Unregisters an observer from the ValueLogReceiver which then will not be notified anymore about incoming
     * value logs.
     *
     * @param observer The observer to unregister
     */
    public void unregisterObserver(ValueLogReceiverObserver observer) {
        //Sanity check
        if (observer == null) {
            throw new IllegalArgumentException("Observer must not be null.");
        }

        //Remove observer from set
        observerSet.remove(observer);
    }

    /**
     * Unregisters all observers.
     */
    public void clearObservers() {
        observerSet.clear();
    }
>>>>>>> 5ba0e767
}<|MERGE_RESOLUTION|>--- conflicted
+++ resolved
@@ -1,250 +1,21 @@
 
 package org.citopt.connde.service.receiver;
 
-<<<<<<< HEAD
-import java.io.IOException;
-import java.nio.charset.StandardCharsets;
 import java.util.HashSet;
 import java.util.Set;
 
-import groovy.util.logging.Slf4j;
-import org.apache.commons.codec.binary.Base64;
-import org.citopt.connde.service.settings.SettingsService;
-import org.citopt.connde.service.settings.model.BrokerLocation;
-import org.citopt.connde.service.settings.model.Settings;
-import org.eclipse.paho.client.mqttv3.MqttCallback;
-import org.eclipse.paho.client.mqttv3.MqttClient;
-import org.eclipse.paho.client.mqttv3.MqttConnectOptions;
-import org.eclipse.paho.client.mqttv3.MqttException;
-import org.eclipse.paho.client.mqttv3.persist.MemoryPersistence;
-import org.json.JSONException;
-import org.json.JSONObject;
-=======
 import org.citopt.connde.service.mqtt.MQTTService;
 import org.eclipse.paho.client.mqttv3.MqttException;
->>>>>>> 5ba0e767
 import org.springframework.beans.factory.annotation.Autowired;
-import org.springframework.beans.factory.annotation.Value;
-import org.springframework.boot.context.event.ApplicationReadyEvent;
-import org.springframework.context.annotation.PropertySource;
-import org.springframework.context.event.ContextStartedEvent;
-import org.springframework.context.event.EventListener;
-import org.springframework.http.HttpEntity;
-import org.springframework.http.HttpHeaders;
-import org.springframework.http.HttpMethod;
-import org.springframework.http.ResponseEntity;
-import org.springframework.scheduling.annotation.EnableScheduling;
-import org.springframework.scheduling.annotation.Scheduled;
 import org.springframework.stereotype.Service;
-<<<<<<< HEAD
-import org.springframework.web.client.RestTemplate;
-import org.springframework.web.util.UriComponentsBuilder;
-
-/**
- * Background service that receives incoming MQTT value log messages of that comply to certain topics. The service implements the observer pattern which allows other other components to register
- * themselves to the ValueLogReceiver and get notified when a new value message arrives.
-=======
-
-import java.util.HashSet;
-import java.util.Set;
 
 /**
  * Background service that receives incoming MQTT value log messages that comply to certain topics. The service
  * implements the observer pattern which allows other components to register themselves to the ValueLogReceiver
  * and get notified in case a new value message arrives.
->>>>>>> 5ba0e767
  */
 @Service
-@Slf4j
-@PropertySource(value = "classpath:application.properties")
-@EnableScheduling
 public class ValueLogReceiver {
-<<<<<<< HEAD
-	//Set of MQTT topics to subscribe to
-	private static final String[] SUBSCRIBE_TOPICS = {"device/#", "sensor/#", "actuator/#", "monitoring/#"};
-	//URL frame of the broker to use (protocol and port, address will be filled in)
-	private static final String BROKER_URL = "tcp://%s:1883";
-	//Client id that is supposed to be assigned to the client instance
-	private static final String CLIENT_ID = "root-server";
-
-	//Autowired components
-	private SettingsService settingsService;
-
-	//Stores the reference of the mqtt client
-	private MqttClient mqttClient = null;
-
-	//Set ob observers that want to be notified about incoming value logs
-	private Set<ValueLogReceiverObserver> observerSet;
-
-	@Value("${security.user.name}")
-	private String httpUser;
-
-	@Value("${security.user.password}")
-	private String httpPassword;
-
-	@Value("${security.oauth2.client.access-token-uri}")
-	private String oauth2TokenUri;
-
-	@Value("${security.oauth2.client.grant-type}")
-	private String oauth2GrantType;
-
-	@Value("${security.oauth2.client.client-id}")
-	private String oauth2ClientId;
-
-	@Value("${security.oauth2.client.client-secret}")
-	private String oauth2ClientSecret;
-
-	private String accessToken;
-	private long expiresIn;
-
-	/**
-	 * Initializes the value logger service.
-	 *
-	 * @param settingsService Settings service that manages the application settings
-	 */
-	@Autowired
-	public ValueLogReceiver(SettingsService settingsService) {
-		this.settingsService = settingsService;
-
-		//Initialize set of observers
-		observerSet = new HashSet<>();
-	}
-
-	@EventListener({ContextStartedEvent.class, ApplicationReadyEvent.class})
-	public void initMqtt() {
-		//Setup the mqtt client
-		try {
-			setupAndStart();
-		} catch (IOException e) {
-			System.err.println("IOException: " + e.getMessage());
-		}
-	}
-
-	/**
-	 * Registers an observer at the ValueLogReceiver which then will be notified about incoming value logs.
-	 *
-	 * @param observer The observer to register
-	 */
-	public void registerObserver(ValueLogReceiverObserver observer) {
-		//Sanity check
-		if (observer == null) {
-			throw new IllegalArgumentException("Observer must not be null.");
-		}
-
-		//Add observer to set
-		observerSet.add(observer);
-	}
-
-	/**
-	 * Unregisters an observer from the ValueLogReceiver which then will not be notified anymore about incoming value logs.
-	 *
-	 * @param observer The observer to unregister
-	 */
-	public void unregisterObserver(ValueLogReceiverObserver observer) {
-		//Sanity check
-		if (observer == null) {
-			throw new IllegalArgumentException("Observer must not be null.");
-		}
-
-		//Remove observer from set
-		observerSet.remove(observer);
-	}
-
-	/**
-	 * Unregisters all observers.
-	 */
-	public void clearObservers() {
-		observerSet.clear();
-	}
-
-	/**
-	 * Initializes, configures and starts the ValueLogger. The required parameters are derived from the SettingsService component. If the value logger is already running, it is terminated,
-	 * disconnected and restarted with new settings (if they have changed in the meanwhile).
-	 *
-	 * @throws MqttException In case of an error during execution of mqtt operations
-	 * @throws IOException   In case of an I/O issue
-	 */
-	@Scheduled(fixedDelay = 60000)
-	public void setupAndStart() throws IOException {
-		try {
-			//Disconnect the old mqtt client if already connected
-			if ((mqttClient != null) && (mqttClient.isConnected())) {
-				mqttClient.disconnectForcibly();
-			}
-
-			//Stores the address of the desired mqtt broker
-			String brokerAddress = "localhost";
-
-			//Determine from settings if a remote broker should be used instead
-			Settings settings = settingsService.getSettings();
-			if (settings.getBrokerLocation().equals(BrokerLocation.REMOTE)) {
-				//Retrieve IP address of external broker from settings
-				brokerAddress = settings.getBrokerIPAddress();
-			}
-
-			//Instantiate memory persistence
-			MemoryPersistence persistence = new MemoryPersistence();
-
-			requestOAuth2Token();
-
-			//Create new mqtt client with the full broker URL
-			mqttClient = new MqttClient(String.format(BROKER_URL, brokerAddress), CLIENT_ID, persistence);
-			MqttConnectOptions connectOptions = new MqttConnectOptions();
-			connectOptions.setCleanSession(true);
-			connectOptions.setUserName(accessToken);
-			connectOptions.setPassword("any".toCharArray());
-
-			//Connect and subscribe to the topics
-			mqttClient.connect(connectOptions);
-			mqttClient.subscribe(SUBSCRIBE_TOPICS);
-
-			//Create new callback handler for messages and register it
-			MqttCallback callback = new ValueLogReceiverArrivalHandler(observerSet);
-			mqttClient.setCallback(callback);
-		} catch (MqttException e) {
-			System.err.print("Error during MQTT connection, trying to reconnect with new client..." + e.getMessage());
-			//setupAndStart();
-		}
-	}
-
-	/**
-	 * Request an OAuth2 Access Token with client credentials of the MBP.
-	 */
-	public void requestOAuth2Token() {
-		RestTemplate restTemplate = new RestTemplate();
-		HttpHeaders httpHeaders = createHeaders(httpUser, httpPassword);
-		HttpEntity<String> request = new HttpEntity<>(httpHeaders);
-		UriComponentsBuilder uriComponentsBuilder = UriComponentsBuilder.fromHttpUrl(oauth2TokenUri)
-				.queryParam("grant_type", oauth2GrantType)
-				.queryParam("client-id", oauth2ClientId)
-				.queryParam("scope", "read");
-		ResponseEntity<String> response = restTemplate.exchange(uriComponentsBuilder.toUriString(), HttpMethod.POST, request, String.class);
-		try {
-			JSONObject body = new JSONObject(response.getBody());
-			accessToken = body.getString("access_token");
-			expiresIn = body.getLong("expires_in");
-		} catch (JSONException e) {
-			e.printStackTrace();
-		}
-	}
-
-	/**
-	 * Create a header for basic http authentication (base64 encoded).
-	 *
-	 * @param username is the name of the OAuth client
-	 * @param password is the secrect of the OAuth client
-	 * @return an instance of {@link HttpHeaders}
-	 */
-	private HttpHeaders createHeaders(String username, String password) {
-		return new HttpHeaders() {{
-			String auth = username + ":" + password;
-			byte[] encodedAuth = Base64.encodeBase64(
-					auth.getBytes(StandardCharsets.US_ASCII));
-			String authHeader = "Basic " + new String(encodedAuth);
-			set("Authorization", authHeader);
-		}};
-	}
-=======
     //Set of MQTT topics to subscribe to
     private static final String[] SUBSCRIBE_TOPICS = {"device/#", "sensor/#", "actuator/#", "monitoring/#"};
 
@@ -308,5 +79,4 @@
     public void clearObservers() {
         observerSet.clear();
     }
->>>>>>> 5ba0e767
 }