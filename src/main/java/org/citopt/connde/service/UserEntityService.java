--- conflicted
+++ resolved
@@ -1,8 +1,5 @@
 package org.citopt.connde.service;
 
-<<<<<<< HEAD
-import org.citopt.connde.domain.access_control.*;
-=======
 import static org.springframework.hateoas.server.mvc.WebMvcLinkBuilder.linkTo;
 
 import java.util.ArrayList;
@@ -20,7 +17,6 @@
 import org.citopt.connde.domain.access_control.ACPolicy;
 import org.citopt.connde.domain.access_control.IACRequestedEntity;
 import org.citopt.connde.domain.key_pair.KeyPair;
->>>>>>> 0318d982
 import org.citopt.connde.domain.user.User;
 import org.citopt.connde.domain.user_entity.MBPEntity;
 import org.citopt.connde.domain.user_entity.UserEntity;
@@ -41,16 +37,6 @@
 import org.springframework.hateoas.PagedModel;
 import org.springframework.stereotype.Service;
 
-<<<<<<< HEAD
-import java.util.ArrayList;
-import java.util.List;
-import java.util.Optional;
-import java.util.function.Supplier;
-import java.util.stream.Collectors;
-
-import static org.springframework.hateoas.server.mvc.WebMvcLinkBuilder.linkTo;
-=======
->>>>>>> 0318d982
 
 @Service
 public class UserEntityService {
@@ -59,182 +45,126 @@
 
     @Autowired
     private UserService userService;
-
+    
     @Autowired
     private ACPolicyRepository policyRepository;
-
+    
     @Autowired
     private ACPolicyEvaluationService policyEvaluationService;
-
-    // - - -
-<<<<<<< HEAD
-
-=======
-    
-    public static void main(String[] args) throws InstantiationException, IllegalAccessException {
-    	Reflections reflections = new Reflections(Constants.ROOT_PACKAGE);
-    	Set<Class<?>> challengeClasses = reflections.getTypesAnnotatedWith(MBPEntity.class);
-    	challengeClasses.forEach(c -> System.out.println(c.getName()));
-    	System.out.println();
-    	
-    	MBPEntity annotation = KeyPair.class.getAnnotationsByType(MBPEntity.class)[0];
-//    	for (Class<?> c : annotation.usedBy()) {
-//    		System.out.println(c.getName());
-//    	}
-    	IDeleteValidator v = DynamicBeanProvider.get(annotation.deleteValidator()[0]);
-//    	IDeleteValidator v = annotation.deleteValidator()[0].newInstance();
-    	
-//    	DynamicBeanProvider.get(repoType);
-	}
-    
-    // - - -
-    
->>>>>>> 0318d982
-//    public <E extends UserEntity> void foo(Class<?> entityType) {
-//    	entityType.getAnnotationsByType(MBPEntity.class);
-//    }
-//    
-//    public <T extends UserEntityRepository<?>> T getRepo(Class<?> repoType) {
-//    	Reflections reflections = new Reflections(Constants.ROOT_PACKAGE);
-//    	Set<Class<?>> challengeClasses = reflections.getTypesAnnotatedWith(MBPEntity.class);
-//    	
-//    	return (T) DynamicBeanProvider.get(repoType);
-//    }
-
-    // - - -
-
-
-    /**
-     * Retrieves all user entities from the database. Note that only those entities are returned,
-     * that are either owned by the requesting user or for which a policy grants reading access
-     * to the requesting user.
-     *
-     * @param <E>           the type of the {@link UserEntity}.
-     * @param repository    the repository to retrieve the user entities from.
-     * @param accessType    the {@link ACAccessType} to check.
-     * @param accessRequest the {@link ACAccessRequest} containing the contextual information
-     *                      of the requesting user required to evaluate the policies.
-     * @return the list of (filtered) user entities.
-     */
-    public <E extends UserEntity> List<E> getAllWithAccessControlCheck(UserEntityRepository<E> repository, ACAccessType accessType, ACAccessRequest accessRequest) {
-        return filterForAdminOwnerAndPolicies(() -> repository.findAll(DEFAULT_SORT), accessType, accessRequest);
-    }
-
-    /**
-     * Retrieves a page of user entities from the database. Note that only those entities are returned,
-     * that are either owned by the requesting user or for which a policy grants reading access
-     * to the requesting user.
-     *
-     * @param <E>           the type of the {@link UserEntity}.
-     * @param repository    the repository to retrieve the user entities from.
-     * @param accessType    the {@link ACAccessType} to check.
-     * @param accessRequest the {@link ACAccessRequest} containing the contextual information
-     *                      of the requesting user required to evaluate the policies.
-     * @param pageable      the {@link Pageable} to configure the resulting list.
-     * @return the page of (filtered) user entities.
-     */
-    public <E extends UserEntity> List<E> getPageWithAccessControlCheck(UserEntityRepository<E> repository, ACAccessType accessType, ACAccessRequest accessRequest, Pageable pageable) {
-        // Extract requested page from all entities
-        return Pages.page(getAllWithAccessControlCheck(repository, accessType, accessRequest), pageable);
-    }
-
+    
+    
+	/**
+	 * Retrieves all user entities from the database. Note that only those entities are returned,
+	 * that are either owned by the requesting user or for which a policy grants reading access
+	 * to the requesting user.
+	 * 
+	 * @param <E> the type of the {@link UserEntity}.
+	 * @param repository the repository to retrieve the user entities from.
+	 * @param accessType the {@link ACAccessType} to check.
+	 * @param accessRequest the {@link ACAccessRequest} containing the contextual information
+	 * 		  of the requesting user required to evaluate the policies.
+	 * @return the list of (filtered) user entities.
+	 */
+	public <E extends UserEntity> List<E> getAllWithAccessControlCheck(UserEntityRepository<E> repository, ACAccessType accessType, ACAccessRequest accessRequest) {
+		return filterForAdminOwnerAndPolicies(() -> repository.findAll(DEFAULT_SORT), accessType, accessRequest);
+	}
+	
+	/**
+	 * Retrieves a page of user entities from the database. Note that only those entities are returned,
+	 * that are either owned by the requesting user or for which a policy grants reading access
+	 * to the requesting user.
+	 * 
+	 * @param <E> the type of the {@link UserEntity}.
+	 * @param repository the repository to retrieve the user entities from.
+	 * @param accessType the {@link ACAccessType} to check.
+	 * @param accessRequest the {@link ACAccessRequest} containing the contextual information
+	 * 		  of the requesting user required to evaluate the policies.
+	 * @param pageable the {@link Pageable} to configure the resulting list.
+	 * @return the page of (filtered) user entities.
+	 */
+	public <E extends UserEntity> List<E> getPageWithAccessControlCheck(UserEntityRepository<E> repository, ACAccessType accessType, ACAccessRequest accessRequest, Pageable pageable) {
+		// Extract requested page from all entities
+    	return Pages.page(getAllWithAccessControlCheck(repository, accessType, accessRequest), pageable);
+	}
+    
     /**
      * Retrieves a user entity from the database.
-     *
-     * @param <E>        the type of the {@link UserEntity}.
+     * 
+     * @param <E> the type of the {@link UserEntity}.
      * @param repository the repository to retrieve the user entity from.
-     * @param entityId   the id of the {@link UserEntity}.
+     * @param entityId the id of the {@link UserEntity}.
      * @return the {@link UserEntity} if it exists.
-     * @throws EntityNotFoundException
+     * @throws EntityNotFoundException 
      */
     public <E extends UserEntity> E getForId(UserEntityRepository<E> repository, String entityId) throws EntityNotFoundException {
-        // Retrieve the entity from the database
-        return repository.findById(entityId).orElseThrow(() -> new EntityNotFoundException("Entity", entityId));
-    }
-
+		// Retrieve the entity from the database
+		return repository.findById(entityId).orElseThrow(() -> new EntityNotFoundException("Entity", entityId));
+    }
+    
     /**
      * Retrieves a user entity from the database.
-     *
-     * @param <E>           the type of the {@link UserEntity}.
-     * @param repository    the repository to retrieve the user entity from.
-     * @param entityId      the id of the {@link UserEntity}.
-     * @param accessType    the {@link ACAccessType} to check.
-     * @param accessRequest the {@link ACAccessRequest} containing the contextual information
-     *                      of the requesting user required to evaluate the policies.
+     * 
+     * @param <E> the type of the {@link UserEntity}.
+     * @param repository the repository to retrieve the user entity from.
+     * @param entityId the id of the {@link UserEntity}.
+     * @param accessType the {@link ACAccessType} to check.
+	 * @param accessRequest the {@link ACAccessRequest} containing the contextual information
+	 * 		  of the requesting user required to evaluate the policies.
      * @return the {@link UserEntity} if it exists and the user is either the owner or has been granted reading access
-     * to it via a corresponding {@link ACPolicy}.
-     * @throws EntityNotFoundException
-     * @throws MissingPermissionException
+     * 		   to it via a corresponding {@link ACPolicy}.
+     * @throws EntityNotFoundException 
+     * @throws MissingPermissionException 
      */
     public <E extends UserEntity> E getForIdWithAccessControlCheck(UserEntityRepository<E> repository, String entityId, ACAccessType accessType, ACAccessRequest accessRequest) throws EntityNotFoundException, MissingPermissionException {
-        // Retrieve the currently logged in user from the database
-        User user = userService.getLoggedInUser();
-
-        // Retrieve the entity from the database
-        E entity = repository.findById(entityId).orElseThrow(() -> new EntityNotFoundException("Entity", entityId));
-
-        // Check whether the requesting user is allowed to access the entity
-        ACAccess access = new ACAccess(accessType, user, entity);
-        List<ACPolicy> policies = getPoliciesForEntity(entity);
-        if (!entity.getOwner().getId().equals(user.getId()) && !policies.stream().anyMatch(p -> policyEvaluationService.evaluate(p, access, accessRequest))) {
-            throw new MissingPermissionException(null, entityId, accessType);
-        }
-
-        return entity;
-    }
-
+		// Retrieve the currently logged in user from the database
+		User user = userService.getLoggedInUser();
+
+		// Retrieve the entity from the database
+		E entity = repository.findById(entityId).orElseThrow(() -> new EntityNotFoundException("Entity", entityId));
+
+		// Check whether the requesting user is allowed to access the entity
+    	ACAccess access = new ACAccess(accessType, user, entity);
+    	List<ACPolicy> policies = getPoliciesForEntity(entity);
+    	if (!entity.getOwner().getId().equals(user.getId()) && !policies.stream().anyMatch(p -> policyEvaluationService.evaluate(p, access, accessRequest))) {
+    		throw new MissingPermissionException(null, entityId, accessType);
+    	}
+
+		return entity;
+    }
+    
     public <E extends UserEntity> Optional<ACPolicy> getFirstPolicyGrantingAccess(E entity, ACAccessType accessType, ACAccessRequest accessRequest) {
-        for (ACPolicy policy : getPoliciesForEntity(entity)) {
-            if (policyEvaluationService.evaluate(policy, new ACAccess(accessType, userService.getLoggedInUser(), entity), accessRequest)) {
-                return Optional.of(policy);
-            }
-        }
-        return Optional.empty();
-    }
-
+    	for (ACPolicy policy : getPoliciesForEntity(entity)) {
+    		if (policyEvaluationService.evaluate(policy, new ACAccess(accessType, userService.getLoggedInUser(), entity), accessRequest)) {
+    			return Optional.of(policy);
+    		}
+    	}
+    	return Optional.empty();
+    }
+    
     public <E extends UserEntity> E create(UserEntityRepository<E> repository, E entity) throws EntityNotFoundException {
-        // Retrieve the currently logged in user from the database
-        User user = userService.getLoggedInUser();
-
-        // Set owner user manually
-        entity.setOwner(user);
-
-        // Save (create) entity
-        return repository.save(entity);
-    }
-
+    	// Retrieve the currently logged in user from the database
+    	User user = userService.getLoggedInUser();
+    	
+    	// Set owner user manually
+    	entity.setOwner(user);
+    	
+    	// Save (create) entity
+    	return repository.save(entity);
+    }
+    
     /**
      * Deletes a user entity in the database.
-     *
-     * @param <E>           the type of the {@link UserEntity}.
-     * @param repository    the repository to retrieve the user entity from.
-     * @param entityId      the id of the {@link UserEntity}.
-     * @param accessType    the {@link ACAccessType} to check.
-     * @param accessRequest the {@link ACAccessRequest} containing the contextual information
-     *                      of the requesting user required to evaluate the policies.
-     * @throws EntityNotFoundException
-     * @throws MissingPermissionException
+     * 
+     * @param <E> the type of the {@link UserEntity}.
+     * @param repository the repository to retrieve the user entity from.
+     * @param entityId the id of the {@link UserEntity}.
+     * @param accessType the {@link ACAccessType} to check.
+	 * @param accessRequest the {@link ACAccessRequest} containing the contextual information
+	 * 		  of the requesting user required to evaluate the policies.
+     * @throws EntityNotFoundException 
+     * @throws MissingPermissionException 
      */
     public <E extends UserEntity> void deleteWithAccessControlCheck(UserEntityRepository<E> repository, String entityId, ACAccessRequest accessRequest) throws EntityNotFoundException, MissingPermissionException {
-<<<<<<< HEAD
-        // Retrieve the currently logged in user from the database
-        User user = userService.getLoggedInUser();
-
-        // Retrieve the entity from the database
-        E entity = getForIdWithAccessControlCheck(repository, entityId, ACAccessType.READ, accessRequest);
-
-        // Check whether the requesting user is allowed to delete the entity
-        ACAccess access = new ACAccess(ACAccessType.DELETE, user, entity);
-        List<ACPolicy> policies = getPoliciesForEntity(entity);
-        if (!entity.getOwner().getId().equals(user.getId()) && !policies.stream().anyMatch(p -> policyEvaluationService.evaluate(p, access, accessRequest))) {
-            throw new MissingPermissionException(null, entityId, ACAccessType.DELETE);
-        }
-
-        // Everything checks out (user is owner or a policy grants the delete permission) -> delete the entity in the database
-        repository.deleteById(entityId);
-    }
-
-=======
     	// Retrieve the currently logged in user from the database
     	User user = userService.getLoggedInUser();
     	
@@ -269,92 +199,91 @@
     	validators.forEach(v -> v.validateDeletable(entity));
     }
     
->>>>>>> 0318d982
     public <E extends IACRequestedEntity> List<E> filterForAdminOwnerAndPolicies(Supplier<List<E>> entitiesSupplier, ACAccessType accessType, ACAccessRequest accessRequest) {
-        return filterForAdminOwnerAndPolicies(entitiesSupplier.get(), accessType, accessRequest);
-    }
-
+    	return filterForAdminOwnerAndPolicies(entitiesSupplier.get(), accessType, accessRequest);
+    }
+    
     public <E extends IACRequestedEntity> List<E> filterForAdminOwnerAndPolicies(List<E> entities, ACAccessType accessType, ACAccessRequest accessRequest) {
-        // Retrieve the currently logged in user from the database
-        User user = userService.getLoggedInUser();
-
-        // Admin users are allowed to access everything
-        if (user.isAdmin()) {
-            return entities;
-        }
-
-        // Requesting user is a non-admin user
-        List<E> filteredEntities = new ArrayList<>();
-        // Add all entities owned by the requesting user
-        filteredEntities.addAll(entities.stream().filter(e -> e.getOwner() != null).filter(e -> e.getOwner().getId().equals(user.getId())).collect(Collectors.toList()));
-        // Add all entities with a policy that grants access to the requesting user
-        filteredEntities.addAll(entities.stream()
-                .filter(e -> (e.getOwner() != null) && (!e.getOwner().getId().equals(user.getId())))
-                .filter(e -> policyRepository.existsByIdAnyAndAccessTypeAll(e.getAccessControlPolicyIds(), C.listOf(accessType.toString())))
-                .filter(e -> checkPermission(e, accessType, accessRequest))
-                .collect(Collectors.toList()));
-
-        return filteredEntities;
-    }
-
+    	// Retrieve the currently logged in user from the database
+    	User user = userService.getLoggedInUser();
+    	
+    	// Admin users are allowed to access everything
+    	if (user.isAdmin()) {
+    		return entities;
+    	}
+    	
+    	// Requesting user is a non-admin user
+    	List<E> filteredEntities = new ArrayList<>();
+		// Add all entities owned by the requesting user
+    	filteredEntities.addAll(entities.stream().filter(e -> e.getOwner().getId().equals(user.getId())).collect(Collectors.toList()));
+		// Add all entities with a policy that grants access to the requesting user
+    	filteredEntities.addAll(entities.stream()
+    			.filter(e -> !e.getOwner().getId().equals(user.getId()))
+    			.filter(e -> policyRepository.existsByIdAnyAndAccessTypeAll(e.getAccessControlPolicyIds(), C.listOf(accessType.toString())))
+    			.filter(e -> checkPermission(e, accessType, accessRequest))
+    			.collect(Collectors.toList()));
+    			
+    	return filteredEntities;
+    }
+    
     public <E extends IACRequestedEntity> List<ACPolicy> getPoliciesForEntity(E entity) {
-        List<ACPolicy> policies = new ArrayList<>();
-        entity.getAccessControlPolicyIds().forEach(policyId -> policyRepository.findById(policyId).ifPresent(policies::add));
-        return policies;
-    }
-
+    	List<ACPolicy> policies = new ArrayList<>();
+    	entity.getAccessControlPolicyIds().forEach(policyId -> policyRepository.findById(policyId).ifPresent(policies::add));
+    	return policies;
+    }
+    
     public <E extends IACRequestedEntity> List<ACPolicy> getPoliciesForEntityAndAccessType(E entity, ACAccessType accessType) {
-        List<ACPolicy> policies = new ArrayList<>();
-        entity.getAccessControlPolicyIds().forEach(policyId -> policyRepository.findByIdAndAccessTypeAll(policyId, C.listOf(accessType.toString())).ifPresent(policies::add));
-        return policies;
-    }
-
+    	List<ACPolicy> policies = new ArrayList<>();
+    	entity.getAccessControlPolicyIds().forEach(policyId -> policyRepository.findByIdAndAccessTypeAll(policyId, C.listOf(accessType.toString())).ifPresent(policies::add));
+    	return policies;
+    }
+    
     public void requireAdmin() throws MissingAdminPrivilegesException {
-        requireAdmin(userService.getLoggedInUser());
-    }
-
+    	requireAdmin(userService.getLoggedInUser());
+    }
+    
     public void requireAdmin(String userId) throws MissingAdminPrivilegesException {
-        requireAdmin(userService.getForId(userId));
-    }
-
+    	requireAdmin(userService.getForId(userId));
+    }
+    
     public void requireAdmin(User user) throws MissingAdminPrivilegesException {
-        if (!user.isAdmin()) {
-            throw new MissingAdminPrivilegesException();
-        }
-    }
-
+    	if (!user.isAdmin()) {
+    		throw new MissingAdminPrivilegesException();
+    	}
+    }
+    
     public <E extends UserEntity> void requirePermission(UserEntityRepository<E> repository, String entityId, ACAccessType accessType, ACAccessRequest accessRequest) throws EntityNotFoundException, MissingPermissionException {
-        E entity = getForIdWithAccessControlCheck(repository, entityId, ACAccessType.READ, accessRequest);
-        requirePermission(entity, accessType, accessRequest);
-    }
-
+    	E entity = getForIdWithAccessControlCheck(repository, entityId, ACAccessType.READ, accessRequest);
+		requirePermission(entity, accessType, accessRequest);
+	}
+    
     public <E extends IACRequestedEntity> void requirePermission(E entity, ACAccessType accessType, ACAccessRequest accessRequest) throws MissingPermissionException {
-        if (!checkPermission(entity, accessType, accessRequest)) {
-            throw new MissingPermissionException("Entity", entity.getId(), accessType);
-        }
-    }
-
+		if (!checkPermission(entity, accessType, accessRequest)) {
+			throw new MissingPermissionException("Entity", entity.getId(), accessType);
+		}
+	}
+	
     public <E extends UserEntity> boolean checkPermission(UserEntityRepository<E> repository, String entityId, ACAccessType accessType, ACAccessRequest accessRequest) throws EntityNotFoundException, MissingPermissionException {
-        E entity = getForIdWithAccessControlCheck(repository, entityId, ACAccessType.READ, accessRequest);
-        return checkPermission(entity, accessType, accessRequest);
-    }
-
+    	E entity = getForIdWithAccessControlCheck(repository, entityId, ACAccessType.READ, accessRequest);
+		return checkPermission(entity, accessType, accessRequest);
+	}
+	
     public <E extends IACRequestedEntity> boolean checkPermission(E entity, ACAccessType accessType, ACAccessRequest accessRequest) {
-        if (policyRepository.existsByIdAnyAndAccessTypeAll(entity.getAccessControlPolicyIds(), C.listOf(accessType.toString()))) {
-            return getPoliciesForEntity(entity)
-                    .stream()
-                    .anyMatch(p -> policyEvaluationService.evaluate(p, new ACAccess(accessType, userService.getLoggedInUser(), entity), accessRequest));
-        }
-        return false;
-    }
-
+    	if (policyRepository.existsByIdAnyAndAccessTypeAll(entity.getAccessControlPolicyIds(), C.listOf(accessType.toString()))) {
+    		return getPoliciesForEntity(entity)
+    				.stream()
+    				.anyMatch(p -> policyEvaluationService.evaluate(p, new ACAccess(accessType, userService.getLoggedInUser(), entity), accessRequest));
+    	}
+		return false;
+	}
+    
     public <E extends UserEntity> PagedModel<EntityModel<E>> entitiesToPagedModel(List<E> entities, Link selfLink, Pageable pageable) {
-        List<EntityModel<E>> deviceEntityModels = entities.stream().map(this::entityToEntityModel).collect(Collectors.toList());
-        return new PagedModel<>(deviceEntityModels, Pages.metaDataOf(pageable, deviceEntityModels.size()), C.listOf(selfLink));
-    }
-
+    	List<EntityModel<E>> deviceEntityModels = entities.stream().map(this::entityToEntityModel).collect(Collectors.toList());
+    	return new PagedModel<>(deviceEntityModels, Pages.metaDataOf(pageable, deviceEntityModels.size()), C.listOf(selfLink));
+    }
+    
     public <E extends UserEntity> EntityModel<E> entityToEntityModel(E entity) {
-        return new EntityModel<E>(entity, linkTo(getClass()).slash(entity.getId()).withSelfRel());
-    }
-
+    	return new EntityModel<E>(entity, linkTo(getClass()).slash(entity.getId()).withSelfRel());
+    }
+    
 }