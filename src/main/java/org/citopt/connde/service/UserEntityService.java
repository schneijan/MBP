--- conflicted
+++ resolved
@@ -63,11 +63,7 @@
         }
 
         //Get user entity from repository
-<<<<<<< HEAD
-        UserEntity entity = (UserEntity) repository.findById(entityId).get();
-=======
         E entity = repository.findById(entityId).get();
->>>>>>> bdace8ff
 
         //Check for null (not found)
         if (entity == null) {
