package org.citopt.connde.service.ssh;

<<<<<<< HEAD
=======
import com.jcabi.ssh.SSH;
import com.jcabi.ssh.SSHByPassword;
import com.jcabi.ssh.Shell;

>>>>>>> 6e276ad2
import java.io.ByteArrayInputStream;
import java.io.ByteArrayOutputStream;
import java.io.IOException;
import java.io.OutputStream;

import com.jcabi.ssh.Shell;
import com.jcabi.ssh.Ssh;
import com.jcabi.ssh.SshByPassword;

/**
 * Objects of this class wrap SSH connection parameters and represent SSH sessions that can be used in order
 * to execute predefined shell commands on the remote device.
 */
public class SSHSession {
    //Default SSH port to use
    private static final int DEFAULT_PORT = 22;

    //Definitions of shell commands
    private static final String SHELL_TEST_AVAILABILITY = "test 5 -gt 2 && echo \"true\" || echo \"false\"";
    private static final String SHELL_TEST_SUDO_PW_REQUIRED = "sudo -n echo \"success\"";
    private static final String SHELL_CREATE_DIR = "mkdir -p %s";
    private static final String SHELL_REMOVE_DIR = "rm -rf %s";
    private static final String SHELL_CREATE_FILE = "bash -c \"cat > %s/%s\"";
    private static final String SHELL_CREATE_FILE_BASE64 = "bash -c \"base64 -d > %s/%s\"";
    private static final String SHELL_CHANGE_FILE_PERMISSIONS = "chmod %s %s";
    private static final String SHELL_EXECUTE_SHELL_SCRIPT = "bash %s%s";
    private static final String SHELL_TEST_DIR_EXISTS = "[ -d \"%s\" ] && echo true || echo false";
    private static final String SHELL_GENERATE_HASH = "md5sum %s | grep '^[^[:space:]]*' -o";

    private static final String SHELL_PREFIX_SUDO_PASSWORD = "sudo -S ";

    //Session parameters
    private String url;
    private int port;
    private String username;
    private String password;
    private String key;

    //Remembers whether a sudo password is required
    private boolean passwordRequired = false;

    //Internal objects to maintain and use the ssh connection
    private Shell shell;
    private ByteArrayOutputStream stdOutStream;
    private ByteArrayOutputStream stdErrStream;

    /**
     * Creates a new SSH session object on the default port that wraps the corresponding connection parameters.
     *
     * @param url      The URL to connect to via SSH
     * @param username The username to use on the target device
     * @param password The password which is required for executing sudo commands
     * @param key      The private SSH key to use
     */
    protected SSHSession(String url, String username, String password, String key) {
        this(url, DEFAULT_PORT, username, password, key);
    }

    /**
     * Creates a new ssh session object that wraps the corresponding connection parameters.
     *
     * @param url      The URL to connect to via SSH
     * @param port     The port to use (typically 22)
     * @param username The username to use on the target device
     * @param password The password which is required for executing sudo commands
     * @param key      The private SSH key to use
     */
    protected SSHSession(String url, int port, String username, String password, String key) {
        this.url = url;
        this.port = port;
        this.username = username;
        this.password = password;
        this.key = key;
    }

    /**
     * Checks if it is possible to run basic commands by using the SSH session.
     *
     * @return True, if commands can be executed successfully; false otherwise
     */
    public synchronized boolean isCommandExecutable() {
        checkConnectionState();

        //Reset output stream of session
        resetStdOutStream();

        //Execute command
        try {
            executeShellCommand(SHELL_TEST_AVAILABILITY);
        } catch (IOException e) {
            return false;
        }

        //Retrieve return value and check if it is correct
        String returnValue = stdOutStream.toString().toLowerCase();
        return returnValue.contains("true");
    }

    /**
     * Executes a shell script that is located on the remote device with command line parameters.
     *
     * @param filePath   The path to the script to execute
     * @param parameters Command line parameters to pass
     * @throws IOException In case of an I/O issue
     */
    public synchronized void executeShellScript(String filePath, String... parameters) throws IOException {
        checkConnectionState();

        //Build string that contains all parameters separated by whitespaces
        StringBuilder parametersString = new StringBuilder();

        for (String parameter : parameters) {
            parametersString.append(" ");
            parametersString.append(parameter);
        }

        //Build corresponding command
        String command = String.format(SHELL_EXECUTE_SHELL_SCRIPT, filePath, parametersString.toString());

        //Execute command
        executeShellCommand(command);
    }

    /**
     * Changes the permissions of a file on the remote device.
     *
     * @param filePath    The path to the file to change
     * @param permissions The permissions to set (e.g. +x)
     * @throws IOException In case of an I/O issue
     */
    public synchronized void changeFilePermissions(String filePath, String permissions) throws IOException {
        checkConnectionState();

        //Build corresponding command
        String command = String.format(SHELL_CHANGE_FILE_PERMISSIONS, permissions, filePath);

        //Execute command
        executeShellCommand(command);
    }

    /**
     * Creates a file on the remote device from a base64 encoded string.
     *
     * @param dirPath     The path to the directory in which the file is supposed to be created
     * @param fileName    The name of the file to create
     * @param fileContent The file content as base64 encoded string
     * @throws IOException In case of an I/O issue
     */
    public synchronized void createFileFromBase64(String dirPath, String fileName, String fileContent) throws IOException {
        checkConnectionState();

        //Build corresponding command
        String command = String.format(SHELL_CREATE_FILE_BASE64, dirPath, fileName);

        //Execute command
        executeShellCommand(command, fileContent);
    }

    /**
     * Creates a file on the remote device from a plain content string.
     *
     * @param dirPath     The path to the directory in which the file is supposed to be created
     * @param fileName    The name of the file to create
     * @param fileContent The file content as plain string
     * @throws IOException In case of an I/O issue
     */
    public synchronized void createFile(String dirPath, String fileName, String fileContent) throws IOException {
        checkConnectionState();

        //Build corresponding command
        String command = String.format(SHELL_CREATE_FILE, dirPath, fileName);

        //Execute command
        executeShellCommand(command, fileContent);
    }

    /**
     * Removes a directory and its contents on the remote device.
     *
     * @param path The path to the directory to remove
     * @throws IOException In case of an I/O issue
     */
    public synchronized void removeDir(String path) throws IOException {
        checkConnectionState();

        //Build corresponding command
        String command = String.format(SHELL_REMOVE_DIR, path);

        //Execute command
        executeShellCommand(command);
    }

    /**
     * Creates a directory on the remote device.
     *
     * @param path The path to the directory in which the directory is supposed to be created
     * @throws IOException In case of an I/O issue
     */
    public synchronized void createDir(String path) throws IOException {
        checkConnectionState();

        //Build corresponding command
        String command = String.format(SHELL_CREATE_DIR, path);

        //Execute command
        executeShellCommand(command);
    }

    /**
     * Checks whether a directory at a given path exists.
     *
     * @param path The path of the directory to check
     * @return True, if the directory exists; false otherwise
     * @throws IOException In case of an I/O issue
     */
    public synchronized boolean dirExists(String path) throws IOException {
        checkConnectionState();

        //Remove trailing slashes from path
        path = path.replaceAll("/$", "");

        //Build corresponding command
        String command = String.format(SHELL_TEST_DIR_EXISTS, path);

        //Reset output stream of session
        resetStdOutStream();

        //Execute command
        executeShellCommand(command);

        //Retrieve return value and check its value
        String returnValue = stdOutStream.toString().toLowerCase();
        return returnValue.contains("true");
    }

    /**
     * Returns the MD5 hash of a certain file on the remote device.
     *
     * @param filePath The the to hash
     * @return The MD5 hash of the file
     * @throws IOException In case of an I/O issue
     */
    public String generateHashOfFile(String filePath) throws IOException {
        checkConnectionState();

        //Build corresponding command
        String command = String.format(SHELL_GENERATE_HASH, filePath);

        //Reset output stream of session
        resetStdOutStream();

        //Execute command
        executeShellCommand(command);

        //Retrieve the resulting hash from the stream
        return stdOutStream.toString().trim().toLowerCase();
    }

    /**
     * Rests the stdout stream of this SSH session.
     */
    public synchronized void resetStdOutStream() {
        this.stdOutStream.reset();
    }

    /**
     * Rests the stderr stream of this SSH session.
     */
    public synchronized void resetStdErrStream() {
        this.stdErrStream.reset();
    }

    /**
     * Establishes the SSH connection with the parameters that were set previously.
     *
     * @throws IOException In case of an I/O issue
     */
    protected synchronized void connect() throws IOException {
        //Create new safe shell instance
<<<<<<< HEAD
        if (key != null){
          shell = new Shell.Safe(new Ssh(url, port, username, key));
        }
        else{
          shell = new SshByPassword(url, port, username, password);
=======
        if (key != null) {
            shell = new Shell.Safe(new SSH(url, port, username, key));
        } else {
            shell = new SSHByPassword(url, port, username, password);
>>>>>>> 6e276ad2
        }
        //Create corresponding streams for further usage
        stdOutStream = new ByteArrayOutputStream();
        stdErrStream = new ByteArrayOutputStream();

        //Remember whether a password is required
        passwordRequired = isSudoPasswordRequired();
    }

    /**
     * Executes a shell command with sudo permissions via the currently active SSH session. The password that
     * was provided to this session will be used in order to execute sudo. However, if no password is available,
     * it will try to execute sudo without password.
     *
     * @param command The shell command to execute via SSH
     * @return The integer return value of the
     * @throws IOException In case of an I/O issue
     */
    private synchronized int executeShellCommand(String command) throws IOException {
        //Wrap and delegate
        return executeShellCommand(command, null);
    }

    /**
     * Executes a shell command with sudo permissions via the currently active SSH session. The password that
     * was provided to this session will be used in order to execute sudo. However, if no password is available,
     * it will try to execute sudo without password. It is possible to provide a string that should be
     * injected into the input stream of the target process and may be required for the execution of the command.
     *
     * @param command           The shell command to execute via SSH
     * @param inputStreamString The sting to inject into the input stream
     * @return The integer return value of the
     * @throws IOException In case of an I/O issue
     */
    private synchronized int executeShellCommand(String command, String inputStreamString) throws IOException {
        checkConnectionState();

        //Ensure valid input stream string
        if (inputStreamString == null) {
            inputStreamString = "";
        }

        //Check if password is available and required
        if ((password == null) || password.isEmpty() || !(passwordRequired)) {
            //No password, try to use sudo without one
            command = "sudo " + command;
        } else {
            //Extend command for sudo with password and provide password via input stream
            command = SHELL_PREFIX_SUDO_PASSWORD + command;
            inputStreamString = password + "\n" + inputStreamString;
        }

        //Create corresponding input stream
        ByteArrayInputStream inputStream = new ByteArrayInputStream(inputStreamString.getBytes());

        //Execute shell command remotely
        return shell.exec(command, inputStream, stdOutStream, stdErrStream);
    }

    /**
     * Checks whether a sudo password is actually required in order to run sudo commands within the current session.
     *
     * @return True, if a sudo password is required; false otherwise
     * @throws IOException In case of an I/O issue
     */
    private synchronized boolean isSudoPasswordRequired() throws IOException {
        checkConnectionState();

        //Try to execute the corresponding test command without password and check if it fails
        try {
            shell.exec(SHELL_TEST_SUDO_PW_REQUIRED, new ByteArrayInputStream("".getBytes()), stdOutStream, stdErrStream);
        } catch (IllegalArgumentException e) {
            //Execution failed, sudo password needed
            return true;
        }

        //Flush output stream
        stdOutStream.flush();

        //Execution did not fail, no password needed
        return false;
    }

    /**
     * Checks whether the SSH connection is already established and throws an exception if this is not the case.
     */
    private void checkConnectionState() {
        if (shell == null) {
            throw new IllegalStateException("No connection has been established yet.");
        }
    }

    /**
     * Returns whether the SSH session is currently active.
     *
     * @return True, if the session is active; false otherwise
     */
    public boolean isActive() {
        return shell != null;
    }

    /**
     * Returns the url to connect to via SSH.
     *
     * @return The url
     */
    public String getUrl() {
        return url;
    }

    /**
     * Sets the url to connect to via SSH.
     *
     * @param url The url to set
     */
    protected void setUrl(String url) {
        this.url = url;
    }

    /**
     * Returns the port to use for the SSH connection.
     *
     * @return The port
     */
    public int getPort() {
        return port;
    }

    /**
     * Sets the port to use for the SSH connection.
     *
     * @param port The port
     */
    protected void setPort(int port) {
        this.port = port;
    }

    /**
     * Returns the username to use on the target device.
     *
     * @return The username
     */
    public String getUsername() {
        return username;
    }

    /**
     * Sets the username to use on the target device.
     *
     * @param username The username
     */
    protected void setUsername(String username) {
        this.username = username;
    }

    /**
     * Returns the private SSH key to use for the SSH connection.
     *
     * @return The key
     */
    public String getKey() {
        return key;
    }

    /**
     * Sets the private SSH key to use for the SSH connection.
     *
     * @param key The key
     */
    protected void setKey(String key) {
        this.key = key;
    }

    /**
     * Returns the standard output stream of the session.
     *
     * @return The output stream
     */
    public OutputStream getStdOutStream() {
        return stdOutStream;
    }

    /**
     * Returns the standard error stream of the session.
     *
     * @return The error stream
     */
    public OutputStream getStdErrStream() {
        return stdErrStream;
    }
}<|MERGE_RESOLUTION|>--- conflicted
+++ resolved
@@ -1,12 +1,5 @@
 package org.citopt.connde.service.ssh;
 
-<<<<<<< HEAD
-=======
-import com.jcabi.ssh.SSH;
-import com.jcabi.ssh.SSHByPassword;
-import com.jcabi.ssh.Shell;
-
->>>>>>> 6e276ad2
 import java.io.ByteArrayInputStream;
 import java.io.ByteArrayOutputStream;
 import java.io.IOException;
@@ -286,18 +279,11 @@
      */
     protected synchronized void connect() throws IOException {
         //Create new safe shell instance
-<<<<<<< HEAD
         if (key != null){
           shell = new Shell.Safe(new Ssh(url, port, username, key));
         }
         else{
           shell = new SshByPassword(url, port, username, password);
-=======
-        if (key != null) {
-            shell = new Shell.Safe(new SSH(url, port, username, key));
-        } else {
-            shell = new SSHByPassword(url, port, username, password);
->>>>>>> 6e276ad2
         }
         //Create corresponding streams for further usage
         stdOutStream = new ByteArrayOutputStream();
