--- conflicted
+++ resolved
@@ -18,7 +18,6 @@
 import java.util.regex.Pattern;
 import java.util.stream.Collectors;
 import java.util.stream.Stream;
-
 import org.citopt.connde.domain.adapter.parameters.ParameterInstance;
 import org.citopt.connde.domain.component.Actuator;
 import org.citopt.connde.domain.component.Sensor;
@@ -27,7 +26,6 @@
 import org.citopt.connde.domain.testing.TestDetails;
 import org.citopt.connde.domain.testing.Testing;
 import org.citopt.connde.domain.valueLog.ValueLog;
-import org.citopt.connde.error.DeploymentException;
 import org.citopt.connde.repository.ActuatorRepository;
 import org.citopt.connde.repository.RuleRepository;
 import org.citopt.connde.repository.RuleTriggerRepository;
@@ -35,545 +33,14 @@
 import org.citopt.connde.repository.TestRepository;
 import org.citopt.connde.service.receiver.ValueLogReceiver;
 import org.citopt.connde.service.receiver.ValueLogReceiverObserver;
-import org.citopt.connde.service.rules.RuleEngine;
-import org.citopt.connde.web.rest.helper.DeploymentWrapper;
+import org.citopt.connde.web.rest.RestDeploymentController;
 import org.springframework.beans.factory.annotation.Autowired;
 import org.springframework.http.HttpHeaders;
 import org.springframework.http.HttpStatus;
 import org.springframework.http.ResponseEntity;
-import org.springframework.stereotype.Component;
-
-<<<<<<< HEAD
-@Component
-public class TestEngine implements ValueLogReceiverObserver {
-	@Autowired
-	private TestDetailsRepository testDetailsRepository;
-
-	@Autowired
-	private TestEngine testEngine;
-
-	@Autowired
-	private RuleTriggerRepository ruleTriggerRepository;
-
-	@Autowired
-	private ActuatorRepository actuatorRepository;
-
-	@Autowired
-	private TestRepository testRepo;
-
-	@Autowired
-	private DeploymentWrapper deploymentWrapper;
-
-	@Autowired
-	private RuleRepository ruleRepository;
-
-	@Autowired
-	private RuleEngine ruleEngine;
-
-	// List of all active Tests/testValues
-	Map<String, TestDetails> activeTests = new HashMap<>();
-	Map<String, List<Double>> testValues = new HashMap<>();
-
-	/**
-	 * Returns a list of all active tests.
-	 *
-	 * @return activeTests
-	 */
-	public Map<String, TestDetails> getActiveTests() {
-		return activeTests;
-	}
-
-	/**
-	 * Sets a list of all active tests
-	 *
-	 * @param activeTests active/running tests
-	 */
-	public void setActiveTests(Map<String, TestDetails> activeTests) {
-		this.activeTests = activeTests;
-	}
-
-	/**
-	 * Returns a list of all incomming values of the sensors of the activeted tests.
-	 *
-	 * @return list of test values
-	 */
-	public Map<String, List<Double>> getTestValues() {
-		return testValues;
-	}
-
-	/**
-	 * Sets a list of all incomming values of the sensors of the activeted tests.
-	 *
-	 * @param testValues list of test values
-	 */
-	public void setTestValues(Map<String, List<Double>> testValues) {
-		this.testValues = testValues;
-	}
-
-	/**
-	 * Registers the TestEngine as an Observer to the ValueLogReceiver which then
-	 * will be notified about incoming value logs.
-	 *
-	 * @param valueLogReceiver The value log receiver instance to use
-	 */
-	@Autowired
-	private TestEngine(ValueLogReceiver valueLogReceiver) {
-		valueLogReceiver.registerObserver(this);
-	}
-
-	/**
-	 * Stores all Values from the active Tests
-	 *
-	 * @param valueLog The corresponding value log that arrived
-	 */
-	@Override
-	public void onValueReceived(ValueLog valueLog) {
-		if (!activeTests.containsKey(valueLog.getIdref())) {
-			return;
-		}
-		if (!testValues.containsKey(valueLog.getIdref())) {
-			List<Double> newList = new ArrayList<>();
-			newList.add(valueLog.getValue());
-			testValues.put(valueLog.getIdref(), newList);
-		} else {
-			List<Double> oldList = testValues.get(valueLog.getIdref());
-			oldList.add(valueLog.getValue());
-		}
-	}
-
-	/**
-	 * Checks if the sensors of the specific test are running
-	 *
-	 * @param testDetails specific test with all details
-	 * @return boolean, if test is still running
-	 * @throws DeploymentException 
-	 */
-	public boolean testRunning(TestDetails testDetails) throws DeploymentException {
-		List<Sensor> testingSensors = testDetails.getSensor();
-		boolean response = false;
-		for (Sensor sensor : testingSensors) {
-			// TODO: I don't think this implementation is correct: test running = LAST
-			// sensor running
-			// Not sure what the criteria are for running tests - i guess all sensors have
-			// to run -> use a logical AND (&&) to create the response:
-//        	response = response && deploymentWrapper.isComponentRunning(sensor);
-			response = deploymentWrapper.isComponentRunning(sensor);
-		}
-
-		return response;
-	}
-
-	/**
-	 * Sets the End time of the test, if every Sensor of a test is finished.
-	 *
-	 * @param testId Id of the the running test
-	 * @return value-list of the simulated Sensor
-	 * @throws DeploymentException 
-	 */
-	public Map<String, List<Double>> isFinished(String testId) throws DeploymentException {
-		boolean response = true;
-		TestDetails testDetails = testDetailsRepository.findById(testId).get();
-		while (response) {
-			response = testEngine.testRunning(testDetails);
-		}
-		testDetails.setEndTestTimeNow();
-		testDetailsRepository.save(testDetails);
-
-		return testEngine.getTestValues();
-	}
-
-	/**
-	 * Checks if the test was successful or not.
-	 *
-	 * @param triggerValuesMap map of all trigger values of a specific test
-	 * @param ruleNames        Names of all rules regarding to the test
-	 * @return information about the success
-	 */
-	public String checkSuccess(TestDetails test, Map<String, List<Double>> triggerValuesMap, List<String> ruleNames) {
-		String success = "Not Successful";
-		boolean triggerRules = test.isTriggerRules();
-
-		if (triggerRules) {
-			if (triggerValuesMap.size() == ruleNames.size()) {
-				for (String ruleName : ruleNames) {
-					if (triggerValuesMap.containsKey(ruleName)) {
-						success = "Successful";
-					} else {
-						success = "Not Successful";
-						break;
-					}
-				}
-
-			}
-		} else {
-			if (triggerValuesMap.size() == 0) {
-				success = "Successful";
-			}
-		}
-
-		return success;
-	}
-
-	/**
-	 * Enable selected Rules, Deploy and Start the Actuator and Sensors of the test
-	 *
-	 * @param testDetails specific test to be executed
-	 * @throws DeploymentException 
-	 */
-	public ResponseEntity<String> startTest(TestDetails testDetails) throws DeploymentException {
-		// TODO: Repository return objects should be checked - i temporarily added .orElse(null) to each function,
-    	//       since this is equivalent to the former implementation of the repositories.
-		Actuator testingActuator = actuatorRepository.findByName("TestingActuator").orElse(null);
-
-		List<Sensor> testingSensor = testDetails.getSensor();
-		List<Rule> rules = testDetails.getRules();
-		List<ParameterInstance> config = testDetails.getConfig();
-
-		// activate the selected rules for the test
-		for (Rule rule : rules) {
-			// check if selected rules are active --> if not active Rules
-			ruleEngine.enableRule(rule);
-		}
-
-		// check if test exists
-		if (!testDetailsRepository.existsById(testDetails.getId())) {
-
-			return new ResponseEntity<>("Test does not exists.", HttpStatus.NOT_FOUND);
-		}
-
-		// check if actuator is deployed
-		boolean actuatorDeployed = deploymentWrapper.isComponentRunning(testingActuator);
-		if (!actuatorDeployed) {
-			// if false deploy actuator
-			deploymentWrapper.deployComponent(testingActuator);
-		}
-		// start the Actuator
-		deploymentWrapper.startComponent(testingActuator, new ArrayList<>());
-
-		// check if the sensor/s are currently running
-		for (Sensor sensor : testingSensor) {
-			boolean sensorDeployed = deploymentWrapper.isComponentRunning(sensor);
-			// check if sensor is deployed
-			if (!sensorDeployed) {
-				// if not deploy Sensor
-				deploymentWrapper.deployComponent(sensor);
-			}
-
-			deploymentWrapper.stopComponent(sensor);
-			deploymentWrapper.startComponent(sensor, config);
-		}
-
-		return new ResponseEntity<>("Test successfully started.", HttpStatus.OK);
-	}
-
-	/**
-	 * Saved informations about the success, executed Rules and the trigger-values
-	 *
-	 * @param testId ID of the executed test
-	 */
-	public void testSuccess(String testId) {
-		TestDetails testDetails = testDetailsRepository.findById(testId).get();
-		List<String> ruleNames = new ArrayList<>();
-
-		List<Rule> ruleList = testDetails.getRules();
-
-		// add all names and triggerIDs of the rules of the application tested
-		for (Rule rule : ruleList) {
-			ruleNames.add(rule.getName());
-		}
-
-		Map<String, List<Double>> triggerValues = getTriggerValues(testId);
-		String sucessResponse = testEngine.checkSuccess(testDetails, triggerValues, ruleNames);
-		List<String> rulesExecuted = testEngine.getRulesExecuted(triggerValues);
-
-		// save informations about the success and rules of the executed test
-		testDetails.setTriggerValues(triggerValues);
-		testDetails.setSuccessful(sucessResponse);
-		testDetails.setRulesExecuted(rulesExecuted);
-		testDetailsRepository.save(testDetails);
-	}
-
-	/**
-	 * Returns a list of all values that triggered the selected rules in the test,
-	 * between start and end time.
-	 *
-	 * @param testId ID of the executed test
-	 * @return List of trigger-values
-	 */
-	@SuppressWarnings("unchecked")
-	public Map<String, List<Double>> getTriggerValues(String testId) {
-		Map<String, List<Double>> testValues = new HashMap<>();
-
-		TestDetails testDetails = testDetailsRepository.findById(testId).get();
-		List<String> ruleNames = new ArrayList<>();
-		List<String> triggerID = new ArrayList<>();
-
-		Integer startTime = testDetails.getStartTimeUnix();
-		long endTime = testDetails.getEndTimeUnix();
-
-		for (int i = 0; i < testDetails.getSensor().size(); i++) {
-			for (RuleTrigger trigger : ruleTriggerRepository.findAll()) {
-				Sensor sensor = testDetails.getSensor().get(i);
-				String s = sensor.getId();
-				if (trigger.getQuery().contains(s)) {
-					triggerID.add(trigger.getId());
-					for (Rule nextRule : ruleRepository.findAll()) {
-						if (nextRule.getTrigger().getId().equals(trigger.getId())) {
-							ruleNames.add(nextRule.getName());
-						}
-					}
-				}
-			}
-		}
-
-		for (int i = 0; i < ruleNames.size(); i++) {
-			List<Double> values = new ArrayList<>();
-			String rulename = ruleNames.get(i);
-			List<Testing> test = testRepo.findAllByTriggerId(triggerID.get(i));
-			for (Testing testing : test) {
-				if (testing.getRule().contains(rulename)) {
-					LinkedHashMap<String, Double> timeTiggerValue = (LinkedHashMap<String, Double>) testing.getOutput()
-							.getOutputMap().get("event_0");
-					LinkedHashMap<String, Long> timeTiggerValMp = (LinkedHashMap<String, Long>) testing.getOutput()
-							.getOutputMap().get("event_0");
-					long timeTiggerVal = timeTiggerValMp.get("time");
-					if (timeTiggerVal >= startTime && timeTiggerVal <= endTime) {
-						values.add(timeTiggerValue.get("value"));
-					}
-
-				}
-			}
-			if (values.size() > 0) {
-				testValues.put(rulename, values);
-			}
-		}
-		return testValues;
-	}
-
-	/**
-	 * Returns all informations about the rules of the tested application before the
-	 * execution
-	 *
-	 * @param test to be executed test
-	 * @return list of informations about the rules of the tested application before
-	 *         execution
-	 */
-	public List<Rule> getStatRulesBefore(TestDetails test) {
-		// Get the rules selected by the user with their informations about the last
-		// execution,.. before the sensor is started
-		List<Rule> rulesbefore = new ArrayList<>();
-		rulesbefore.addAll(test.getRules());
-
-		List<RuleTrigger> allRules = ruleTriggerRepository.findAll();
-		// Get Informations for all rules of the IoT-Applikation
-		for (int i = 0; i < test.getSensor().size(); i++) {
-			for (RuleTrigger trigger : allRules) {
-				Sensor sensor = test.getSensor().get(i);
-				String s = sensor.getId();
-				if (trigger.getQuery().contains(s)) {
-					for (Rule nextRule : ruleRepository.findAll()) {
-						if (nextRule.getTrigger().getId().equals(trigger.getId())) {
-							if (!rulesbefore.contains(nextRule)) {
-								rulesbefore.add(nextRule);
-							}
-						}
-					}
-				}
-			}
-		}
-
-		return rulesbefore;
-	}
-
-	/**
-	 * Starts the test and saves all values form the sensor.
-	 *
-	 * @param test test to be executed
-	 * @throws DeploymentException 
-	 */
-	public Map<String, List<Double>> executeTest(TestDetails test) throws DeploymentException {
-
-		Map<String, TestDetails> activeTests = testEngine.getActiveTests();
-		Map<String, List<Double>> list = testEngine.getTestValues();
-		for (Sensor sensor : test.getSensor()) {
-			activeTests.put(sensor.getId(), test);
-			list.remove(sensor.getId());
-		}
-		testEngine.setActiveTests(activeTests);
-		testEngine.setTestValues(list);
-		testEngine.startTest(testDetailsRepository.findById(test.getId()).get());
-
-		Map<String, List<Double>> valueList;
-		Map<String, List<Double>> valueListTest = new HashMap<>();
-
-		// Get List of all simulated Values
-		valueList = testEngine.isFinished(test.getId());
-		TestDetails testDetails2 = testDetailsRepository.findById(test.getId()).get();
-		for (Sensor sensor : test.getSensor()) {
-			List<Double> temp = valueList.get(sensor.getId());
-			valueList.put(sensor.getName(), temp);
-			valueListTest.put(sensor.getName(), temp);
-			list.remove(sensor.getId());
-		}
-
-		// save list of sensor values to database
-		testDetails2.setSimulationList(valueListTest);
-		testDetailsRepository.save(testDetails2);
-
-		return valueListTest;
-	}
-
-	/**
-	 * Gets all Rules executed by the test
-	 *
-	 * @param triggerValues map of all trigger values of a specific test
-	 * @return a list of all executed rules
-	 */
-	public List<String> getRulesExecuted(Map<String, List<Double>> triggerValues) {
-
-		List<String> executedRules = new ArrayList<>();
-		triggerValues.forEach((k, v) -> executedRules.add(k));
-
-		return executedRules;
-	}
-
-	/**
-	 * Method to download a specific Test Report
-	 *
-	 * @param path to the specific Test Report to download
-	 */
-	public ResponseEntity<String> downloadPDF(String path) throws IOException {
-		TestDetails test = null;
-		Pattern pattern = Pattern.compile("(.*?)_");
-		Matcher m = pattern.matcher(path);
-		if (m.find()) {
-			test = testDetailsRepository.findById(m.group(1)).get();
-		}
-
-		File result = new File(test.getPathPDF() + "/" + path + ".pdf");
-
-		ResponseEntity respEntity;
-
-		if (result.exists()) {
-			InputStream inputStream = new FileInputStream(result);
-
-			byte[] out = org.apache.commons.io.IOUtils.toByteArray(inputStream);
-
-			HttpHeaders responseHeaders = new HttpHeaders();
-			responseHeaders.add("content-disposition", "attachment; filename=" + path + ".pdf");
-
-			respEntity = new ResponseEntity(out, responseHeaders, HttpStatus.OK);
-			inputStream.close();
-		} else {
-			respEntity = new ResponseEntity("File Not Found", HttpStatus.NOT_FOUND);
-		}
-
-		return respEntity;
-	}
-
-	/**
-	 * Returns a Hashmap with date and path to of all Test Reports regarding to a
-	 * specific test.
-	 *
-	 * @param testId ID of the test from which all reports are to be found
-	 * @return hashmap with the date and path to every report regarding to the
-	 *         specific test
-	 */
-	public ResponseEntity<Map<Long, String>> getPDFList(String testId) {
-		ResponseEntity pdfList = null;
-		Map<Long, String> nullList = new TreeMap<>();
-		TestDetails testDetails = testDetailsRepository.findById(testId).get();
-		try {
-			if (testDetails.isPdfExists()) {
-				Stream<Path> pathStream = Files.find(Paths.get(testDetails.getPathPDF()), 10,
-						(path, basicFileAttributes) -> {
-							File file = path.toFile();
-							return !file.isDirectory() && file.getName().contains(testId + "_");
-						});
-
-				pdfList = new ResponseEntity(generateReportList(pathStream), HttpStatus.OK);
-			} else {
-				pdfList = new ResponseEntity(nullList, HttpStatus.OK);
-			}
-
-		} catch (IOException e) {
-			pdfList = new ResponseEntity(HttpStatus.NOT_FOUND);
-		}
-
-		return pdfList;
-	}
-
-	/**
-	 * Generates a Hashmap where the entries consist of the creation date of the
-	 * report and the path to it.
-	 *
-	 * @param pathStream Stream of the matching reports regarding to to the specific
-	 *                   test
-	 * @return Map out of the creation dates and paths to the report
-	 */
-	public Map<Long, String> generateReportList(Stream<Path> pathStream) {
-		Map<Long, String> pdfEntry = new TreeMap<>();
-
-		// Pattern to find the PDF-Files for a specific test with the specific ID in the
-		// Filename
-		Pattern pattern = Pattern.compile("_(.*?).pdf");
-
-		Long dateMilliseconds = null;
-
-		// Put every path out of the stream into a list
-		List<Path> files = pathStream.sorted(Comparator.comparing(Path::toString)).collect(Collectors.toList());
-
-		files.forEach(System.out::println);
-		for (Path singlePath : files) {
-			// get date in milliseconds out of the filename and convert this into the
-			// specified date format
-			Matcher machter = pattern.matcher(singlePath.toString());
-			if (machter.find()) {
-				dateMilliseconds = Long.valueOf(machter.group(1));
-			}
-			// Add properties to object
-			pdfEntry.put(dateMilliseconds, singlePath.getFileName().toString());
-
-		}
-
-		return sortMap(pdfEntry);
-	}
-
-	/**
-	 * Sorts the timestamps of the List of Test-Reports.
-	 *
-	 * @param unsortedMap Sorted map with the timestamp as Long in the key
-	 * @return sorted Map depending on the key
-	 */
-	private Map<Long, String> sortMap(Map<Long, String> unsortedMap) {
-
-		Map<Long, String> treeMap = new TreeMap<Long, String>(new Comparator<Long>() {
-			@Override
-			public int compare(Long o1, Long o2) {
-				return o1.compareTo(o2);
-			}
-
-		});
-
-		treeMap.putAll(unsortedMap);
-
-		return treeMap;
-	}
-}
-=======
-
-import java.io.File;
-import java.io.FileInputStream;
-import java.io.IOException;
-import java.io.InputStream;
-import java.nio.file.Files;
-import java.nio.file.Path;
-import java.nio.file.Paths;
-import java.util.*;
-import java.util.regex.Matcher;
-import java.util.regex.Pattern;
-import java.util.stream.Collectors;
-import java.util.stream.Stream;
+
+
+
 
 @Component
 public class TestEngine implements ValueLogReceiverObserver {
@@ -1086,7 +553,4 @@
 
         return treeMap;
     }
-}
-
-    
->>>>>>> c6777f6c
+}