--- conflicted
+++ resolved
@@ -1,11 +1,8 @@
 package org.citopt.connde.service.testing;
 
 
-import java.io.File;
-import java.io.FileOutputStream;
-import java.text.SimpleDateFormat;
-import java.util.ArrayList;
-
+import com.itextpdf.text.*;
+import com.itextpdf.text.pdf.PdfWriter;
 import org.citopt.connde.domain.rules.Rule;
 import org.citopt.connde.domain.rules.RuleAction;
 import org.citopt.connde.domain.testing.TestDetails;
@@ -14,28 +11,14 @@
 import org.citopt.connde.service.receiver.ValueLogReceiver;
 import org.springframework.beans.factory.annotation.Autowired;
 import org.springframework.stereotype.Component;
-
-import com.itextpdf.text.BaseColor;
-import com.itextpdf.text.Chunk;
-import com.itextpdf.text.Document;
-import com.itextpdf.text.Element;
-import com.itextpdf.text.Font;
-import com.itextpdf.text.Image;
-import com.itextpdf.text.List;
-import com.itextpdf.text.Paragraph;
-import com.itextpdf.text.Phrase;
 import com.itextpdf.text.pdf.PdfPCell;
 import com.itextpdf.text.pdf.PdfPTable;
-<<<<<<< HEAD
-import com.itextpdf.text.pdf.PdfWriter;
-=======
 
 import java.io.*;
 import java.nio.file.Path;
 import java.nio.file.Paths;
 import java.text.SimpleDateFormat;
 import java.util.ArrayList;
->>>>>>> 6e276ad2
 
 /**
  * The component TestReport is used for the creation of test reports for tests of applications using the testing-tool
@@ -71,7 +54,7 @@
      * @return path where the TestReport can be found
      */
     public String generateTestreport(String testId, java.util.List<Rule> rulesBefore) throws Exception {
-        TestDetails test = testDetailsRepository.findById(testId).get();
+        TestDetails test = testDetailsRepository.findById(testId);
         Document doc = new Document();
 
         // Create a new pdf, which is named with the ID of the specific test
@@ -390,7 +373,7 @@
         ruleInfos.addCell(c1);
 
 
-        ArrayList<String> ruleActions = new ArrayList<>();
+        ArrayList ruleActions = new ArrayList();
         for (RuleAction action : ruleAfter.getActions()) {
             ruleActions.add(action.getName());
         }
@@ -510,7 +493,7 @@
      */
     public PdfPTable getRuleInfos(TestDetails test) {
         //noinspection MismatchedQueryAndUpdateOfCollection
-        ArrayList<String> rules = new ArrayList<>();
+        ArrayList rules = new ArrayList();
         StringBuilder rulesUser = new StringBuilder();
         String rulesExecuted;
         String triggerRules;
