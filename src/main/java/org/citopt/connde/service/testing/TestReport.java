package org.citopt.connde.service.testing;


<<<<<<< HEAD
import java.io.File;
import java.io.FileOutputStream;
import java.nio.file.Path;
import java.nio.file.Paths;
import java.text.SimpleDateFormat;
import java.util.ArrayList;

=======
import com.itextpdf.text.*;
import com.itextpdf.text.pdf.PdfWriter;
import org.citopt.connde.domain.adapter.parameters.ParameterInstance;
>>>>>>> c6777f6c
import org.citopt.connde.domain.rules.Rule;
import org.citopt.connde.domain.rules.RuleAction;
import org.citopt.connde.domain.testing.TestDetails;
import org.citopt.connde.repository.RuleRepository;
import org.citopt.connde.repository.TestDetailsRepository;
import org.citopt.connde.service.receiver.ValueLogReceiver;
import org.springframework.beans.factory.annotation.Autowired;
import org.springframework.stereotype.Component;

import com.itextpdf.text.BaseColor;
import com.itextpdf.text.Chunk;
import com.itextpdf.text.Document;
import com.itextpdf.text.Element;
import com.itextpdf.text.Font;
import com.itextpdf.text.Image;
import com.itextpdf.text.List;
import com.itextpdf.text.Paragraph;
import com.itextpdf.text.Phrase;
import com.itextpdf.text.pdf.PdfPCell;
import com.itextpdf.text.pdf.PdfPTable;
<<<<<<< HEAD
import com.itextpdf.text.pdf.PdfWriter;
=======

import java.io.*;
import java.nio.file.Path;
import java.nio.file.Paths;
import java.text.SimpleDateFormat;
import java.util.ArrayList;
import java.util.Arrays;
import java.util.Objects;
>>>>>>> c6777f6c

/**
 * The component TestReport is used for the creation of test reports for tests of applications using the testing-tool
 */
@Component
public class TestReport {


    @Autowired
    private TestDetailsRepository testDetailsRepository;

    @Autowired
    TestReport testEngine;

    @Autowired
    ValueLogReceiver valueLogReceiver;

    @Autowired
    RuleRepository ruleRepository;


    // Date formatter
    final String datePattern = "dd-MM-yyyy HH:mm:ss";
    final SimpleDateFormat simpleDateFormat = new SimpleDateFormat(datePattern);
    final Font white = new Font(Font.FontFamily.HELVETICA, 12, Font.BOLD, BaseColor.WHITE);
    String[] simSensors = {"TestingTemperaturSensor", "TestingTemperaturSensorPl", "TestingFeuchtigkeitsSensor", "TestingFeuchtigkeitsSensorPl", "TestingBeschleunigungsSensor", "TestingBeschleunigungsSensorPl", "TestingGPSSensor", "TestingGPSSensorPl"};


    /**
     * Generates the Test-Report with the Chart of the simulated Values and other important informations for the user.
     *
     * @param testId      id of the specific test
     * @param rulesBefore detail information of the selected rules before the test
     * @return path where the TestReport can be found
     */
    public String generateTestreport(String testId, java.util.List<Rule> rulesBefore) throws Exception {
<<<<<<< HEAD
        TestDetails test = testDetailsRepository.findById(testId).get();
=======
        int counterRules = 0;
        TestDetails test = testDetailsRepository.findById(testId);
>>>>>>> c6777f6c
        Document doc = new Document();

        // Create a new pdf, which is named with the ID of the specific test
        File tempFile = new File(testId + "_" + test.getEndTimeUnix() + ".pdf");
        if (tempFile.exists() && tempFile.isFile()) {
            tempFile.delete();
        }
        File testReport = new File(testId + "_" + test.getEndTimeUnix() + ".pdf");
        Path wholePath = Paths.get(testReport.getAbsolutePath());
        String path = wholePath.getParent().toString();


        FileOutputStream pdfFileout = new FileOutputStream(testReport);
        PdfWriter.getInstance(doc, pdfFileout);
        doc.open();


        // Title of the test report
        String title = "Test-Report: " + test.getName();
        Font titleFont = new Font(Font.FontFamily.HELVETICA, 22, Font.BOLD, BaseColor.BLACK);
        Paragraph titel = new Paragraph(title, titleFont);
        titel.setAlignment(Element.ALIGN_CENTER);


        // Creating an ImageData object from the graph of sensor values, which was previously created with the GraphPlotter
        Image graphSensorVal = Image.getInstance(testId + ".gif");
        graphSensorVal.setAlignment(Element.ALIGN_CENTER);

        // get information about the success of the test and the start/end times
        PdfPTable successInfo = getSucessInfo(test);

        // Test-Details
        Font testDetails = new Font(Font.FontFamily.HELVETICA, 17, Font.BOLD | Font.UNDERLINE, BaseColor.BLACK);
        Paragraph para3 = new Paragraph("Test-Details: ", testDetails);
        para3.setAlignment(Element.ALIGN_CENTER);

        PdfPTable simulationSensors = getSimulationConfig(test);
        PdfPTable realSensors = getRealSensorConfig(test);

        // Actuator informations
        PdfPTable actuatorInfos = getActuatorInfos();


        // add all components to the test report pdf
        doc.add(titel);
        doc.add(Chunk.NEWLINE);
        doc.add(successInfo);
        doc.add(Chunk.NEWLINE);
        doc.add(Chunk.NEWLINE);
        doc.add(graphSensorVal);
        doc.newPage();
        doc.add(para3);
        doc.add(Chunk.NEWLINE);
        doc.add(simulationSensors);
        doc.add(Chunk.NEWLINE);
        doc.add(realSensors);
        doc.add(Chunk.NEWLINE);
        doc.add(actuatorInfos);
        doc.add(Chunk.NEWLINE);
        // Rule-Informations
        PdfPTable ruleInfos = getRuleInfos(test);
        ruleInfos.setSpacingAfter(14f);
        doc.add(ruleInfos);


        for (Rule rule : rulesBefore) {
            counterRules += 1;
            PdfPTable ruleDetails = getRuleDetails(test, rule, counterRules);
            ruleDetails.setSpacingAfter(15f);
            doc.add(ruleDetails);
        }

        doc.close();
        return path;
    }

    /**
     * Return a table with the success information of the test and the start/end time.
     *
     * @param test test for which the test report is created
     * @return table with success and time informations
     */
    private PdfPTable getSucessInfo(TestDetails test) {
        String startTestTime;
        String endTestTime;// Test-Success
        Font fontConfig = new Font();
        Chunk bullet = new Chunk("\u2022", fontConfig);
        List successful = new List(List.UNORDERED);
        successful.setListSymbol(bullet);
        String success;
        if (test.getSuccessful().equals("Successful")) {
            success = "Yes";
        } else {
            success = "No";
        }

        PdfPTable successInfo = new PdfPTable(4);
        successInfo.setWidthPercentage(100f);
        PdfPCell c1 = new PdfPCell(new Phrase("Successful"));
        c1.setColspan(2);
        c1.setHorizontalAlignment(Element.ALIGN_CENTER);
        c1.setBackgroundColor(new BaseColor(191, 220, 227));
        successInfo.addCell(c1);

        PdfPCell c2 = new PdfPCell(new Phrase(success));
        c2.setHorizontalAlignment(Element.ALIGN_CENTER);
        c2.setColspan(2);
        successInfo.addCell(c2);


        // List of test times
        List testTimes = new List(List.UNORDERED);
        testTimes.setListSymbol(bullet);

        // get the times saved for the specific test
        startTestTime = simpleDateFormat.format(test.getStartTestTime());
        endTestTime = simpleDateFormat.format(test.getEndTestTime());

        //Start-Time pdf
        c1 = new PdfPCell(new Phrase("Start-Time"));
        c1.setColspan(2);
        c1.setHorizontalAlignment(Element.ALIGN_CENTER);
        c1.setBackgroundColor(new BaseColor(191, 220, 227));
        successInfo.addCell(c1);

        c2 = new PdfPCell(new Phrase(startTestTime));
        c2.setHorizontalAlignment(Element.ALIGN_CENTER);
        c2.setColspan(2);
        successInfo.addCell(c2);

        // End-Time pdf
        successInfo.setWidthPercentage(100f);
        c1 = new PdfPCell(new Phrase("End-Time"));
        c1.setColspan(2);
        c1.setHorizontalAlignment(Element.ALIGN_CENTER);
        c1.setBackgroundColor(new BaseColor(191, 220, 227));
        successInfo.addCell(c1);

        c2 = new PdfPCell(new Phrase(endTestTime));
        c2.setHorizontalAlignment(Element.ALIGN_CENTER);
        c2.setColspan(2);
        successInfo.addCell(c2);
        return successInfo;
    }

    /**
     * Returns a table with the user defined configurations of the simulated Sensors of the test
     *
     * @param test test for which the test report is created
     * @return table with user configurations of the test
     */
    private PdfPTable getSimulationConfig(TestDetails test) {
        int counter = 0;
        PdfPCell c1;
        PdfPCell c2;
        String simTime;
        String amountEvents;
        String amountOutliers;
        PdfPTable table = new PdfPTable(4);
        table.setWidthPercentage(100f);
        Chunk text = new Chunk("Simulated Sensor(s)", white);
        PdfPCell c0 = new PdfPCell(new Phrase(text));
        c0.setHorizontalAlignment(Element.ALIGN_CENTER);
        c0.setColspan(4);
        c0.setBackgroundColor(new BaseColor(117, 117, 117));
        table.addCell(c0);


        for (String type : test.getType()) {
            if (Arrays.asList(simSensors).contains(type)) {
                counter += 1;
                ArrayList<String> simDet = getSensorTypePDF(test, type);

                //Sensor-Type
                c1 = new PdfPCell(new Phrase(counter + ".: Sensor-Type"));
                c1.setColspan(2);
                c1.setHorizontalAlignment(Element.ALIGN_CENTER);
                c1.setBackgroundColor(new BaseColor(157, 213, 227));
                table.addCell(c1);

                c2 = new PdfPCell(new Phrase(simDet.get(0)));
                c2.setColspan(2);
                c2.setBackgroundColor(new BaseColor(157, 213, 227));
                table.addCell(c2);

                //TestCase
                c1 = new PdfPCell(new Phrase("Event"));
                c1.setColspan(2);
                c1.setHorizontalAlignment(Element.ALIGN_CENTER);
                c1.setBackgroundColor(new BaseColor(191, 220, 227));
                table.addCell(c1);
                c2 = new PdfPCell(new Phrase(simDet.get(1)));
                c2.setColspan(2);
                table.addCell(c2);

                //Combination
                c1 = new PdfPCell(new Phrase("Anomaly"));
                c1.setColspan(2);
                c1.setHorizontalAlignment(Element.ALIGN_CENTER);
                c1.setBackgroundColor(new BaseColor(191, 220, 227));
                table.addCell(c1);
                c2 = new PdfPCell(new Phrase(simDet.get(2)));
                c2.setColspan(2);
                table.addCell(c2);

                // Planned simulation adds informations about the simulation time, amount of events and outliers
                if (type.equals("TestingTemperaturSensorPl") || type.equals("TestingFeuchtigkeitsSensorPl") || type.equals("TestingGPSSensorPl") || type.equals("TestingBeschleunigungsSensorPl")) {
                    for (java.util.List<ParameterInstance> configSensor : test.getConfig()) {
                        for (ParameterInstance parameterInstance : configSensor) {
                            switch (parameterInstance.getName()) {
                                case "simTime":
                                    simTime = String.valueOf(parameterInstance.getValue());
                                    c1 = new PdfPCell(new Phrase("Simulation-Time"));
                                    c1.setColspan(2);
                                    c1.setHorizontalAlignment(Element.ALIGN_CENTER);
                                    c1.setBackgroundColor(new BaseColor(191, 220, 227));
                                    table.addCell(c1);

                                    c2 = new PdfPCell(new Phrase(simTime + " hours"));
                                    c2.setColspan(2);
                                    table.addCell(c2);

                                    break;
                                case "amountEvents":
                                    amountEvents = String.valueOf(parameterInstance.getValue());
                                    c1 = new PdfPCell(new Phrase("Amount Events"));
                                    c1.setColspan(2);
                                    c1.setHorizontalAlignment(Element.ALIGN_CENTER);
                                    c1.setBackgroundColor(new BaseColor(191, 220, 227));
                                    table.addCell(c1);

                                    c2 = new PdfPCell(new Phrase(amountEvents));
                                    c2.setColspan(2);
                                    table.addCell(c2);

                                    break;
                                case "amountAnomalies":
                                    amountOutliers = String.valueOf(parameterInstance.getValue());
                                    c1 = new PdfPCell(new Phrase("Amount Anomalies"));
                                    c1.setColspan(2);
                                    c1.setHorizontalAlignment(Element.ALIGN_CENTER);
                                    c1.setBackgroundColor(new BaseColor(191, 220, 227));
                                    table.addCell(c1);

                                    c2 = new PdfPCell(new Phrase(amountOutliers));
                                    c2.setColspan(2);
                                    table.addCell(c2);

                                    break;
                            }

                        }
                    }
                }
            }


        }
        return table;
    }


    /**
     * Returns a table with the user defined configurations of the real Sensors of the test
     *
     * @param test test for which the test report is created
     * @return table with user configurations of the test
     */
    private PdfPTable getRealSensorConfig(TestDetails test) {
        int counter = 0;
        PdfPCell c1;
        PdfPCell c2;
        PdfPTable table = new PdfPTable(4);
        table.setWidthPercentage(100f);
        Chunk text = new Chunk("Real Sensor(s)", white);
        PdfPCell c0 = new PdfPCell(new Phrase(text));
        c0.setHorizontalAlignment(Element.ALIGN_CENTER);
        c0.setColspan(4);
        c0.setBackgroundColor(new BaseColor(117, 117, 117));
        table.addCell(c0);

        for (String type : test.getType()) {
            if (!Arrays.asList(simSensors).contains(type)) {
                counter += 1;

                //Sensor-Type
                c1 = new PdfPCell(new Phrase(counter + ".: Sensor-Type"));
                c1.setColspan(2);
                c1.setHorizontalAlignment(Element.ALIGN_CENTER);
                c1.setBackgroundColor(new BaseColor(157, 213, 227));
                table.addCell(c1);

                c2 = new PdfPCell(new Phrase(type));
                c2.setColspan(2);
                c2.setBackgroundColor(new BaseColor(157, 213, 227));
                table.addCell(c2);


                for (java.util.List<ParameterInstance> configSensor : test.getConfig()) {
                    for (ParameterInstance parameterInstance : configSensor) {
                        if (parameterInstance.getValue().equals(type)) {
                            for (ParameterInstance parameterInstance2 : configSensor) {
                                if (!parameterInstance2.getName().equals("ConfigName")) {
                                    c1 = new PdfPCell(new Phrase(parameterInstance2.getName().toString()));
                                    c1.setColspan(2);
                                    c1.setHorizontalAlignment(Element.ALIGN_CENTER);
                                    c1.setBackgroundColor(new BaseColor(191, 220, 227));
                                    table.addCell(c1);
                                    c2 = new PdfPCell(new Phrase(parameterInstance2.getValue().toString()));
                                    c2.setColspan(2);
                                    table.addCell(c2);
                                }

                            }
                        }
                    }
                }
            }
        }

        if(counter==0){
            PdfPCell realSens = new PdfPCell(new Phrase("No Real Sensor was integrated into the test."));
            realSens.setColspan(4);
            realSens.setHorizontalAlignment(Element.ALIGN_CENTER);
            table.addCell(realSens);
        }
        return table;
    }


    /**
     * Retruns a table with the Actuator informations of the Test.
     *
     * @return table with the actuator information
     */
    private PdfPTable getActuatorInfos() {
        // Dummy-Actuator
        PdfPTable actuatorInfos = new PdfPTable(4);
        actuatorInfos.setWidthPercentage(100f);

        Chunk chunkActuatorInf = new Chunk("Simulated actuator", white);
        PdfPCell actuatorInf = new PdfPCell(new Phrase(chunkActuatorInf));
        actuatorInf.setHorizontalAlignment(Element.ALIGN_CENTER);
        actuatorInf.setColspan(4);
        actuatorInf.setBackgroundColor(new BaseColor(117, 117, 117));
        actuatorInfos.addCell(actuatorInf);
        PdfPCell actuatorInf2 = new PdfPCell(new Phrase("The actuator used for the tests does not trigger any actions if the corresponding rule is triggered. It functions as a dummy."));
        actuatorInf2.setColspan(4);
        actuatorInf2.setHorizontalAlignment(Element.ALIGN_CENTER);
        actuatorInfos.addCell(actuatorInf2);
        return actuatorInfos;
    }


    /**
     * Creates a table with all important informations about the rules of the application which was tested
     *
     * @param test test for which the test report is created
     * @param rule detail information of the selected rules before the test
     * @return PDFTable with all important informations about the rules in the test of a specific application
     */
    @SuppressWarnings("DuplicatedCode")
    private PdfPTable getRuleDetails(TestDetails test, Rule rule, int counterRules) {

        // get executed Rules
        String rulesExecuted = test.getRulesExecuted().toString().replace("[", "")  //remove the right bracket
                .replace("]", "");  //remove the left bracket

        PdfPTable ruleInfos = new PdfPTable(4);
        ruleInfos.setWidthPercentage(100f);
        PdfPCell c0;

<<<<<<< HEAD
        // TODO: Repository return objects should be checked - i temporarily added .orElse(null) to each function,
    	//       since this is equivalent to the former implementation of the repositories.
        Rule ruleAfter = ruleRepository.findByName(rule.getName()).orElse(null);
        c0 = new PdfPCell(new Phrase(rule.getName()));
=======
        Rule ruleAfter = ruleRepository.findByName(rule.getName());
        c0 = new PdfPCell(new Phrase(counterRules + ". Rule: " + rule.getName()));
>>>>>>> c6777f6c
        c0.setHorizontalAlignment(Element.ALIGN_CENTER);
        c0.setColspan(4);
        c0.setBackgroundColor(new BaseColor(157, 213, 227));
        ruleInfos.addCell(c0);


        // Rule: Condition (Trigger Querey)
        PdfPCell c1 = new PdfPCell(new Phrase("Rule: Condition"));
        c1.setColspan(4);
        c1.setHorizontalAlignment(Element.ALIGN_CENTER);
        c1.setBackgroundColor(new BaseColor(191, 220, 227));
        ruleInfos.addCell(c1);

        c1 = new PdfPCell(new Phrase(ruleAfter.getTrigger().getQuery()));
        c1.setColspan(4);
        c1.setHorizontalAlignment(Element.ALIGN_CENTER);
        ruleInfos.addCell(c1);

        // Rule: Action (Actuator)
        c1 = new PdfPCell(new Phrase("Rule: Action"));
        c1.setColspan(4);
        c1.setHorizontalAlignment(Element.ALIGN_CENTER);
        c1.setBackgroundColor(new BaseColor(191, 220, 227));
        ruleInfos.addCell(c1);


        ArrayList ruleActions = new ArrayList();
        for (RuleAction action : ruleAfter.getActions()) {
            ruleActions.add(action.getName());
        }


        // get executed Rules
        String ruleAction = ruleActions.toString().replace("[", "")  //remove the right bracket
                .replace("]", "");  //remove the left bracket


        c1 = new PdfPCell(Phrase.getInstance(ruleAction));
        c1.setColspan(4);
        c1.setHorizontalAlignment(Element.ALIGN_CENTER);
        ruleInfos.addCell(c1);


        // # Rule Executions before/after
        c1 = new PdfPCell(new Phrase("Number of executions before the test"));
        c1.setColspan(2);
        c1.setHorizontalAlignment(Element.ALIGN_CENTER);
        c1.setBackgroundColor(new BaseColor(191, 220, 227));
        ruleInfos.addCell(c1);

        c1 = new PdfPCell(new Phrase("Number of executions after the test"));
        c1.setColspan(2);
        c1.setHorizontalAlignment(Element.ALIGN_CENTER);
        c1.setBackgroundColor(new BaseColor(191, 220, 227));
        ruleInfos.addCell(c1);

        int executionsBefore = rule.getExecutions();
        PdfPCell c2 = new PdfPCell(new Phrase(Integer.toString(executionsBefore)));
        c2.setColspan(2);
        c2.setHorizontalAlignment(Element.ALIGN_CENTER);
        ruleInfos.addCell(c2);
        int executionsAfter;
        if (!rulesExecuted.contains(rule.getName())) {
            executionsAfter = rule.getExecutions();
        } else {
            executionsAfter = ruleAfter.getExecutions();
        }
        c2 = new PdfPCell(new Phrase(Integer.toString(executionsAfter)));
        c2.setColspan(2);
        c2.setHorizontalAlignment(Element.ALIGN_CENTER);
        ruleInfos.addCell(c2);


        // Last Execution time before/after
        c1 = new PdfPCell(new Phrase("Last execution before the test"));
        c1.setColspan(2);
        c1.setHorizontalAlignment(Element.ALIGN_CENTER);
        c1.setBackgroundColor(new BaseColor(191, 220, 227));
        ruleInfos.addCell(c1);

        c1 = new PdfPCell(new Phrase("Last execution after the test"));
        c1.setColspan(2);
        c1.setHorizontalAlignment(Element.ALIGN_CENTER);
        c1.setBackgroundColor(new BaseColor(191, 220, 227));
        ruleInfos.addCell(c1);


        if (rule.getLastExecution() == null) {
            c2 = new PdfPCell(new Phrase("NEVER"));
        } else {
            c2 = new PdfPCell(new Phrase(simpleDateFormat.format(rule.getLastExecution())));
        }

        c2.setColspan(2);
        c2.setHorizontalAlignment(Element.ALIGN_CENTER);
        ruleInfos.addCell(c2);


        if (ruleAfter.getLastExecution() == null) {
            c2 = new PdfPCell(new Phrase("NEVER"));
        } else {
            c2 = new PdfPCell(new Phrase(simpleDateFormat.format(ruleAfter.getLastExecution())));
        }
        c2.setColspan(2);
        c2.setHorizontalAlignment(Element.ALIGN_CENTER);
        ruleInfos.addCell(c2);

        // Trigger-Values of the Rule
        c1 = new PdfPCell(new Phrase("Trigger-Values"));
        c1.setColspan(4);
        c1.setHorizontalAlignment(Element.ALIGN_CENTER);
        c1.setBackgroundColor(new BaseColor(191, 220, 227));
        ruleInfos.addCell(c1);

        // get Trigger Values for specific rules
        if (test.getTriggerValues().containsKey(ruleAfter.getName())) {
            if (test.getTriggerValues().get(ruleAfter.getName()).size() == 0) {
                c1 = new PdfPCell(new Phrase("Rule not triggered"));
            } else {
                String tiggerValues = test.getTriggerValues().get(ruleAfter.getName()).toString().replace("[", "")  //remove the right bracket
                        .replace("]", "");  //remove the left bracket
                c1 = new PdfPCell(new Phrase(tiggerValues));
            }
        } else {
            c1 = new PdfPCell(new Phrase("Rule not triggered"));
        }
        c1.setColspan(4);
        c1.setHorizontalAlignment(Element.ALIGN_CENTER);
        ruleInfos.addCell(c1);


        return ruleInfos;

    }

    /**
     * Returns a table with detailed informations of the rules belonging to the IoT-Application of the Test
     *
     * @param test test for which the test report is created
     * @return table with detailed rule informations
     */
    public PdfPTable getRuleInfos(TestDetails test) {
        //noinspection MismatchedQueryAndUpdateOfCollection
        ArrayList rules = new ArrayList();
        StringBuilder rulesUser = new StringBuilder();
        String rulesExecuted;
        String triggerRules;
        String infoSelectedRules;

        PdfPTable ruleInfos = new PdfPTable(4);
        ruleInfos.setWidthPercentage(100f);
        Chunk text = new Chunk("Rule-Informations", white);
        PdfPCell c0 = new PdfPCell(new Phrase(text));
        c0.setHorizontalAlignment(Element.ALIGN_CENTER);
        c0.setColspan(4);
        c0.setBackgroundColor(new BaseColor(117, 117, 117));
        ruleInfos.addCell(c0);


        if (test.isTriggerRules()) {
            triggerRules = "The selected rules should be executed by the test";
            infoSelectedRules = "Rules, which should be triggered";
        } else {
            triggerRules = "The selected rules shouldn't be executed by the test";
            infoSelectedRules = "Rules which shouldn't be triggered";
        }

        c0 = new PdfPCell(new Phrase(triggerRules));
        c0.setHorizontalAlignment(Element.ALIGN_CENTER);
        c0.setColspan(4);
        ruleInfos.addCell(c0);


        // Rules which should be triggered by the values of the sensor simulation
        PdfPCell c1 = new PdfPCell(new Phrase(infoSelectedRules));
        c1.setColspan(2);
        c1.setHorizontalAlignment(Element.ALIGN_CENTER);
        c1.setBackgroundColor(new BaseColor(191, 220, 227));
        ruleInfos.addCell(c1);


        // Rules which were  triggered by the simulated sensor values
        c1 = new PdfPCell(new Phrase("Rules, which were triggered"));
        c1.setColspan(2);
        c1.setHorizontalAlignment(Element.ALIGN_CENTER);
        c1.setBackgroundColor(new BaseColor(191, 220, 227));
        ruleInfos.addCell(c1);

        // get selected Rules from User
        for (int i = 0; i < test.getRules().size(); i++) {
            if (i != 0 && i != test.getRules().size()) {
                rulesUser.append(", ");
            }
            rules.add(test.getRules().get(i).getName());
            rulesUser.append(test.getRules().get(i).getName());
        }

        PdfPCell c2 = new PdfPCell(new Phrase(rulesUser.toString()));
        c2.setColspan(2);
        c2.setHorizontalAlignment(Element.ALIGN_CENTER);
        ruleInfos.addCell(c2);

        // get executed Rules
        rulesExecuted = test.getRulesExecuted().toString().replace("[", "")  //remove the right bracket
                .replace("]", "");  //remove the left bracket

        PdfPCell c3;
        if (!rulesExecuted.equals("")) {
            c3 = new PdfPCell(new Phrase(rulesExecuted));
        } else {
            c3 = new PdfPCell(new Phrase("-"));
        }

        c3.setColspan(2);
        c3.setHorizontalAlignment(Element.ALIGN_CENTER);
        ruleInfos.addCell(c3);

        return ruleInfos;
    }

    /**
     * Converts the configuration of the Test Sensor into a readable output for the test report
     *
     * @param test test for which the test report is created
     * @return List of configurations readable for the test report
     */
    public ArrayList<String> getSensorTypePDF(TestDetails test, String sensorType) {

        ArrayList<String> simDet = new ArrayList<>();
        String kindOfSensor = "";
        String testCaseStr = "";
        String combiStr = "";
        int testCase = 0;
        int combination = 0;
        java.util.List<ParameterInstance> config = null;


        for (java.util.List<ParameterInstance> configSensor : test.getConfig()) {
            for (ParameterInstance parameterInstance : configSensor) {
                if (parameterInstance.getName().equals("ConfigName") && parameterInstance.getValue().equals(sensorType)) {
                    config = configSensor;
                    break;
                }
            }
        }


        for (ParameterInstance parameterInstance : Objects.requireNonNull(config)) {
            if (parameterInstance.getName().equals("event")) {
                Object dd = parameterInstance.getValue();
                testCase = Integer.parseInt(String.valueOf(parameterInstance.getValue()));
            }
            if (parameterInstance.getName().equals("anomaly")) {
                combination = Integer.parseInt(String.valueOf(parameterInstance.getValue()));
            }
        }


        switch (sensorType) {
            case "TestingTemperaturSensor":
                kindOfSensor = "Temperature Sensor";
                break;
            case "TestingTemperaturSensorPl":
                kindOfSensor = "Temperature Sensor (planned)";
                break;
            case "TestingFeuchtigkeitsSensor":
                kindOfSensor = "Humidity sensor";
                break;
            case "TestingFeuchtigkeitsSensorPl":
                kindOfSensor = "Humidity Sensor (planned)";
                break;
            case "TestingGPSSensor":
                kindOfSensor = "GPS sensor";
                break;
            case "TestingGPSSensorPl":
                kindOfSensor = "GPS Sensor (planned)";
                break;
            case "TestingBeschleunigungsSensor":
                kindOfSensor = "Acceleration Sensor";
                break;
            case "TestingBeschleunigungsSensorPl":
                kindOfSensor = "Acceleration Sensor (planned)";
                break;
        }

        simDet.add(0, kindOfSensor);

        switch (sensorType) {
            case "TestingTemperaturSensor":
            case "TestingTemperaturSensorPl":
                if (testCase == 1) {
                    testCaseStr = "Temperature rise";
                } else if (testCase == 2) {
                    testCaseStr = "Temperature drop";
                } else if (testCase == 3) {
                    testCaseStr = "-";
                    combiStr = "Outliers";
                } else if (testCase == 4) {
                    testCaseStr = "-";
                    combiStr = "Missing values";
                } else if (testCase == 5 || combination == 5) {
                    testCaseStr = "-";
                    combiStr = "Wrong value type";
                }

                if (combination == 6) {
                    combiStr = "-";
                } else if (combination == 3) {
                    combiStr = "Outliers";
                } else if (combination == 4) {
                    combiStr = "Missing values";
                } else if (combination == 5) {
                    combiStr = "Wrong value type";
                }
                break;
            case "TestingFeuchtigkeitsSensor":
            case "TestingFeuchtigkeitsSensorPl":
                if (testCase == 1) {
                    testCaseStr = "Humidity rise";
                } else if (testCase == 2) {
                    testCaseStr = "Humidity decrease";
                } else if (testCase == 3) {
                    testCaseStr = "-";
                    combiStr = "Outlier";
                } else if (testCase == 4) {
                    testCaseStr = "-";
                    combiStr = "Missing values";
                } else if (testCase == 5 || combination == 5) {
                    testCaseStr = "-";
                    combiStr = "Wrong value type";
                }

                if (combination == 6) {
                    combiStr = "-";
                } else if (combination == 3) {
                    combiStr = "Outlier";
                } else if (combination == 4) {
                    combiStr = "Missing values";
                } else if (combination == 5) {
                    combiStr = "Wrong value type";
                }
                break;
            case "TestingGPSSensorPl":
            case "TestingGPSSensor":
                if (testCase == 1) {
                    testCaseStr = "Approach";
                } else if (testCase == 2) {
                    testCaseStr = "Moving away";
                } else if (testCase == 3) {
                    testCaseStr = "-";
                    combiStr = "Outliers";
                } else if (testCase == 4) {
                    testCaseStr = "-";
                    combiStr = "Missing values";
                } else if (testCase == 5 || combination == 5) {
                    testCaseStr = "-";
                    combiStr = "Wrong value type";
                }

                if (combination == 6) {
                    combiStr = "-";
                } else if (combination == 3) {
                    combiStr = "Outliers";
                } else if (combination == 4) {
                    combiStr = "Missing values";
                } else if (combination == 5) {
                    combiStr = "Wrong value type";
                }
                break;
            case "TestingBeschleunigungsSensor":
            case "TestingBeschleunigungsSensorPl":
                if (testCase == 1) {
                    testCaseStr = "Object is not moving";
                } else if (testCase == 2) {
                    testCaseStr = "Object is moving";
                } else if (testCase == 3) {
                    testCaseStr = "-";
                    combiStr = "Fly bumps into the Object";
                } else if (testCase == 4) {
                    testCaseStr = "-";
                    combiStr = "Outliers";
                } else if (testCase == 5 || combination == 5) {
                    testCaseStr = "-";
                    combiStr = "Wrong value type";
                }

                if (combination == 6) {
                    combiStr = "-";
                } else if (combination == 3) {
                    combiStr = "Fly bumps into the Object";
                } else if (combination == 4) {
                    combiStr = "Outliers";
                } else if (combination == 5) {
                    combiStr = "Wrong value type";
                }
                break;
        }

        simDet.add(1, testCaseStr);
        simDet.add(2, combiStr);


        return simDet;
    }
}

    <|MERGE_RESOLUTION|>--- conflicted
+++ resolved
@@ -1,19 +1,25 @@
 package org.citopt.connde.service.testing;
 
 
-<<<<<<< HEAD
+import com.itextpdf.text.BaseColor;
+import com.itextpdf.text.Chunk;
+import com.itextpdf.text.Element;
+import com.itextpdf.text.Font;
+import com.itextpdf.text.Image;
+import com.itextpdf.text.Paragraph;
+import com.itextpdf.text.Phrase;
+import com.itextpdf.text.pdf.PdfPCell;
+import com.itextpdf.text.pdf.PdfPTable;
+import com.itextpdf.text.pdf.PdfWriter;
 import java.io.File;
 import java.io.FileOutputStream;
 import java.nio.file.Path;
 import java.nio.file.Paths;
 import java.text.SimpleDateFormat;
 import java.util.ArrayList;
-
-=======
-import com.itextpdf.text.*;
-import com.itextpdf.text.pdf.PdfWriter;
+import java.util.Arrays;
+import java.util.Objects;
 import org.citopt.connde.domain.adapter.parameters.ParameterInstance;
->>>>>>> c6777f6c
 import org.citopt.connde.domain.rules.Rule;
 import org.citopt.connde.domain.rules.RuleAction;
 import org.citopt.connde.domain.testing.TestDetails;
@@ -21,31 +27,9 @@
 import org.citopt.connde.repository.TestDetailsRepository;
 import org.citopt.connde.service.receiver.ValueLogReceiver;
 import org.springframework.beans.factory.annotation.Autowired;
-import org.springframework.stereotype.Component;
-
-import com.itextpdf.text.BaseColor;
-import com.itextpdf.text.Chunk;
-import com.itextpdf.text.Document;
-import com.itextpdf.text.Element;
-import com.itextpdf.text.Font;
-import com.itextpdf.text.Image;
-import com.itextpdf.text.List;
-import com.itextpdf.text.Paragraph;
-import com.itextpdf.text.Phrase;
-import com.itextpdf.text.pdf.PdfPCell;
-import com.itextpdf.text.pdf.PdfPTable;
-<<<<<<< HEAD
-import com.itextpdf.text.pdf.PdfWriter;
-=======
-
-import java.io.*;
-import java.nio.file.Path;
-import java.nio.file.Paths;
-import java.text.SimpleDateFormat;
-import java.util.ArrayList;
-import java.util.Arrays;
-import java.util.Objects;
->>>>>>> c6777f6c
+
+
+
 
 /**
  * The component TestReport is used for the creation of test reports for tests of applications using the testing-tool
@@ -82,12 +66,7 @@
      * @return path where the TestReport can be found
      */
     public String generateTestreport(String testId, java.util.List<Rule> rulesBefore) throws Exception {
-<<<<<<< HEAD
         TestDetails test = testDetailsRepository.findById(testId).get();
-=======
-        int counterRules = 0;
-        TestDetails test = testDetailsRepository.findById(testId);
->>>>>>> c6777f6c
         Document doc = new Document();
 
         // Create a new pdf, which is named with the ID of the specific test
@@ -460,15 +439,8 @@
         ruleInfos.setWidthPercentage(100f);
         PdfPCell c0;
 
-<<<<<<< HEAD
-        // TODO: Repository return objects should be checked - i temporarily added .orElse(null) to each function,
-    	//       since this is equivalent to the former implementation of the repositories.
-        Rule ruleAfter = ruleRepository.findByName(rule.getName()).orElse(null);
-        c0 = new PdfPCell(new Phrase(rule.getName()));
-=======
         Rule ruleAfter = ruleRepository.findByName(rule.getName());
         c0 = new PdfPCell(new Phrase(counterRules + ". Rule: " + rule.getName()));
->>>>>>> c6777f6c
         c0.setHorizontalAlignment(Element.ALIGN_CENTER);
         c0.setColspan(4);
         c0.setBackgroundColor(new BaseColor(157, 213, 227));
