--- conflicted
+++ resolved
@@ -5,10 +5,6 @@
 import java.util.HashMap;
 import java.util.Iterator;
 import java.util.Map;
-<<<<<<< HEAD
-import java.util.Optional;
-=======
->>>>>>> bdace8ff
 
 import org.citopt.connde.domain.adapter.Adapter;
 import org.citopt.connde.domain.component.Actuator;
@@ -888,13 +884,8 @@
         device.setPassword(deviceDetails.optString(MODEL_JSON_KEY_DEVICE_PASSWORD, ""));
 
         //Find key pair from repository and set it
-<<<<<<< HEAD
-        Optional<KeyPair> keyPair = keyPairRepository.findById(deviceDetails.optString(MODEL_JSON_KEY_DEVICE_KEYPAIR));
-        device.setKeyPair(keyPair.get()); // NOTE: It should be checked whether the adapter is actually available (or whether the Optional is empty)!
-=======
         KeyPair keyPair = keyPairRepository.findById(deviceDetails.optString(MODEL_JSON_KEY_DEVICE_KEYPAIR)).get();
         device.setKeyPair(keyPair);
->>>>>>> bdace8ff
 
         //Return final device object
         return device;
@@ -920,13 +911,8 @@
         component.setComponentType(nodeObject.getString(MODEL_JSON_KEY_NODE_COMPONENT_TYPE));
 
         //Find adapter from repository and set it
-<<<<<<< HEAD
-        Optional<Adapter> adapter = adapterRepository.findById(componentDetails.optString(MODEL_JSON_KEY_COMPONENT_ADAPTER));
-        component.setAdapter(adapter.get()); // NOTE: It should be checked whether the adapter is actually available (or whether the Optional is empty)!
-=======
         Adapter adapter = adapterRepository.findById(componentDetails.optString(MODEL_JSON_KEY_COMPONENT_ADAPTER)).get();
         component.setAdapter(adapter);
->>>>>>> bdace8ff
 
         //Set a fake device for passing validation
         component.setDevice(new Device());
