--- conflicted
+++ resolved
@@ -883,18 +883,12 @@
         device.setUsername(deviceDetails.optString(MODEL_JSON_KEY_DEVICE_USERNAME, ""));
         device.setPassword(deviceDetails.optString(MODEL_JSON_KEY_DEVICE_PASSWORD, ""));
 
-<<<<<<< HEAD
-        //Find key pair from repository and set it
-        KeyPair keyPair = keyPairRepository.findById(deviceDetails.optString(MODEL_JSON_KEY_DEVICE_KEYPAIR)).get();
-        device.setKeyPair(keyPair);
-=======
         //Check if a key pair was provided
         if(!deviceDetails.isNull(MODEL_JSON_KEY_DEVICE_KEYPAIR)){
             //Get key pair from repository and set it
             KeyPair keyPair = keyPairRepository.findOne(deviceDetails.optString(MODEL_JSON_KEY_DEVICE_KEYPAIR));
             device.setKeyPair(keyPair);
         }
->>>>>>> 6e276ad2
 
         //Return final device object
         return device;
