--- conflicted
+++ resolved
@@ -38,7 +38,6 @@
  */
 @Component
 public class ValueLogRepository {
-<<<<<<< HEAD
     // Name of the collection to use for the value logs
     private static final String COLLECTION_NAME = "mongoValueLogs";
 
@@ -48,8 +47,9 @@
     // Number of value logs per document in the collection
     private static final long VALUES_PER_DOCUMENT = 80;
 
-    // Value log collection of the MongoDB
-    private final MongoCollection<ValueLog> valueLogCollection;
+    // Value log database and collection of the MongoDB
+    private MongoDatabase valueLogDatabase;
+    private MongoCollection<ValueLog> valueLogCollection;
 
     /**
      * Instantiates the repository by passing a reference to the MongoDB bean that
@@ -66,7 +66,7 @@
         String databaseName = mongoConfiguration.getMongoDatabase();
 
         // Get value log database and collection with codec registry
-        MongoDatabase valueLogDatabase = mongoClient.getDatabase(databaseName).withCodecRegistry(codecRegistry);
+        this.valueLogDatabase = mongoClient.getDatabase(databaseName).withCodecRegistry(codecRegistry);
         this.valueLogCollection = valueLogDatabase.getCollection(COLLECTION_NAME, ValueLog.class);
     }
 
@@ -206,7 +206,7 @@
         // Replace root elements with value log sub-documents
         aggregateStages.add(Aggregates.replaceRoot("$values"));
 
-        // Fine-grained Sorting on value log level
+        // Fine-grained sorting on value log level
         aggregateStages.add(Aggregates.sort(fineSortDocument));
 
         // Fine-grained offset for pagination on value log level (if necessary)
@@ -245,214 +245,4 @@
         // Perform deletion
         this.valueLogCollection.deleteMany(filter);
     }
-=======
-
-	// Name of the database to use for the value logs
-	private static final String DATABASE_NAME = MongoConfiguration.DB_NAME;
-
-	// Name of the collection to use for the value logs
-	private static final String COLLECTION_NAME = "mongoValueLogs";
-
-	// Name of the idref field
-	private static final String IDREF_FIELD_NAME = "idref";
-
-	// Number of value logs per document in the collection
-	private static final long VALUES_PER_DOCUMENT = 80;
-
-	// Value log database and collection of the MongoDB
-	private MongoDatabase valueLogDatabase;
-	private MongoCollection<ValueLog> valueLogCollection;
-
-	/**
-	 * Instantiates the repository by passing a reference to the MongoDB bean that
-	 * is supposed to be used (auto-wired).
-	 *
-	 * @param mongoClient The MongoDB bean to use
-	 */
-	@Autowired
-	private ValueLogRepository(MongoClient mongoClient) {
-		// Fetch coded registry for mapping value log objects from and to BSON documents
-		CodecRegistry codecRegistry = fromRegistries(com.mongodb.MongoClient.getDefaultCodecRegistry(), fromProviders(PojoCodecProvider.builder().automatic(true).build()));
-
-		// Get value log database and collection with codec registry
-		this.valueLogDatabase = mongoClient.getDatabase(DATABASE_NAME).withCodecRegistry(codecRegistry);
-		this.valueLogCollection = valueLogDatabase.getCollection(COLLECTION_NAME, ValueLog.class);
-	}
-
-	/**
-	 * Writes a given value log object into the repository.
-	 *
-	 * @param valueLog The value log to write
-	 */
-	public void write(ValueLog valueLog) {
-		// Sanity check
-		if (valueLog == null) {
-			throw new IllegalArgumentException("Value log must not be null.");
-		}
-
-		// Get epoch seconds from value log
-		long epochSeconds = valueLog.getTime().getEpochSecond();
-
-		// Filtering by idref and nvalues
-		Document filterQuery = new Document(IDREF_FIELD_NAME, valueLog.getIdref());
-		filterQuery.append("nvalues", new Document("$lt", VALUES_PER_DOCUMENT));
-
-		// Query for updating existing documents or creating new ones
-		Document updateQuery = new Document("$push", new Document("values", valueLog));
-		updateQuery.append("$min", new Document("first", epochSeconds));
-		updateQuery.append("$max", new Document("last", epochSeconds));
-		updateQuery.append("$inc", new Document("nvalues", 1));
-
-		// Allow for creating new documents when VALUES_PER_DOCUMENT is reached
-		UpdateOptions updateOptions = new UpdateOptions();
-		updateOptions.upsert(true);
-
-		// Perform update
-		this.valueLogCollection.updateOne(filterQuery, updateQuery, updateOptions);
-	}
-
-	/**
-	 * Finds and returns a list of value logs that match a certain id reference of a
-	 * component.
-	 *
-	 * @param idref The idref to match
-	 * @return The requested list of value logs
-	 */
-	public List<ValueLog> findAllByIdRef(String idref) {
-		// Sanity check
-		if ((idref == null) || idref.isEmpty()) {
-			throw new IllegalArgumentException("Idref must not be null or empty.");
-		}
-
-		// Create result list
-		List<ValueLog> resultList = new ArrayList<>();
-
-		// Matching for idref
-		Bson matchStage = Aggregates.match(Filters.eq(IDREF_FIELD_NAME, idref));
-
-		// Unwinding
-		Bson unwindStage = Aggregates.unwind("$values");
-
-		// Replace root elements with value log sub-documents
-		Bson replaceRootStage = Aggregates.replaceRoot("$values");
-
-		// Perform aggregation
-		AggregateIterable<ValueLog> aggregateResult = this.valueLogCollection
-				.aggregate(Arrays.asList(matchStage, unwindStage, replaceRootStage), ValueLog.class);
-
-		// Convert aggregation result to a list
-		aggregateResult.forEach((Consumer<ValueLog>) resultList::add);
-
-		return resultList;
-	}
-
-	/**
-	 * Finds and returns a page of value logs that match a certain id reference of a
-	 * component.
-	 *
-	 * @param idref    The idref to match
-	 * @param pageable The pageable describing the desired page of value logs
-	 * @return The requested page of value logs
-	 */
-	public Page<ValueLog> findAllByIdRef(String idref, Pageable pageable) {
-		// Sanity check
-		if ((idref == null) || idref.isEmpty()) {
-			throw new IllegalArgumentException("Idref must not be null or empty.");
-		}
-
-		// Create result list
-		List<ValueLog> resultList = new ArrayList<>();
-
-		// Get limit and offset from pageable
-		int limit = pageable.getPageSize();
-		long offset = pageable.getOffset();
-
-		// Check if values need to be retrieved
-		if (limit <= 0) {
-			return new PageImpl<>(resultList, pageable, 0);
-		}
-
-		// Get sort parameters from pageable
-		Sort sort = pageable.getSort();
-
-		// Documents representing the desired sort direction
-		Document coarseSortDocument = new Document("first", -1);
-		Document fineSortDocument = new Document("time", -1);
-
-		// Iterate over all specified sort parameters
-		for (Sort.Order order : sort) {
-			// Only sorting for time property is supported, thus ignore the other ones
-			if (!order.getProperty().equals("time")) {
-				continue;
-			}
-
-			// Check sort direction and adjust document if necessary
-			if (order.isAscending()) {
-				coarseSortDocument = new Document("first", 1);
-				fineSortDocument = new Document("time", 1);
-			}
-
-			// Only ordering for time is supported, so no need to consider other properties
-			break;
-		}
-
-		// List of all aggregation stages to execute
-		List<Bson> aggregateStages = new ArrayList<>();
-
-		// Matching for idref
-		aggregateStages.add(Aggregates.match(Filters.eq(IDREF_FIELD_NAME, idref)));
-
-		// Coarse-grained sorting on document level
-		aggregateStages.add(Aggregates.sort(coarseSortDocument));
-
-		// Coarse-grained limit on document level
-		int calculatedLimit = (int) Math.ceil(((double) offset + limit) / ((double) VALUES_PER_DOCUMENT)) + 1;
-		aggregateStages.add(Aggregates.limit(calculatedLimit));
-
-		// Unwinding
-		aggregateStages.add(Aggregates.unwind("$values"));
-
-		// Replace root elements with value log sub-documents
-		aggregateStages.add(Aggregates.replaceRoot("$values"));
-
-		// Fine-grained sorting on value log level
-		aggregateStages.add(Aggregates.sort(fineSortDocument));
-
-		// Fine-grained offset for pagination on value log level (if necessary)
-		if (offset > 0) {
-			aggregateStages.add(Aggregates.skip((int) offset));
-		}
-
-		// Fine-grained Limit for pagination on value log level (if necessary)
-		aggregateStages.add(Aggregates.limit(limit));
-
-		// Perform aggregation
-		AggregateIterable<ValueLog> aggregateResult = this.valueLogCollection.aggregate(aggregateStages,
-				ValueLog.class);
-
-		// Convert aggregation result to a list
-		aggregateResult.forEach((Consumer<ValueLog>) resultList::add);
-
-		// Return value logs as page
-		return new PageImpl<>(resultList, pageable, resultList.size());
-	}
-
-	/**
-	 * Deletes all value logs that match a given idref.
-	 *
-	 * @param idref The idref to match for
-	 */
-	public void deleteByIdRef(String idref) {
-		// Sanity check
-		if ((idref == null) || idref.isEmpty()) {
-			throw new IllegalArgumentException("Idref must not be null or empty.");
-		}
-
-		// Build filter for deleting all documents with the given idref
-		Bson filter = Filters.eq(IDREF_FIELD_NAME, idref);
-
-		// Perform deletion
-		this.valueLogCollection.deleteMany(filter);
-	}
->>>>>>> 775f007d
 }