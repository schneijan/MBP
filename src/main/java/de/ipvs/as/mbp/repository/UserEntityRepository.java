package de.ipvs.as.mbp.repository;

import de.ipvs.as.mbp.domain.user_entity.UserEntity;
import org.springframework.data.domain.Pageable;
import org.springframework.data.mongodb.repository.MongoRepository;
import org.springframework.data.mongodb.repository.Query;
import org.springframework.data.repository.NoRepositoryBean;
import org.springframework.data.repository.query.Param;
import springfox.documentation.annotations.ApiIgnore;

import java.util.List;
import java.util.Optional;

/**
 * Abstract base interface for user entity repositories.
 *
 * @param <T> The type of the user entity
 */
@NoRepositoryBean
@ApiIgnore("Not an actual repository, only used as super interface")
public interface UserEntityRepository<T extends UserEntity> extends MongoRepository<T, String> {

    @Query("{ 'owner.id' : :#{#ownerId} }")
    List<T> findByOwner(@Param("ownerId") String ownerId, Pageable pageable);

<<<<<<< HEAD
    @Query(value = "{ 'name' : :#{#name} }", exists = true)
    boolean existsByName(@Param("name") String name);
=======
//    @Override
//    @PostAuthorize("@repositorySecurityGuard.checkPermission(returnObject, 'read')")
//    @ApiOperation(value = "Retrieves an entity by its ID", produces = "application/hal+json")
//    @ApiResponses({@ApiResponse(code = 200, message = "Success"), @ApiResponse(code = 403, message = "Not authorized to access the entity"), @ApiResponse(code = 404, message = "Entity not found")})
//    Optional<T> findById(@ApiParam(value = "The ID of the entity", example = "5c97dc2583aeb6078c5ab672", required = true) String id);
    
//	@Query("{ 'owner.id' : :#{#ownerId} }")
//	List<T> findByOwner(@Param("ownerId") String ownerId, Pageable pageable);

	@Query("{ 'owner.id' : :#{#ownerId} }")
	List<T> findByOwner(@Param("ownerId") String ownerId);
	
	@Query(value = "{ 'name' : :#{#name} }", exists = true)
	boolean existsByName(@Param("name") String name);
	
	@Query("{ 'name' : :#{#name} }")
	Optional<T> findByName(@Param("name") String name);
	
//    @Override
//    @ApiOperation(value = "Saves a new or modified entity", produces = "application/hal+json")
//    @ApiResponses({@ApiResponse(code = 200, message = "Successfully saved"), @ApiResponse(code = 201, message = "Successfully created"), @ApiResponse(code = 403, message = "Not authorized to save the entity")})
//    <S extends T> S save(@ApiParam(value = "Tne entity to save", required = true) S entity);
>>>>>>> 2bfa3c8c

    @Query("{ 'name' : :#{#name} }")
    Optional<T> findByName(@Param("name") String name);
}<|MERGE_RESOLUTION|>--- conflicted
+++ resolved
@@ -23,33 +23,11 @@
     @Query("{ 'owner.id' : :#{#ownerId} }")
     List<T> findByOwner(@Param("ownerId") String ownerId, Pageable pageable);
 
-<<<<<<< HEAD
+    @Query("{ 'owner.id' : :#{#ownerId} }")
+    List<T> findByOwner(@Param("ownerId") String ownerId);
+
     @Query(value = "{ 'name' : :#{#name} }", exists = true)
     boolean existsByName(@Param("name") String name);
-=======
-//    @Override
-//    @PostAuthorize("@repositorySecurityGuard.checkPermission(returnObject, 'read')")
-//    @ApiOperation(value = "Retrieves an entity by its ID", produces = "application/hal+json")
-//    @ApiResponses({@ApiResponse(code = 200, message = "Success"), @ApiResponse(code = 403, message = "Not authorized to access the entity"), @ApiResponse(code = 404, message = "Entity not found")})
-//    Optional<T> findById(@ApiParam(value = "The ID of the entity", example = "5c97dc2583aeb6078c5ab672", required = true) String id);
-    
-//	@Query("{ 'owner.id' : :#{#ownerId} }")
-//	List<T> findByOwner(@Param("ownerId") String ownerId, Pageable pageable);
-
-	@Query("{ 'owner.id' : :#{#ownerId} }")
-	List<T> findByOwner(@Param("ownerId") String ownerId);
-	
-	@Query(value = "{ 'name' : :#{#name} }", exists = true)
-	boolean existsByName(@Param("name") String name);
-	
-	@Query("{ 'name' : :#{#name} }")
-	Optional<T> findByName(@Param("name") String name);
-	
-//    @Override
-//    @ApiOperation(value = "Saves a new or modified entity", produces = "application/hal+json")
-//    @ApiResponses({@ApiResponse(code = 200, message = "Successfully saved"), @ApiResponse(code = 201, message = "Successfully created"), @ApiResponse(code = 403, message = "Not authorized to save the entity")})
-//    <S extends T> S save(@ApiParam(value = "Tne entity to save", required = true) S entity);
->>>>>>> 2bfa3c8c
 
     @Query("{ 'name' : :#{#name} }")
     Optional<T> findByName(@Param("name") String name);
