package de.ipvs.as.mbp;

import de.ipvs.as.mbp.domain.entity_type.ActuatorType;
import de.ipvs.as.mbp.domain.entity_type.DeviceType;
import de.ipvs.as.mbp.domain.entity_type.SensorType;
import de.ipvs.as.mbp.domain.user.User;
import de.ipvs.as.mbp.repository.ActuatorTypeRepository;
import de.ipvs.as.mbp.repository.DeviceTypeRepository;
import de.ipvs.as.mbp.repository.SensorTypeRepository;
import de.ipvs.as.mbp.repository.UserRepository;
import org.springframework.beans.factory.annotation.Autowired;
import org.springframework.context.annotation.Bean;
import org.springframework.context.annotation.Configuration;
import org.springframework.security.crypto.password.PasswordEncoder;

import java.util.*;

import static de.ipvs.as.mbp.domain.entity_type.ActuatorType.createActuatorType;
import static de.ipvs.as.mbp.domain.entity_type.DeviceType.createDeviceType;
import static de.ipvs.as.mbp.domain.entity_type.SensorType.createSensorType;

/**
 * Configuration for entities that are supposed to be available as default.
 */
@Configuration
public class DefaultEntitiesConfiguration {
    //Default admin password
    private static final String DEFAULT_ADMIN_PASSWORD = "12345";

    //Path to images of entity types
    private static final String IMAGE_PATH = "images/";

    /**
     * Creates a bean representing a whitelist of paths to directories of operators that are supposed
     * to be available as default operators.
     *
     * @return The path whitelist bean
     */
    @Bean(name = "defaultOperatorWhitelist")
    public List<String> defaultOperatorWhitelist() {
        List<String> operatorPaths = Arrays.asList("/operators/extraction/temperature_stub");
        return Collections.unmodifiableList(operatorPaths);
    }

    /**
<<<<<<< HEAD
     * Creates a bean representing a whitelist of paths to directories of operators that are used
     * to rerun a test in the testing-tool.
     *
     * @return The path whitelist bean
     */
    @Bean(name = "rerunOperatorWhitelist")
    public List<String> rerunOperatorWhitelist() {
        List<String> operatorPaths = Arrays.asList("/operators/extraction/simulators/rerun_adapter");
        return Collections.unmodifiableList(operatorPaths);
    }

    /**
     * Creates a bean representing a whitelist of paths to directories of operators that are supposed
     * to be available as default operators for the testing tool.
     *
     * @return The path whitelist bean
     */
    @Bean(name = "defaultTestComponentsWhiteList")
    public List<String> defaultTestComponentsWhiteList() {
        List<String> operatorPaths = Arrays.asList("/operators/extraction/simulators/sensoradapter_temp_planned",
                "/operators/extraction/simulators/sensoradapter_temp",
                "/operators/extraction/simulators/sensoradapter_hum",
                "/operators/extraction/simulators/sensoradapter_hum_planned",
                "/operators/control/simulators/actuator_adapter_testing"
        );
        return Collections.unmodifiableList(operatorPaths);
    }


=======
     * Creates a bean representing a whitelist of paths to directories of operators that are supposed
     * to be available as default operators for test reruns.
     *
     * @return The path whitelist bean
     */
    @Bean(name = "defaultRerunOperatorWhitelist")
    public List<String> defaultRerunOperatorWhitelist() {
        List<String> operatorPaths = Arrays.asList("/operators/extraction/simulators/rerun_adapter");
        return Collections.unmodifiableList(operatorPaths);
    }

>>>>>>> 4e845797
    /**
     * Sets up a list of default users and adds them to the user repository if not already existing.
     *
     * @param userRepository  The user repository (auto-wired)
     * @param passwordEncoder Password encoder component for encoding default passwords
     */
    @Autowired
    public void defaultUsers(UserRepository userRepository, PasswordEncoder passwordEncoder) {
        //Create list of default users
        List<User> defaultUsers = Arrays.asList(
                //Admin user
                new User().setUsername("admin")
                        .setFirstName("admin")
                        .setLastName("admin")
                        .setPassword(passwordEncoder.encode(DEFAULT_ADMIN_PASSWORD))
                        .setAdmin(true)
                        .setSystemUser(true),
                //MBP user
                new User().setUsername("mbp")
                        .setFirstName("MBP")
                        .setLastName("Platform")
                        .setPassword(passwordEncoder.encode(UUID.randomUUID().toString()))
                        .setSystemUser(true)
                        .setLoginable(false),
                //Device client user for OAuth
                new User().setUsername("device-client")
                        .setFirstName("Device")
                        .setLastName("Client")
                        .setPassword(passwordEncoder.encode(UUID.randomUUID().toString()))
                        .setSystemUser(true)
                        .setLoginable(false)
        );

        //Iterate over all default users
        for (User user : defaultUsers) {
            //Try to find default user by username
            Optional<User> foundUser = userRepository.findByUsername(user.getUsername());

            //Check whether user was found and whether it is a system user
            if ((!foundUser.isPresent()) || (!foundUser.get().isSystemUser())) {
                //Add user to repository
                userRepository.insert(user);
            }
        }
    }

    /**
     * Sets up a list of default device types and adds them to the device type repository.
     *
     * @param deviceTypeRepository The device type repository (auto-wired)
     */
    @Autowired
    public void defaultDeviceTypes(DeviceTypeRepository deviceTypeRepository) {

        //Put together the path to the device icons
        String iconPath = IMAGE_PATH + "device_types/";

        //Create list of device types
        List<DeviceType> deviceTypes = Arrays.asList(
                createDeviceType("Raspberry Pi", true, iconPath + "raspberry-pi.png"),
                createDeviceType("Arduino", false, iconPath + "arduino.png"),
                createDeviceType("Computer", true, iconPath + "computer.png"),
                createDeviceType("Audio System", false, iconPath + "audio-system.png"),
                createDeviceType("Camera", false, iconPath + "camera.png"),
                createDeviceType("Laptop", true, iconPath + "laptop.png"),
                createDeviceType("Smartphone", false, iconPath + "smartphone.png"),
                createDeviceType("Smartwatch", false, iconPath + "smartwatch.png"),
                createDeviceType("TV", false, iconPath + "tv.png"),
                createDeviceType("Voice Controller", false, iconPath + "voice-controller.png"),
                createDeviceType("Virtual Machine", true, iconPath + "default.png")
        );

        //Only add if repository is empty
        if (deviceTypeRepository.count() <= 0) {
            deviceTypeRepository.insert(deviceTypes);
        }
    }

    /**
     * Sets up a list of default actuator types and adds them to the actuator type repository.
     *
     * @param actuatorTypeRepository The actuator type repository (auto-wired)
     */
    @Autowired
    public void defaultActuatorTypes(ActuatorTypeRepository actuatorTypeRepository) {

        //Put together the path to the actuator icons
        String iconPath = IMAGE_PATH + "actuator_types/";

        //Create list of actuator types
        List<ActuatorType> actuatorTypes = Arrays.asList(
                createActuatorType("Buzzer", iconPath + "buzzer.png"),
                createActuatorType("Speaker", iconPath + "speaker.png"),
                createActuatorType("Switch", iconPath + "switch.png"),
                createActuatorType("LED", iconPath + "led.png"),
                createActuatorType("Light", iconPath + "light.png"),
                createActuatorType("Vibration", iconPath + "vibration.png"),
                createActuatorType("Motor", iconPath + "motor.png"),
                createActuatorType("Heater", iconPath + "heater.png"),
                createActuatorType("Air Conditioner", iconPath + "air-conditioner.png")
        );

        //Only add if repository is empty
        if (actuatorTypeRepository.count() <= 0) {
            actuatorTypeRepository.insert(actuatorTypes);
        }
    }

    /**
     * Sets up a list of default sensor types and adds them to the sensor type repository.
     *
     * @param sensorTypeRepository The sensor type repository (auto-wired)
     */
    @Autowired
    public void defaultSensorTypes(SensorTypeRepository sensorTypeRepository) {

        //Put together the path to the device icons
        String iconPath = IMAGE_PATH + "sensor_types/";

        //Create list of sensor types
        List<SensorType> sensorTypes = Arrays.asList(
                createSensorType("Temperature", iconPath + "temperature.png"),
                createSensorType("Motion", iconPath + "motion.png"),
                createSensorType("Camera", iconPath + "camera.png"),
                createSensorType("Location", iconPath + "location.png"),
                createSensorType("Gas", iconPath + "gas.png"),
                createSensorType("Sound", iconPath + "sound.png"),
                createSensorType("Touch", iconPath + "touch.png"),
                createSensorType("Humidity", iconPath + "humidity.png"),
                createSensorType("Vibration", iconPath + "vibration.png"),
                createSensorType("Gyroscope", iconPath + "gyroscope.png"),
                createSensorType("Pressure", iconPath + "default.png"),
                createSensorType("Proximity", iconPath + "proximity.png"),
                createSensorType("Light", iconPath + "light.png")
        );

        //Only add if repository is empty
        if (sensorTypeRepository.count() <= 0) {
            sensorTypeRepository.insert(sensorTypes);
        }
    }
}<|MERGE_RESOLUTION|>--- conflicted
+++ resolved
@@ -43,19 +43,6 @@
     }
 
     /**
-<<<<<<< HEAD
-     * Creates a bean representing a whitelist of paths to directories of operators that are used
-     * to rerun a test in the testing-tool.
-     *
-     * @return The path whitelist bean
-     */
-    @Bean(name = "rerunOperatorWhitelist")
-    public List<String> rerunOperatorWhitelist() {
-        List<String> operatorPaths = Arrays.asList("/operators/extraction/simulators/rerun_adapter");
-        return Collections.unmodifiableList(operatorPaths);
-    }
-
-    /**
      * Creates a bean representing a whitelist of paths to directories of operators that are supposed
      * to be available as default operators for the testing tool.
      *
@@ -72,8 +59,7 @@
         return Collections.unmodifiableList(operatorPaths);
     }
 
-
-=======
+    /**
      * Creates a bean representing a whitelist of paths to directories of operators that are supposed
      * to be available as default operators for test reruns.
      *
@@ -85,7 +71,6 @@
         return Collections.unmodifiableList(operatorPaths);
     }
 
->>>>>>> 4e845797
     /**
      * Sets up a list of default users and adds them to the user repository if not already existing.
      *
