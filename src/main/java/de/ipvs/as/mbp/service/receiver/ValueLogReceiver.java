
package de.ipvs.as.mbp.service.receiver;

import de.ipvs.as.mbp.domain.component.Actuator;
import de.ipvs.as.mbp.domain.component.Sensor;
import de.ipvs.as.mbp.domain.device.Device;
import de.ipvs.as.mbp.domain.discovery.deployment.DynamicDeployment;
import de.ipvs.as.mbp.domain.monitoring.MonitoringComponent;
import de.ipvs.as.mbp.domain.monitoring.MonitoringOperator;
import de.ipvs.as.mbp.domain.valueLog.ValueLog;
import de.ipvs.as.mbp.repository.*;
<<<<<<< HEAD
import de.ipvs.as.mbp.service.mqtt.MQTTService;
import org.eclipse.paho.client.mqttv3.MqttException;
=======
import de.ipvs.as.mbp.repository.discovery.DynamicDeploymentRepository;
import de.ipvs.as.mbp.service.discovery.deployment.DynamicDeployableComponent;
import de.ipvs.as.mbp.service.messaging.PubSubService;
import org.json.JSONObject;
>>>>>>> 9651873e
import org.springframework.beans.factory.annotation.Autowired;
import org.springframework.boot.context.event.ApplicationReadyEvent;
import org.springframework.context.event.EventListener;
import org.springframework.lang.NonNull;
import org.springframework.scheduling.annotation.EnableScheduling;
import org.springframework.stereotype.Service;

import java.util.Optional;
import java.util.Set;
import java.util.regex.Matcher;
import java.util.regex.Pattern;
import java.time.Instant;
import java.time.ZonedDateTime;
import java.util.*;
import java.util.regex.Matcher;
import java.util.regex.Pattern;
import java.text.ParseException;
import java.time.Instant;
import java.time.ZonedDateTime;
import java.util.Set;

import de.ipvs.as.mbp.DynamicBeanProvider;
import de.ipvs.as.mbp.domain.component.Actuator;
import de.ipvs.as.mbp.domain.component.Sensor;
import de.ipvs.as.mbp.domain.device.Device;
import de.ipvs.as.mbp.domain.monitoring.MonitoringComponent;
import de.ipvs.as.mbp.domain.monitoring.MonitoringOperator;
import de.ipvs.as.mbp.domain.valueLog.ValueLog;
import de.ipvs.as.mbp.repository.DataModelTreeCache;
import org.bson.Document;
import de.ipvs.as.mbp.repository.ActuatorRepository;
import de.ipvs.as.mbp.repository.DeviceRepository;
import de.ipvs.as.mbp.repository.MonitoringOperatorRepository;
import de.ipvs.as.mbp.repository.SensorRepository;
import org.eclipse.paho.client.mqttv3.IMqttDeliveryToken;
import org.eclipse.paho.client.mqttv3.MqttCallback;
import org.eclipse.paho.client.mqttv3.MqttException;
import org.eclipse.paho.client.mqttv3.MqttMessage;
import org.json.JSONException;
import org.json.JSONObject;

/**
 * Background service that receives incoming value log messages from the publish-subscribe-based messaging service.
 * In order to be treated and processed as value logs, the topics of the incoming messages must comply to certain
 * topics filters. This service implements the observer pattern which allows {@link ValueLogObserver}s to register
 * themselves to the ValueLogReceiver and get notified in case a new value log from a device arrives at the MBP.
 */
@Service
@EnableScheduling
public class ValueLogReceiver {
    //List of topic filters to subscribe to
    private static final List<String> SUBSCRIBE_TOPIC_FILTERS = Arrays.asList("device/#", "sensor/#", "actuator/#", "monitoring/#", "dynamic/#");

    //JSON key names of value log messages
    private static final String JSON_KEY_COMPONENT_TYPE = "component";
    private static final String JSON_COMPONENT_ID = "id";
    private static final String JSON_KEY_VALUE = "value";

    //Pattern for retrieving component types from message topics
    private static final Pattern COMPONENT_TYPES_PATTERN = Pattern.compile("^([a-zA-Z0-9_-]+)/.+");

    //Set ob observers which want to be notified about incoming value logs
    private final Set<ValueLogObserver> observerSet;

<<<<<<< HEAD
    //Instance of the used handler for arriving value logs
    private final ValueLogReceiverArrivalHandler arrivalHandler;

    private final MQTTService mqttService;
=======
    //References to repositories to check the validity of incoming value logs
    private final ActuatorRepository actuatorRepository;
    private final SensorRepository sensorRepository;
    private final DeviceRepository deviceRepository;
    private final MonitoringOperatorRepository monitoringOperatorRepository;
    private final DynamicDeploymentRepository dynamicDeploymentRepository;

    // Cache of data model trees to provide fast supply
    private DataModelTreeCache dataModelTreeCache;
>>>>>>> 9651873e

    /**
     * Initializes the value log receiver service.
     *
     * @param pubSubService                The messaging service for receiving the value logs
     * @param actuatorRepository           Repository in which the {@link Actuator}s are stored
     * @param sensorRepository             Repository in which the {@link Sensor}s are stored
     * @param deviceRepository             Repository in which the {@link Device}s are stored
     * @param monitoringOperatorRepository Repository in which the {@link MonitoringOperator}s are stored
     * @param dynamicDeploymentRepository  Repository in which the {@link DynamicDeployment}s are stored
     * @param dataModelTreeCache           Cache of data model trees
     */
    @Autowired
<<<<<<< HEAD
    public ValueLogReceiver(@NonNull MQTTService mqttService, @NonNull ActuatorRepository actuatorRepository,
                            @NonNull SensorRepository sensorRepository, @NonNull DeviceRepository deviceRepository,
                            @NonNull MonitoringOperatorRepository monitoringOperatorRepository,
                            @NonNull DataModelTreeCache dataModelTreeCache) {
        this.mqttService = mqttService;

        //Initialize set of observers
        observerSet = new HashSet<>();

        //Create MQTT callback handler
        arrivalHandler = new ValueLogReceiverArrivalHandler(observerSet, actuatorRepository, sensorRepository,
                deviceRepository, monitoringOperatorRepository, dataModelTreeCache);

        //Register callback handler at MQTT service
        mqttService.setMqttCallback(arrivalHandler);
    }

    @EventListener(ApplicationReadyEvent.class)
    public void onStartup() {
        //Subscribe all topics that are relevant for receiving value logs
        for (String topic : SUBSCRIBE_TOPICS) {
            try {
                this.mqttService.subscribe(topic);
            } catch (MqttException e) {
                e.printStackTrace();
            }
        }
=======
    public ValueLogReceiver(PubSubService pubSubService, ActuatorRepository actuatorRepository,
                            SensorRepository sensorRepository, DeviceRepository deviceRepository,
                            MonitoringOperatorRepository monitoringOperatorRepository,
                            DynamicDeploymentRepository dynamicDeploymentRepository,
                            DataModelTreeCache dataModelTreeCache) {
        //Store component references
        this.actuatorRepository = actuatorRepository;
        this.sensorRepository = sensorRepository;
        this.deviceRepository = deviceRepository;
        this.monitoringOperatorRepository = monitoringOperatorRepository;
        this.dynamicDeploymentRepository = dynamicDeploymentRepository;
        this.dataModelTreeCache = dataModelTreeCache;

        //Initialize the set of observers
        observerSet = new HashSet<>();

        //Subscribe to all topics that are relevant for receiving the value logs
        pubSubService.subscribeJSON(SUBSCRIBE_TOPIC_FILTERS, (m, t, tf) -> processValueLogMessage(m, t));
>>>>>>> 9651873e
    }


    /**
     * Registers an observer at the ValueLogReceiver which then will be notified about incoming value logs.
     *
     * @param observer The observer to register
     */
    public void registerObserver(ValueLogObserver observer) {
        //Sanity check
        if (observer == null) {
            throw new IllegalArgumentException("Observer must not be null.");
        }

        //Add observer to set
        observerSet.add(observer);
    }

    /**
     * Unregisters an observer from the ValueLogReceiver which then will not be notified anymore about incoming
     * value logs.
     *
     * @param observer The observer to unregister
     */
    public void unregisterObserver(ValueLogObserver observer) {
        //Sanity check
        if (observer == null) {
            throw new IllegalArgumentException("Observer must not be null.");
        }

        //Remove observer from set
        observerSet.remove(observer);
    }

    /**
     * Unregisters all observers.
     */
    public void clearObservers() {
        observerSet.clear();
    }

    /**
     * Injects a given value log into the stream of received value logs and passes it to all observers accordingly.
     *
     * @param valueLog The value log to inject
     */
    public void injectValueLog(ValueLog valueLog) {
        //Sanity check
        if (valueLog == null) {
            throw new IllegalArgumentException("Value log must not be null,");
        }

        //Notify all registered observers about the value log
        notifyValueLogObservers(valueLog);
    }

    /**
     * Processes a recently received value log message by transforming it into a value log object and
     * notifying all registered observers about its arrival.
     *
     * @param message The arrived message
     * @param topic   The topic under which the message arrived
     */
    private void processValueLogMessage(JSONObject message, String topic) {
        //Sanity check
        if ((message == null) || message.equals(JSONObject.NULL)) {
            return;
        }

        //Catch errors during message processing to avoid crashes of the receiver
        try {
            //Record current time
            Instant time = ZonedDateTime.now().toInstant();

            //Create new empty value log
            ValueLog valueLog = new ValueLog();

            //Retrieve component ID from message
            String componentID = message.getString(JSON_COMPONENT_ID);

            //Extract component type from topic under which the message was published
            String componentType = extractComponentType(topic);

            //Check component ID for validity
            if (!isComponentIDValid(componentID, componentType, topic)) {
                System.out.println("Value with invalid component ID \"" + componentID + "\" received");
                return;
            }

            //Set value log fields
            valueLog.setTopic(topic);
            valueLog.setMessage(message.toString());
            valueLog.setTime(time);
            valueLog.setIdref(componentID);
            valueLog.setComponent(componentType);

            //Differentiate between ordinary value logs and monitoring value logs
            if (!componentType.equalsIgnoreCase("monitoring")) {
                // Validate the value object part of the json object and transfer the json to a document representation
                valueLog.setValue(ValueLogReceiveVerifier.validateJsonValueAndGetDocument(
                        // Retrieve the root node which must be part of the mqtt message by convention
                        message.getJSONObject(JSON_KEY_VALUE),
                        // Get the data model tree of the component as this is needed to infer the right database types
                        dataModelTreeCache.getDataModelOfComponent(componentID)
                ));
            } else {
                // Extra case for monitoring operators as they do not have data models and just send doubles
                double monitoringOperatorVal = message.getDouble(JSON_KEY_VALUE);
                Document valueDoubleDoc = new Document();
                valueDoubleDoc.append(JSON_KEY_VALUE, monitoringOperatorVal);
                valueLog.setValue(valueDoubleDoc);
            }

            //Notify all observers
            notifyValueLogObservers(valueLog);
        } catch (Exception e) {
            System.err.println("Value log processing failed: " + e.getMessage());
        }
    }

    /**
     * Notifies all observers that registered themselves to the ValueLogReceiver about the arrival of a new value log
     * message by passing the resulting ValueLog object.
     *
     * @param valueLog The value log to notify the observers about
     */
    private void notifyValueLogObservers(ValueLog valueLog) {
        //Sanity check
        if (valueLog == null) {
            throw new IllegalArgumentException("Value log must not be null,");
        }

        //Notify all observers about the value log
        observerSet.forEach(o -> o.onValueReceived(valueLog));
    }

    /**
     * Checks and returns whether a given component ID is valid for a given component type and topic string
     * by checking if a component with such an ID exists in one of the component repositories.
     *
     * @param componentID   The component ID to check
     * @param componentType The type of the component to check
     * @param topic         The topic under which the the component data was received
     * @return True, if the component ID is valid for this component type; false otherwise
     */
    private boolean isComponentIDValid(String componentID, String componentType, String topic) {
        //Sanity checks
        if ((componentID == null) || componentID.isEmpty() || (componentType == null) || (componentType.isEmpty())) {
            return false;
        }

        //Check component type
        if (componentType.equalsIgnoreCase(new Actuator().getComponentTypeName())) {
            //Component is actuator, check if component exists
            return actuatorRepository.existsById(componentID);
        } else if (componentType.equalsIgnoreCase(new Sensor().getComponentTypeName())) {
            //Component is sensor, check if component exists
            return sensorRepository.existsById(componentID);
        } else if (componentType.equalsIgnoreCase(new MonitoringComponent().getComponentTypeName())) {
            //Component is monitoring component, create monitoring component object
            MonitoringComponent monitoringComponent = new MonitoringComponent(componentID);

            //Retrieve monitoring operator and device
            Optional<MonitoringOperator> monitoringOperator = monitoringOperatorRepository.findById(monitoringComponent.getMonitoringOperatorID());
            Optional<Device> device = deviceRepository.findById(monitoringComponent.getDeviceID());

            //Check if monitoring operator and device exist
            if (!monitoringOperator.isPresent()) {
                return false;
            } else if (!device.isPresent()) {
                return false;
            }

            //Check compatibility between monitoring operator and device
            return monitoringOperator.get().isCompatibleWith(device.get().getComponentType());
        } else if (componentType.equalsIgnoreCase(new DynamicDeployableComponent().getComponentTypeName())) {
            //Component is dynamic deployment, check if it exists
            return dynamicDeploymentRepository.existsById(componentID);
        }

        //Given component type is unknown
        return false;
    }

    /**
     * Extracts the type of a component from the topic under which the component published a message.
     *
     * @param topic The topic to evaluate
     * @return The determined component type or null, if invalid
     */
    private String extractComponentType(String topic) {
        //Sanity checks
        if ((topic == null) || topic.isEmpty()) return null;

        //Try to extract the component type by using the regular expression pattern
        Matcher matcher = COMPONENT_TYPES_PATTERN.matcher(topic);

        //Check if the matches of interest could be found
        if (!matcher.find()) return null;

        //Return group result containing the component type
        return matcher.group(1);
    }
}<|MERGE_RESOLUTION|>--- conflicted
+++ resolved
@@ -9,19 +9,11 @@
 import de.ipvs.as.mbp.domain.monitoring.MonitoringOperator;
 import de.ipvs.as.mbp.domain.valueLog.ValueLog;
 import de.ipvs.as.mbp.repository.*;
-<<<<<<< HEAD
-import de.ipvs.as.mbp.service.mqtt.MQTTService;
-import org.eclipse.paho.client.mqttv3.MqttException;
-=======
 import de.ipvs.as.mbp.repository.discovery.DynamicDeploymentRepository;
 import de.ipvs.as.mbp.service.discovery.deployment.DynamicDeployableComponent;
 import de.ipvs.as.mbp.service.messaging.PubSubService;
 import org.json.JSONObject;
->>>>>>> 9651873e
 import org.springframework.beans.factory.annotation.Autowired;
-import org.springframework.boot.context.event.ApplicationReadyEvent;
-import org.springframework.context.event.EventListener;
-import org.springframework.lang.NonNull;
 import org.springframework.scheduling.annotation.EnableScheduling;
 import org.springframework.stereotype.Service;
 
@@ -82,12 +74,6 @@
     //Set ob observers which want to be notified about incoming value logs
     private final Set<ValueLogObserver> observerSet;
 
-<<<<<<< HEAD
-    //Instance of the used handler for arriving value logs
-    private final ValueLogReceiverArrivalHandler arrivalHandler;
-
-    private final MQTTService mqttService;
-=======
     //References to repositories to check the validity of incoming value logs
     private final ActuatorRepository actuatorRepository;
     private final SensorRepository sensorRepository;
@@ -97,7 +83,6 @@
 
     // Cache of data model trees to provide fast supply
     private DataModelTreeCache dataModelTreeCache;
->>>>>>> 9651873e
 
     /**
      * Initializes the value log receiver service.
@@ -111,35 +96,6 @@
      * @param dataModelTreeCache           Cache of data model trees
      */
     @Autowired
-<<<<<<< HEAD
-    public ValueLogReceiver(@NonNull MQTTService mqttService, @NonNull ActuatorRepository actuatorRepository,
-                            @NonNull SensorRepository sensorRepository, @NonNull DeviceRepository deviceRepository,
-                            @NonNull MonitoringOperatorRepository monitoringOperatorRepository,
-                            @NonNull DataModelTreeCache dataModelTreeCache) {
-        this.mqttService = mqttService;
-
-        //Initialize set of observers
-        observerSet = new HashSet<>();
-
-        //Create MQTT callback handler
-        arrivalHandler = new ValueLogReceiverArrivalHandler(observerSet, actuatorRepository, sensorRepository,
-                deviceRepository, monitoringOperatorRepository, dataModelTreeCache);
-
-        //Register callback handler at MQTT service
-        mqttService.setMqttCallback(arrivalHandler);
-    }
-
-    @EventListener(ApplicationReadyEvent.class)
-    public void onStartup() {
-        //Subscribe all topics that are relevant for receiving value logs
-        for (String topic : SUBSCRIBE_TOPICS) {
-            try {
-                this.mqttService.subscribe(topic);
-            } catch (MqttException e) {
-                e.printStackTrace();
-            }
-        }
-=======
     public ValueLogReceiver(PubSubService pubSubService, ActuatorRepository actuatorRepository,
                             SensorRepository sensorRepository, DeviceRepository deviceRepository,
                             MonitoringOperatorRepository monitoringOperatorRepository,
@@ -158,7 +114,6 @@
 
         //Subscribe to all topics that are relevant for receiving the value logs
         pubSubService.subscribeJSON(SUBSCRIBE_TOPIC_FILTERS, (m, t, tf) -> processValueLogMessage(m, t));
->>>>>>> 9651873e
     }
 
 
