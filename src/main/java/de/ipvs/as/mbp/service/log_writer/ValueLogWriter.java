package de.ipvs.as.mbp.service.log_writer;

import de.ipvs.as.mbp.domain.valueLog.ValueLog;
import de.ipvs.as.mbp.repository.ValueLogRepository;
import de.ipvs.as.mbp.service.cep.trigger.CEPValueLogCache;
import de.ipvs.as.mbp.service.receiver.ValueLogReceiver;
<<<<<<< HEAD
import de.ipvs.as.mbp.service.receiver.ValueLogObserver;
=======
import de.ipvs.as.mbp.service.receiver.ValueLogReceiverObserver;
import org.checkerframework.checker.units.qual.A;
>>>>>>> 2bfa3c8c
import org.springframework.beans.factory.annotation.Autowired;
import org.springframework.stereotype.Service;

/**
 * Service that registers itself as observer at the ValueLogReceiver and writes all arrived value logs
 * into the InfluxDB time series database.
 */
@Service
public class ValueLogWriter implements ValueLogObserver {

    //Repository component to use for storing value logs (autowired)
    private ValueLogRepository valueLogRepository;

    @Autowired
    private CEPValueLogCache cepValueLogCache;

    /**
     * Creates and starts the service by passing references to a value log receiver service
     * and the repository component that is supposed to be used for storing the received value logs in (auto-wired).
     *
     * @param valueLogReceiver   The instance of the value log receiver service
     * @param valueLogRepository The repository component to use
     */
    @Autowired
    public ValueLogWriter(ValueLogReceiver valueLogReceiver, ValueLogRepository valueLogRepository) {
        this.valueLogRepository = valueLogRepository;

        //Register as observer at the ValueLogReceiver
        valueLogReceiver.registerObserver(this);
    }

    /**
     * Called in case a new value message arrives at the ValueLogReceiver. The transformed message is passed
     * as value log.
     *
     * @param valueLog The corresponding value log that arrived
     */
    @Override
    public void onValueReceived(ValueLog valueLog) {
        //Sanity check
        if (valueLog == null) {
            throw new IllegalArgumentException("Value log must not be null.");
        }

        //Write value log into repository
        valueLogRepository.write(valueLog);
        // Remove the value log from the CEPValueLogCache as it should be now written to the database
        cepValueLogCache.removeValueLog(valueLog);

    }
}<|MERGE_RESOLUTION|>--- conflicted
+++ resolved
@@ -3,13 +3,8 @@
 import de.ipvs.as.mbp.domain.valueLog.ValueLog;
 import de.ipvs.as.mbp.repository.ValueLogRepository;
 import de.ipvs.as.mbp.service.cep.trigger.CEPValueLogCache;
+import de.ipvs.as.mbp.service.receiver.ValueLogObserver;
 import de.ipvs.as.mbp.service.receiver.ValueLogReceiver;
-<<<<<<< HEAD
-import de.ipvs.as.mbp.service.receiver.ValueLogObserver;
-=======
-import de.ipvs.as.mbp.service.receiver.ValueLogReceiverObserver;
-import org.checkerframework.checker.units.qual.A;
->>>>>>> 2bfa3c8c
 import org.springframework.beans.factory.annotation.Autowired;
 import org.springframework.stereotype.Service;
 
@@ -23,19 +18,23 @@
     //Repository component to use for storing value logs (autowired)
     private ValueLogRepository valueLogRepository;
 
-    @Autowired
+    //Cache for value logs
     private CEPValueLogCache cepValueLogCache;
 
     /**
-     * Creates and starts the service by passing references to a value log receiver service
-     * and the repository component that is supposed to be used for storing the received value logs in (auto-wired).
+     * Creates and starts the service by passing references to a {@link ValueLogReceiver} service, the
+     * {@link ValueLogRepository} that is supposed to be used for storing the received value logs in and
+     * a {@link CEPValueLogCache} for caching the received value logs (auto-wired).
      *
-     * @param valueLogReceiver   The instance of the value log receiver service
-     * @param valueLogRepository The repository component to use
+     * @param valueLogReceiver   The instance of the {@link ValueLogReceiver} service to use
+     * @param valueLogRepository The  {@link ValueLogRepository} to use
+     * @param cepValueLogCache   The {@link CEPValueLogCache} to use
      */
     @Autowired
-    public ValueLogWriter(ValueLogReceiver valueLogReceiver, ValueLogRepository valueLogRepository) {
+    public ValueLogWriter(ValueLogReceiver valueLogReceiver, ValueLogRepository valueLogRepository, CEPValueLogCache cepValueLogCache) {
+        //Store references
         this.valueLogRepository = valueLogRepository;
+        this.cepValueLogCache = cepValueLogCache;
 
         //Register as observer at the ValueLogReceiver
         valueLogReceiver.registerObserver(this);
@@ -58,6 +57,5 @@
         valueLogRepository.write(valueLog);
         // Remove the value log from the CEPValueLogCache as it should be now written to the database
         cepValueLogCache.removeValueLog(valueLog);
-
     }
 }