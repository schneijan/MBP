--- conflicted
+++ resolved
@@ -35,17 +35,9 @@
     //Regular expression describing permissible action names
     private static final String REGEX_ACTION_NAME = "[A-z0-9_\\- ]+";
 
-<<<<<<< HEAD
-    //Autowired
-    private final ActuatorRepository actuatorRepository;
-
-    //Autowired
-    private final MQTTService mqttService;
-=======
     //Auto-wired
     private final ActuatorRepository actuatorRepository;
     private final PubSubService pubSubService;
->>>>>>> 9651873e
 
     /**
      * Initializes the actuator action executor component.
