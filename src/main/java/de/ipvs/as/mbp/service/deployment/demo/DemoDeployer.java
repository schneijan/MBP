package de.ipvs.as.mbp.service.deployment.demo;

import de.ipvs.as.mbp.domain.component.Component;
import de.ipvs.as.mbp.domain.data_model.treelogic.DataModelTree;
import de.ipvs.as.mbp.domain.device.Device;
import de.ipvs.as.mbp.domain.operator.parameters.ParameterInstance;
import de.ipvs.as.mbp.domain.valueLog.ValueLog;
import de.ipvs.as.mbp.error.DeploymentException;
import de.ipvs.as.mbp.repository.DataModelTreeCache;
import de.ipvs.as.mbp.service.deployment.ComponentState;
import de.ipvs.as.mbp.service.deployment.DeviceState;
import de.ipvs.as.mbp.service.deployment.IDeployer;
import de.ipvs.as.mbp.service.receiver.ValueLogReceiveVerifier;
import de.ipvs.as.mbp.service.receiver.ValueLogReceiver;
import org.bson.Document;
import org.json.JSONException;
import org.json.JSONObject;
import org.springframework.beans.factory.annotation.Autowired;
import org.springframework.scheduling.annotation.Scheduled;

import javax.json.JsonObject;
import java.text.ParseException;
import java.time.Instant;
import java.util.HashMap;
import java.util.List;
import java.util.Map;
import java.util.Queue;
import java.util.concurrent.ThreadLocalRandom;

/**
 * Deployer for demonstration purposes that only simulates the actual deployment of the components. In addition,
 * value logs with random values are generated for the running components.
 */
@org.springframework.stereotype.Component
public class DemoDeployer implements IDeployer {

    //Interval and minimum and maximum value for generating value logs
    private static final int VALUE_LOG_INTERVAL = 15 * 1000;
    private static final double VALUE_LOG_MIN = 0;
    private static final double VALUE_LOG_MAX = 40;

    //Artificial delay (in ms) for deployment operations
    private static final long DEPLOYMENT_DELAY = 2000;

    //Map (component --> state) of deployed components and their deployment state
    private final Map<Component, ComponentState> deployedComponents = new HashMap<>();

    // Map (component --> ValueLog queue) of predefined value logs which should be sent by a component (rerun feature)
    private final Map<Component, Queue<ValueLog>> rerunValueLogs = new HashMap<>();

    @Autowired
    private ValueLogReceiver valueLogReceiver;

    @Autowired
    private DataModelTreeCache dataModelCache;

    /**
     * Retrieves the current deployment state of a given component.
     *
     * @param component The component to retrieve the deployment state for
     * @return The current deployment state of the component
     */
    @Override
    public ComponentState retrieveComponentState(Component component) {
        //Check if component is deployed
        if (deployedComponents.containsKey(component)) {
            return deployedComponents.get(component);
        }

        //Return that the component is currently not deployed
        return ComponentState.READY;
    }

    /**
     * Retrieves the current availability state of a given device.
     *
     * @param device The device to retrieve the availability state for
     * @return The current availability state of the device
     */
    @Override
    public DeviceState retrieveDeviceState(Device device) {
        //Devices are always available
        return DeviceState.SSH_AVAILABLE;
    }

    /**
     * Starts a component on its corresponding remote device and passes deployment
     * parameters to it.
     *
     * @param component             The component to start
     * @param parameterInstanceList List of parameter instances to pass
     */
    @Override
    public void startComponent(Component component, List<ParameterInstance> parameterInstanceList) {
        // Sanity check
        if (component == null) {
            throw new IllegalArgumentException("Component must not be null.");
        }

        //Check if component is not deployed or already running
        if (!deployedComponents.containsKey(component)) {
            throw new DeploymentException("The component must first be deployed before it can be started.");
        } else if (deployedComponents.get(component).equals(ComponentState.RUNNING)) {
            throw new DeploymentException("The component is already running.");
        }

        //Artificial delay for demo purposes
        sleep();

        //"Start" component
        deployedComponents.put(component, ComponentState.RUNNING);
    }

    /**
     * Stops a component on its corresponding remote device.
     *
     * @param component The component to stop
     */
    @Override
    public void stopComponent(Component component) {
        // Sanity check
        if (component == null) {
            throw new IllegalArgumentException("Component must not be null.");
        }

        //Check if component is not running
        if (!deployedComponents.containsKey(component) || (!deployedComponents.get(component).equals(ComponentState.RUNNING))) {
            throw new DeploymentException("The component is not running and thus cannot be stopped.");
        }

        //Artificial delay for demo purposes
        sleep();

        //"Stop" component
        deployedComponents.put(component, ComponentState.DEPLOYED);
    }

    /**
     * Deploys a component onto its corresponding remote device.
     *
     * @param component The component to deploy
     */
    @Override
    public void deployComponent(Component component) {
        // Sanity check
        if (component == null) {
            throw new IllegalArgumentException("Component must not be null.");
        }

        //Check if component is already deployed
        if (deployedComponents.containsKey(component)) {
            throw new DeploymentException("The component is already deployed.");
        }

        //Artificial delay for demo purposes
        sleep();

        //"Deploy" component
        deployedComponents.put(component, ComponentState.DEPLOYED);
    }

    /**
     * Undeploys a component from its corresponding remote device.
     *
     * @param component The component to undeploy
     */
    @Override
    public void undeployComponent(Component component) {
        // Sanity check
        if (component == null) {
            throw new IllegalArgumentException("Component must not be null.");
        }

        //Check if component is not already deployed
        if (!deployedComponents.containsKey(component)) {
            throw new DeploymentException("The component is not deployed.");
        }

        //Artificial delay for demo purposes
        sleep();

        //"Undeploy" component
        deployedComponents.remove(component);
        rerunValueLogs.remove(component);
    }

    /**
     * Undeploys a component from its corresponding remote device if it is currently running.
     *
     * @param component The component to undeploy
     */
    @Override
    public void undeployIfRunning(Component component) {
        // Sanity check
        if (component == null) {
            throw new IllegalArgumentException("Component must not be null.");
        }

        // Determine component state
        ComponentState componentState = retrieveComponentState(component);

        // Undeploy component if running
        if (ComponentState.RUNNING.equals(componentState)) {
            this.undeployComponent(component);
        }
    }

    /**
     * Checks whether a given component is currently running on its corresponding remote device.
     *
     * @param component The component to check
     * @return True, if the component is running; false otherwise
     */
    @Override
    public boolean isComponentRunning(Component component) {
        return deployedComponents.containsKey(component) &&
                ComponentState.RUNNING.equals(deployedComponents.get(component));
    }

    /**
     * Checks whether a given component is currently deployed on its corresponding remote device.
     *
     * @param component The component to check
     * @return True, if the component is deployed; false otherwise
     */
    @Override
    public boolean isComponentDeployed(Component component) {
        return deployedComponents.containsKey(component);
    }

    /**
     * Resets all components such that they do not displayed as deployed anymore.
     */
    public void resetDeployedComponents() {
        deployedComponents.clear();
    }

    /**
     * Adds {@link ValueLog}s to the sending queue of ValueLogs to enable a dynamic configuration of ValueLogs
     * which should be sent by a certain component if it is started. Overwrites old entries.
     *
     * @param component       The component of which the ValueLogs to sent should be defined
     * @param valueLogsToSend A FIFO queue of ValueLogs which should be sent to the ValueLogReceiver
     */
    public void addRerunValueLogsForComponent(Component component, Queue<ValueLog> valueLogsToSend) {
        rerunValueLogs.put(component, valueLogsToSend);
    }

    /**
     * Checks whether there are certain scheduled ValueLogs for a component which are not
     * randomly generated.
     *
     * @param component The component of which to check the scheduled ValueLog status.
     * @return True if there are certain value logs scheduled for this component.
     */
    private boolean checkIfRerunValueLogsAreScheduledForComponent(Component component) {
        if (!rerunValueLogs.containsKey(component)) {
            return false;
        } else {
            return !rerunValueLogs.get(component).isEmpty();
        }
    }

    /**
     * Generates value logs for the running components with a fixed time interval.
     */
    @Scheduled(fixedDelay = VALUE_LOG_INTERVAL)
    private void generateValueLogs() {
        //Stream the deployed components and filter for running ones
        deployedComponents.keySet().stream().filter(c -> ComponentState.RUNNING.equals(deployedComponents.get(c))).forEach(component -> {

            ValueLog valueLog = new ValueLog();
<<<<<<< HEAD
            valueLog.setTime(Instant.now());
            valueLog.setIdref(component.getId());
            valueLog.setComponent(component.getComponentTypeName());
            valueLog.setTopic(component.getTopicName());
            valueLog.setMessage("Randomly generated");
            valueLog.setValue(generateValueLogValue());
=======

            if (checkIfRerunValueLogsAreScheduledForComponent(component)) {
                valueLog = rerunValueLogs.get(component).poll();
                valueLog.setTime(Instant.now());
            } else {
                //Create new value log for the current component
                valueLog.setTime(Instant.now());
                valueLog.setIdref(component.getId());
                valueLog.setComponent(component.getComponentTypeName());
                valueLog.setTopic(component.getTopicName());
                valueLog.setQos(0);
                valueLog.setMessage("Randomly generated");

                // Get the data model of the component to generate a fitting value
                DataModelTree dataModel = dataModelCache.getDataModelOfComponent(component.getId());

                // Get example json payload from the data model, parse it to a document and set it as value log value
                try {
                    JSONObject jsonValue = new JSONObject(dataModel.getJSONExample());
                    valueLog.setValue(ValueLogReceiveVerifier.validateJsonValueAndGetDocument(
                            jsonValue.getJSONObject("value"),
                            dataModel
                    ));
                } catch (JSONException | ParseException e) {
                    e.printStackTrace();
                }
            }
>>>>>>> 2bfa3c8c

            //Inject value log into the receiver component
            valueLogReceiver.injectValueLog(valueLog);
        });
    }

    /**
     * Generates a random double value to be used within a value log.
     *
     * @return The generated random value
     */
    private Document generateValueLogValue() {
        //Generate random double
        double value = ThreadLocalRandom.current().nextDouble(VALUE_LOG_MIN, VALUE_LOG_MAX);
        //Round the generated value to two decimals
        value = Math.round(value * 1.0e2) / 1.0e2;

        // Store the value in a document
        Document retDocument = new Document();
        retDocument.append("value", value);

        return retDocument;
    }

    /**
     * Makes the current thread sleep for a defined amount of milliseconds. This allows to introduce an artificial delay
     * into the deployment operations for demonstration purposes.
     */
    private void sleep() {
        try {
            Thread.sleep(DemoDeployer.DEPLOYMENT_DELAY);
        } catch (InterruptedException ignored) {
        }
    }
}<|MERGE_RESOLUTION|>--- conflicted
+++ resolved
@@ -270,14 +270,6 @@
         deployedComponents.keySet().stream().filter(c -> ComponentState.RUNNING.equals(deployedComponents.get(c))).forEach(component -> {
 
             ValueLog valueLog = new ValueLog();
-<<<<<<< HEAD
-            valueLog.setTime(Instant.now());
-            valueLog.setIdref(component.getId());
-            valueLog.setComponent(component.getComponentTypeName());
-            valueLog.setTopic(component.getTopicName());
-            valueLog.setMessage("Randomly generated");
-            valueLog.setValue(generateValueLogValue());
-=======
 
             if (checkIfRerunValueLogsAreScheduledForComponent(component)) {
                 valueLog = rerunValueLogs.get(component).poll();
@@ -288,7 +280,6 @@
                 valueLog.setIdref(component.getId());
                 valueLog.setComponent(component.getComponentTypeName());
                 valueLog.setTopic(component.getTopicName());
-                valueLog.setQos(0);
                 valueLog.setMessage("Randomly generated");
 
                 // Get the data model of the component to generate a fitting value
@@ -305,7 +296,6 @@
                     e.printStackTrace();
                 }
             }
->>>>>>> 2bfa3c8c
 
             //Inject value log into the receiver component
             valueLogReceiver.injectValueLog(valueLog);
