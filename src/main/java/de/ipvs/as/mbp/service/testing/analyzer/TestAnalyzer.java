--- conflicted
+++ resolved
@@ -8,13 +8,8 @@
 import de.ipvs.as.mbp.domain.testing.Testing;
 import de.ipvs.as.mbp.domain.valueLog.ValueLog;
 import de.ipvs.as.mbp.repository.*;
+import de.ipvs.as.mbp.service.receiver.ValueLogObserver;
 import de.ipvs.as.mbp.service.receiver.ValueLogReceiver;
-<<<<<<< HEAD
-import de.ipvs.as.mbp.service.receiver.ValueLogObserver;
-import de.ipvs.as.mbp.service.testing.PropertiesService;
-=======
-import de.ipvs.as.mbp.service.receiver.ValueLogReceiverObserver;
->>>>>>> 2bfa3c8c
 import de.ipvs.as.mbp.service.testing.executor.TestExecutor;
 import de.ipvs.as.mbp.web.rest.helper.DeploymentWrapper;
 import org.bson.Document;
@@ -26,7 +21,6 @@
 
 @Component
 public class TestAnalyzer implements ValueLogObserver {
-
 
     @Autowired
     private TestDetailsRepository testDetailsRepository;
@@ -183,9 +177,8 @@
     /**
      * Compares the rules to be triggered and the actually triggered rules during the test for the success calculation.
      *
-     *
      * @param triggerValuesMap List of all triggered rules and values during the test
-     * @param ruleNames names of the rules to be triggered during the test
+     * @param ruleNames        names of the rules to be triggered during the test
      * @return if test was successful or not
      */
     private String compareTriggeredRules(Map<String, List<Document>> triggerValuesMap, List<String> ruleNames) {
@@ -297,13 +290,13 @@
      * Extract the correct trigger values saved in the database (Testing) for the rules included in a specific test that occurred between the start and end times.
      *
      * @param testValues list of all
-     * @param startTime of the executed test
-     * @param endTime of the executed test
-     * @param ruleNames which should be observed during the test
-     * @param triggerID trigger id's of the rules to be observed
+     * @param startTime  of the executed test
+     * @param endTime    of the executed test
+     * @param ruleNames  which should be observed during the test
+     * @param triggerID  trigger id's of the rules to be observed
      * @return list of trigger values
      */
-    private  Map<String, List<Document>> extractTriggerValues(Map<String, List<Document>> testValues, Integer startTime, long endTime, List<String> ruleNames, List<String> triggerID) {
+    private Map<String, List<Document>> extractTriggerValues(Map<String, List<Document>> testValues, Integer startTime, long endTime, List<String> ruleNames, List<String> triggerID) {
         // Get all trigger values for  the test rules between start and end time
         for (int i = 0; i < ruleNames.size(); i++) {
             List<Document> values = new ArrayList<>();
