package de.ipvs.as.mbp.service.mqtt;

import de.ipvs.as.mbp.domain.settings.BrokerLocation;
import de.ipvs.as.mbp.domain.settings.Settings;
import de.ipvs.as.mbp.service.settings.SettingsService;
import org.apache.commons.codec.binary.Base64;
import org.eclipse.paho.client.mqttv3.*;
import org.eclipse.paho.client.mqttv3.persist.MemoryPersistence;
import org.json.JSONException;
import org.json.JSONObject;
import org.springframework.beans.factory.annotation.Autowired;
import org.springframework.beans.factory.annotation.Value;
import org.springframework.context.annotation.DependsOn;
import org.springframework.http.HttpEntity;
import org.springframework.http.HttpHeaders;
import org.springframework.http.HttpMethod;
import org.springframework.http.ResponseEntity;
import org.springframework.scheduling.annotation.EnableScheduling;
import org.springframework.scheduling.annotation.Scheduled;
import org.springframework.stereotype.Service;
import org.springframework.web.client.RestTemplate;
import org.springframework.web.util.UriComponentsBuilder;

import java.io.IOException;
import java.nio.charset.StandardCharsets;
import java.util.HashSet;
import java.util.Set;
import java.util.UUID;

/**
 * This services provides means and support for MQTT-related tasks. It allows to publish and receive MQTT messages at
 * various topics and uses the settings service in order to determine its configuration.
 * topics
 */
@Service
@DependsOn("applicationPropertiesConfigurer")
@EnableScheduling
public class MQTTService {
    //URL frame of the broker to use (protocol and port, address will be filled in)
    private static final String BROKER_URL = "tcp://%s:1883";
    //Client id that is assigned to the client instance with an unique suffix to avoid name collisions
    private static final String CLIENT_ID = "mbp-client-" + getUniqueClientSuffix();

    //Autowired components
    private final SettingsService settingsService;

    //Stores the reference of the mqtt client
    private MqttClient mqttClient = null;

    //Set of topics the MQTT service is supposed to subscribe
    private Set<String> subscribedTopics = new HashSet<>();

    //Callback object to use for incoming MQTT messages
    private MqttCallback mqttCallback = null;

    @Value("${security.user.name}")
    private String httpUser;

    @Value("${security.user.password}")
    private String httpPassword;

    @Value("${security.oauth2.client.access-token-uri}")
    private String oauth2TokenUri;

    @Value("${security.oauth2.client.grant-type}")
    private String oauth2GrantType;

    @Value("${security.oauth2.client.client-id}")
    private String oauth2ClientId;

    private String accessToken;

    /**
     * Initializes the value logger service.
     *
     * @param settingsService Settings service that manages the application settings
     */
    @Autowired
    public MQTTService(SettingsService settingsService) {
        this.settingsService = settingsService;

        //Setup and start the MQTT client if a local, normal broker is used. Otherwise: only setup MQTT client.
        try {
            String brokerAddress = "localhost";
            MemoryPersistence persistence = new MemoryPersistence();
            if (settingsService.getSettings().getBrokerLocation().equals(BrokerLocation.LOCAL_SECURE)) {
                mqttClient = new MqttClient(String.format(BROKER_URL, brokerAddress), CLIENT_ID, persistence);
            } else {
                mqttClient = new MqttClient(String.format(BROKER_URL, brokerAddress), CLIENT_ID, persistence);
                initialize();
            }
        } catch (MqttException e) {
            System.err.println("MqttException: " + e.getMessage());
        } catch (IOException e) {
            e.printStackTrace();
        }
    }

    /**
     * Initializes, configures and starts the MQTT client that belongs to this service.
     * The required parameters are derived from the settings service. If the MQTT client is already running, it will
     * be terminated, disconnected and restarted with new settings.
     * According to the broker location, the mqtt client is initiated with or without OAuth2  authentication.
     *
     * @throws MqttException In case of an error during execution of mqtt operations
     * @throws IOException   In case of an I/O issue
     */
    public void initialize() throws MqttException, IOException {
        //Disconnect the old mqtt client if already connected
        if ((mqttClient != null) && (mqttClient.isConnected())) {
            mqttClient.disconnectForcibly();
        }

        //Stores the address of the desired mqtt broker
        String brokerAddress = "localhost";

        //Retrieve desired broker address from settings
        Settings settings = settingsService.getSettings();
        brokerAddress = settings.getBrokerIPAddress();

        //Pass settings to main initialization function
        initialize(settings.getBrokerLocation(), brokerAddress);
    }

    /**
     * Initializes, configures and starts the MQTT client that belongs to this service.
     * If the MQTT client is already running, it will e terminated, disconnected and restarted with new settings.
     * According to the broker location, the mqtt client is initiated with or without OAuth2  authentication.
     *
     * @param brokerLocation The broker location to use
     * @param brokerAddress  The address of the broker to use
     * @throws MqttException In case of an error during execution of mqtt operations
     * @throws IOException   In case of an I/O issue
     */
    public void initialize(BrokerLocation brokerLocation, String brokerAddress) throws MqttException, IOException {
        //Disconnect the old mqtt client if already connected
        if ((mqttClient != null) && (mqttClient.isConnected())) {
            mqttClient.disconnectForcibly();
        }

        //Instantiate memory persistence
        MemoryPersistence persistence = new MemoryPersistence();

        MqttConnectOptions connectOptions = null;

<<<<<<< HEAD
        switch (settings.getBrokerLocation()) {
            case LOCAL_SECURE:
                requestOAuth2Token();
                connectOptions = new MqttConnectOptions();
                connectOptions.setCleanSession(true);
                connectOptions.setUserName(accessToken);
                connectOptions.setPassword("any".toCharArray());
                break;
            case REMOTE_SECURE:
                //Retrieve IP address of external broker from settings
                brokerAddress = settings.getBrokerIPAddress();
                requestOAuth2Token();
                connectOptions = new MqttConnectOptions();
                connectOptions.setCleanSession(true);
                connectOptions.setUserName(accessToken);
                connectOptions.setPassword("any".toCharArray());
                break;
            case REMOTE:
                //Retrieve IP address of external broker from settings
                brokerAddress = settings.getBrokerIPAddress();
                break;
            default:
                break;
=======
        //Check if secure mode is desired
        if (brokerLocation.equals(BrokerLocation.LOCAL_SECURE) || brokerLocation.equals(BrokerLocation.REMOTE_SECURE)) {
            requestOAuth2Token();
            connectOptions = new MqttConnectOptions();
            connectOptions.setCleanSession(true);
            connectOptions.setUserName(accessToken);
            connectOptions.setPassword("any".toCharArray());
        }
>>>>>>> 775f007d

        //Check whether broker is local
        if (brokerLocation.equals(BrokerLocation.LOCAL) || brokerLocation.equals(BrokerLocation.LOCAL_SECURE)) {
            //Override broker address with localhost
            brokerAddress = "localhost";
        }

        //Create new mqtt client with the full broker URL
        mqttClient = new MqttClient(String.format(BROKER_URL, brokerAddress), CLIENT_ID, persistence);
        if (connectOptions != null) {
            //Connect and subscribe to the topics
            mqttClient.connect(connectOptions);
        } else {
            mqttClient.connect();
        }

        //Subscribe all topics in the topic set
        for (String topic : subscribedTopics) {
            mqttClient.subscribe(topic);
        }

        //Set MQTT callback object if available
        if (mqttCallback != null) {
            mqttClient.setCallback(mqttCallback);
        }
    }


    /**
     * If a secured broker is used, the initialization is delayed for 60 seconds (because the authorization server is integrated and needs to startup as well).
     * The OAuth2 access token for the MBP is only valid for 10 minutes, the scheduled task ensures to refresh this token every 10 minutes,
     * if the {@link BrokerLocation} is LOCAL_SECURE or REMOTE_SECURE.
     */
    @Scheduled(initialDelay = 60000, fixedDelay = 600000)
    private void refreshOAuth2Token() throws MqttException, IOException {
        //Determine from settings if a remote broker should be used instead
        Settings settings = settingsService.getSettings();

        if (settings.getBrokerLocation().equals(BrokerLocation.REMOTE_SECURE) || settings.getBrokerLocation().equals(BrokerLocation.LOCAL_SECURE)) {
            //Disconnect the old mqtt client if already connected
            if ((mqttClient != null) && (mqttClient.isConnected())) {
                mqttClient.disconnectForcibly();
            }

            //Stores the address of the desired mqtt broker
            String brokerAddress = "localhost";

            //Instantiate memory persistence
            MemoryPersistence persistence = new MemoryPersistence();

            switch (settings.getBrokerLocation()) {
                case LOCAL_SECURE:
                    requestOAuth2Token();
                    break;
                case REMOTE_SECURE:
                    //Retrieve IP address of external broker from settings
                    brokerAddress = settings.getBrokerIPAddress();
                    requestOAuth2Token();
                    break;
                default:
                    break;
            }
            MqttConnectOptions connectOptions = new MqttConnectOptions();
            connectOptions.setCleanSession(true);
            connectOptions.setUserName(accessToken);
            connectOptions.setPassword("any".toCharArray());

            //Create new mqtt client with the full broker URL
            mqttClient = new MqttClient(String.format(BROKER_URL, brokerAddress), CLIENT_ID, persistence);
            mqttClient.connect(connectOptions);

            //Subscribe all topics in the topic set
            for (String topic : subscribedTopics) {
                mqttClient.subscribe(topic);
            }

            //Set MQTT callback object if available
            if (mqttCallback != null) {
                mqttClient.setCallback(mqttCallback);
            }
        }
    }


    /**
     * Lets the MQTT service subscribe a certain MQTT topic.
     *
     * @param topic The topic to subscribe
     */
    public void subscribe(String topic) throws MqttException {
        //Sanity check
        if ((topic == null) || topic.isEmpty()) {
            throw new IllegalArgumentException("Topic must not be null or empty.");
        }

        //Add to topic
        subscribedTopics.add(topic);

        //Subscribe
        mqttClient.subscribe(topic);
    }

    /**
     * Lets the MQTT service unsubscribe a certain MQTT topic.
     *
     * @param topic The topic to unsubscribe
     */
    public void unsubscribe(String topic) throws MqttException {
        //Sanity check
        if ((topic == null) || topic.isEmpty()) {
            throw new IllegalArgumentException("Topic must not be null or empty.");
        }

        //Remove from set
        subscribedTopics.remove(topic);

        //Unsubscribe
        mqttClient.unsubscribe(topic);
    }

    /**
     * Sets the MQTT callback object that is supposed to be notified about incoming MQTT messages at topics
     * which are subscribed by the MQTT service.
     *
     * @param mqttCallback The MQTT callback object to set
     */
    public void setMqttCallback(MqttCallback mqttCallback) {
        //Sanity check
        if (mqttCallback == null) {
            throw new IllegalArgumentException("MQTT callback object must not be null.");
        }

        //Store reference to object
        this.mqttCallback = mqttCallback;

        //Update client
        this.mqttClient.setCallback(mqttCallback);
    }

    /**
     * Publishes a MQTT message with a certain payload at a certain topic.
     *
     * @param topic   The topic to publish the message at
     * @param payload The payload of the message (may be empty)
     */
    public void publish(String topic, String payload) throws MqttException {
        //Do not do anything if MQTT client is not available
        if (mqttClient == null) {
            return;
        }

        //Sanity check
        if ((topic == null) || topic.isEmpty()) {
            throw new IllegalArgumentException("Topic must not be null or empty.");
        } else if (payload == null) {
            throw new IllegalArgumentException("Payload must not be null.");
        }

        //Create new MQTT message
        MqttMessage message = new MqttMessage(payload.getBytes());

        //Publish message
        mqttClient.publish(topic, message);
    }

    /**
     * Creates an unique suffix that might be appended to a MQTT client ID in order to avoid name collisions.
     *
     * @return The unique suffix
     */
    private static String getUniqueClientSuffix() {
        return UUID.randomUUID().toString().replace("-", "");
    }

    /**
     * Request an OAuth2 Access Token with client credentials of the MBP.
     */
    public void requestOAuth2Token() {
        RestTemplate restTemplate = new RestTemplate();
        HttpHeaders httpHeaders = createHeaders(httpUser, httpPassword);
        HttpEntity<String> request = new HttpEntity<>(httpHeaders);
        UriComponentsBuilder uriComponentsBuilder = UriComponentsBuilder.fromHttpUrl(oauth2TokenUri)
                .queryParam("grant_type", oauth2GrantType)
                .queryParam("client-id", oauth2ClientId)
                .queryParam("scope", "read");
        ResponseEntity<String> response = restTemplate.exchange(uriComponentsBuilder.toUriString(), HttpMethod.POST, request, String.class);
        try {
            JSONObject body = new JSONObject(response.getBody());
            accessToken = body.getString("access_token");
        } catch (JSONException e) {
            e.printStackTrace();
        }
    }

    /**
     * Create a header for basic http authentication (base64 encoded).
     *
     * @param username is the name of the OAuth client
     * @param password is the secrect of the OAuth client
     * @return an instance of {@link HttpHeaders}
     */
    private HttpHeaders createHeaders(String username, String password) {
        return new HttpHeaders() {
            private static final long serialVersionUID = 5554119924235604741L;

            {
                String auth = username + ":" + password;
                byte[] encodedAuth = Base64.encodeBase64(
                        auth.getBytes(StandardCharsets.US_ASCII));
                String authHeader = "Basic " + new String(encodedAuth);
                set("Authorization", authHeader);
            }
        };
    }
}<|MERGE_RESOLUTION|>--- conflicted
+++ resolved
@@ -10,7 +10,7 @@
 import org.json.JSONObject;
 import org.springframework.beans.factory.annotation.Autowired;
 import org.springframework.beans.factory.annotation.Value;
-import org.springframework.context.annotation.DependsOn;
+import org.springframework.context.annotation.PropertySource;
 import org.springframework.http.HttpEntity;
 import org.springframework.http.HttpHeaders;
 import org.springframework.http.HttpMethod;
@@ -33,7 +33,7 @@
  * topics
  */
 @Service
-@DependsOn("applicationPropertiesConfigurer")
+@PropertySource(value = "classpath:application.properties")
 @EnableScheduling
 public class MQTTService {
     //URL frame of the broker to use (protocol and port, address will be filled in)
@@ -42,7 +42,7 @@
     private static final String CLIENT_ID = "mbp-client-" + getUniqueClientSuffix();
 
     //Autowired components
-    private final SettingsService settingsService;
+    private SettingsService settingsService;
 
     //Stores the reference of the mqtt client
     private MqttClient mqttClient = null;
@@ -143,31 +143,6 @@
 
         MqttConnectOptions connectOptions = null;
 
-<<<<<<< HEAD
-        switch (settings.getBrokerLocation()) {
-            case LOCAL_SECURE:
-                requestOAuth2Token();
-                connectOptions = new MqttConnectOptions();
-                connectOptions.setCleanSession(true);
-                connectOptions.setUserName(accessToken);
-                connectOptions.setPassword("any".toCharArray());
-                break;
-            case REMOTE_SECURE:
-                //Retrieve IP address of external broker from settings
-                brokerAddress = settings.getBrokerIPAddress();
-                requestOAuth2Token();
-                connectOptions = new MqttConnectOptions();
-                connectOptions.setCleanSession(true);
-                connectOptions.setUserName(accessToken);
-                connectOptions.setPassword("any".toCharArray());
-                break;
-            case REMOTE:
-                //Retrieve IP address of external broker from settings
-                brokerAddress = settings.getBrokerIPAddress();
-                break;
-            default:
-                break;
-=======
         //Check if secure mode is desired
         if (brokerLocation.equals(BrokerLocation.LOCAL_SECURE) || brokerLocation.equals(BrokerLocation.REMOTE_SECURE)) {
             requestOAuth2Token();
@@ -176,7 +151,6 @@
             connectOptions.setUserName(accessToken);
             connectOptions.setPassword("any".toCharArray());
         }
->>>>>>> 775f007d
 
         //Check whether broker is local
         if (brokerLocation.equals(BrokerLocation.LOCAL) || brokerLocation.equals(BrokerLocation.LOCAL_SECURE)) {
