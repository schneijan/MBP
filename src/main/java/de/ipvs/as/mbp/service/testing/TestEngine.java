package de.ipvs.as.mbp.service.testing;


import de.ipvs.as.mbp.domain.component.Actuator;
import de.ipvs.as.mbp.domain.component.Sensor;
import de.ipvs.as.mbp.domain.device.Device;
import de.ipvs.as.mbp.domain.operator.Operator;
import de.ipvs.as.mbp.domain.operator.parameters.ParameterInstance;
import de.ipvs.as.mbp.domain.rules.Rule;
import de.ipvs.as.mbp.repository.*;
import de.ipvs.as.mbp.domain.testing.TestDetails;
import de.ipvs.as.mbp.repository.SensorRepository;
<<<<<<< HEAD
import org.apache.commons.io.filefilter.WildcardFileFilter;
=======
>>>>>>> 176fa45d
import org.json.JSONArray;
import org.json.JSONException;
import org.json.JSONObject;
import org.springframework.beans.factory.annotation.Autowired;
import org.springframework.beans.factory.annotation.Value;
import org.springframework.context.annotation.Bean;
import org.springframework.context.support.PropertySourcesPlaceholderConfigurer;
import org.springframework.http.HttpEntity;
import org.springframework.http.HttpHeaders;
import org.springframework.http.HttpStatus;
import org.springframework.http.ResponseEntity;
import org.springframework.stereotype.Component;
import org.springframework.validation.BeanPropertyBindingResult;
import org.springframework.validation.Errors;


import java.io.*;
import java.nio.file.Files;
import java.nio.file.NoSuchFileException;
import java.nio.file.Path;
import java.nio.file.Paths;
import java.util.*;
import java.util.regex.Matcher;
import java.util.regex.Pattern;
import java.util.stream.Collectors;
import java.util.stream.Stream;

@Component
public class TestEngine {
<<<<<<< HEAD


    @Autowired
    private TestDetailsRepository testDetailsRepository;

    @Autowired
    private RuleRepository ruleRepository;

    @Autowired
    private DeviceRepository deviceRepository;

    @Autowired
    private PropertiesService propertiesService;

    @Autowired
    ActuatorRepository actuatorRepository;

    @Autowired
    OperatorRepository operatorRepository;

    @Autowired
    private SensorRepository sensorRepository;


    @Value("#{'${testingTool.threeDimensionalSensor}'.split(',')}")
    List<String> THREE_DIM_SIMULATOR_LIST;


    //To resolve ${} in @Value
    @Bean
    public static PropertySourcesPlaceholderConfigurer propertyConfigInDev() {
        return new PropertySourcesPlaceholderConfigurer();
    }

    private final String TEST_DEVICE;
    private final String TEST_DEVICE_IP;
    private final String TEST_DEVICE_USERNAME;
    private final String TEST_DEVICE_PASSWORD;
    private final String ACTUATOR_NAME;


    public TestEngine() throws IOException {
        propertiesService = new PropertiesService();
        TEST_DEVICE = propertiesService.getPropertiesString("testingTool.testDeviceName");
        TEST_DEVICE_IP = propertiesService.getPropertiesString("testingTool.ipAddressTestDevice");
        TEST_DEVICE_USERNAME = propertiesService.getPropertiesString("testingTool.testDeviceUserName");
        TEST_DEVICE_PASSWORD = propertiesService.getPropertiesString("testingTool.testDevicePassword");
        ACTUATOR_NAME = propertiesService.getPropertiesString("testingTool.actuatorName");
    }


    /**
     * Update the test configurations redefined by the user.
     *
     * @param testID  Id of the test to be modified
     * @param changes to be included
     * @return if update was successful or not
     */
    public HttpEntity<Object> editTestConfig(String testID, String changes) {
        try {
            TestDetails testToUpdate = testDetailsRepository.findById(testID).get();

            // Clear the configuration and rules field of the specific test
            testToUpdate.getConfig().clear();
            testToUpdate.getRules().clear();

            // convert the string of the request body to a JSONObject in order to continue working with it
            JSONObject updateInfos = new JSONObject(changes);

            List<List<ParameterInstance>> newConfig = updateSenorConfig(updateInfos.get("config"));
            // Update the rules to be observed in the test
            List<Rule> newRuleList = updateRuleInformation(updateInfos);

            testToUpdate.setConfig(newConfig);
            testToUpdate.setRules(newRuleList);
            // Update the information if the selected rules be triggered during the test or not
            testToUpdate.setTriggerRules(updateInfos.getBoolean("triggerRules"));


            testDetailsRepository.save(testToUpdate);

            return new ResponseEntity<>(HttpStatus.OK);
        } catch (Exception e) {
            return new ResponseEntity<>(e, HttpStatus.BAD_REQUEST);
        }
    }

    /**
     * Creates a list of the updated rules that should be observed within the test.
     *
     * @param updateInfos update/editUseNewData information for the rules and the trigger rules
     * @return List of updated rules
     */
    private List<Rule> updateRuleInformation(JSONObject updateInfos) throws JSONException {
=======


    @Autowired
    private TestDetailsRepository testDetailsRepository;

    @Autowired
    private RuleRepository ruleRepository;

    @Autowired
    private DeviceRepository deviceRepository;

    @Autowired
    private PropertiesService propertiesService;

    @Autowired
    ActuatorRepository actuatorRepository;

    @Autowired
    OperatorRepository operatorRepository;

    @Autowired
    private SensorRepository sensorRepository;


    @Value("#{'${testingTool.threeDimensionalSensor}'.split(',')}")
    List<String> THREE_DIM_SIMULATOR_LIST;


    //To resolve ${} in @Value
    @Bean
    public static PropertySourcesPlaceholderConfigurer propertyConfigInDev() {
        return new PropertySourcesPlaceholderConfigurer();
    }

    private final String TEST_DEVICE;
    private final String TEST_DEVICE_IP;
    private final String TEST_DEVICE_USERNAME;
    private final String TEST_DEVICE_PASSWORD;
    private final String ACTUATOR_NAME;


    public TestEngine() throws IOException {
        propertiesService = new PropertiesService();
        TEST_DEVICE = propertiesService.getPropertiesString("testingTool.testDeviceName");
        TEST_DEVICE_IP = propertiesService.getPropertiesString("testingTool.ipAddressTestDevice");
        TEST_DEVICE_USERNAME = propertiesService.getPropertiesString("testingTool.testDeviceUserName");
        TEST_DEVICE_PASSWORD = propertiesService.getPropertiesString("testingTool.testDevicePassword");
        ACTUATOR_NAME = propertiesService.getPropertiesString("testingTool.actuatorName");
    }


    /**
     * Update the test configurations redefined by the user.
     *
     * @param testID Id of the test to be modified
     * @param changes to be included
     * @return if update was successful or not
     */
    public HttpEntity<Object> editTestConfig(String testID, String changes) {
        try {
            TestDetails testToUpdate = testDetailsRepository.findById(testID).get();

            // Clear the configuration and rules field of the specific test
            testToUpdate.getConfig().clear();
            testToUpdate.getRules().clear();

            // convert the string of the request body to a JSONObject in order to continue working with it
            JSONObject updateInfos = new JSONObject(changes);

            List<List<ParameterInstance>> newConfig = updateSenorConfig(updateInfos.get("config"));
            // Update the rules to be observed in the test
            List<Rule> newRuleList = updateRuleInformation(updateInfos);

            testToUpdate.setConfig(newConfig);
            testToUpdate.setRules(newRuleList);
            // Update the information if the selected rules be triggered during the test or not
            testToUpdate.setTriggerRules(updateInfos.getBoolean("triggerRules"));


            testDetailsRepository.save(testToUpdate);

            return new ResponseEntity<>(HttpStatus.OK);
        } catch (Exception e) {
            return new ResponseEntity<>(e, HttpStatus.BAD_REQUEST);
        }
    }

    /**
     * Creates a list of the updated rules that should be observed within the test.

     * @param updateInfos update/editUseNewData information for the rules and the trigger rules
     * @return List of updated rules
     */
    private List<Rule> updateRuleInformation( JSONObject updateInfos) throws JSONException {
>>>>>>> 176fa45d
        Pattern pattern = Pattern.compile("rules/(.*)$");
        JSONArray rules = (JSONArray) updateInfos.get("rules");
        List<Rule> newRules = new ArrayList<>();
        if (rules != null) {
            for (int i = 0; i < rules.length(); i++) {
                Matcher m = pattern.matcher(rules.getString(i));
                if (m.find()) {
                    newRules.add(ruleRepository.findById(m.group(1)).get());
                }
            }
        }
        return newRules;
    }


    /**
<<<<<<< HEAD
     * Creates a list of the updated sensor configurations included into the test.
     *
     * @param config update/editUseNewData information for the sensor configuration
     * @return List new sensor Configurations
     * @throws JSONException In case of parsing problems
=======
     *
     * Creates a list of the updated sensor configurations included into the test.
     *
     * @param config update/editUseNewData information for the sensor configuration
     * @throws JSONException In case of parsing problems
     * @return List new sensor Configurations
>>>>>>> 176fa45d
     */
    public List<List<ParameterInstance>> updateSenorConfig(Object config) throws JSONException {
        ParameterInstance instance;
        // Get updates for the sensor config
        JSONArray configEntries = (JSONArray) config;

        // Create a new List of Parameter Instances for the updates
        List<List<ParameterInstance>> newConfig = new ArrayList<>();
        if (configEntries != null) {
            for (int i = 0; i < configEntries.length(); i++) {
                // get out single configurations for the different sensors
                JSONArray singleConfig = (JSONArray) configEntries.get(i);
                List<ParameterInstance> newConfigInner = new ArrayList<>();
                for (int j = 0; j < singleConfig.length(); j++) {
                    // get out the name and values of the update Parameter Instances
                    instance = new ParameterInstance(singleConfig.getJSONObject(j).getString("name"), singleConfig.getJSONObject(j).getString("value"));
                    newConfigInner.add(instance);
                }
                newConfig.add(newConfigInner);

            }
        }

        return newConfig;
    }

    /**
     * Method to download a specific Test Report
     *
     * @param path to the specific Test Report to download
     * @return ResponseEntity
     */
    public ResponseEntity<Serializable> downloadPDF(String path) throws IOException {
        TestDetails test = null;
        ResponseEntity<Serializable> respEntity;
        Pattern pattern = Pattern.compile("(.*?)_");
        Matcher m = pattern.matcher(path);
        if (m.find()) {
            test = testDetailsRepository.findById(m.group(1)).get();
        }


        assert test != null;
        File result = new File(test.getPathPDF() + "/" + path + ".pdf");


        if (result.exists()) {
            InputStream inputStream = new FileInputStream(result);

            byte[] out = org.apache.commons.io.IOUtils.toByteArray(inputStream);

            HttpHeaders responseHeaders = new HttpHeaders();
            responseHeaders.add("content-disposition", "attachment; filename=" + path + ".pdf");

            respEntity = new ResponseEntity<>(out, responseHeaders, HttpStatus.OK);
            inputStream.close();
        } else {
            respEntity = new ResponseEntity<>("File Not Found", HttpStatus.NOT_FOUND);
        }


        return respEntity;
    }

    /**
     * Deletes the last Test report and the corresponding graph if existing.
     *
     * @param testId of the test the report to be deleted belongs to
     * @return if files could be deleted successfully or not
     */
<<<<<<< HEAD
    public ResponseEntity<Boolean> deleteReport(String testId, Object path) {
        String fileName = String.valueOf(path);
=======
    public ResponseEntity deleteReport(String testId) {
>>>>>>> 176fa45d
        ResponseEntity response;

        TestDetails testDetails = testDetailsRepository.findById(testId).get();

<<<<<<< HEAD
        //Path pathTestReport = Paths.get(testDetails.getPathPDF()+ ""fileName);
        try {
            if (testDetails.isPdfExists()) {
                File dir = new File(testDetails.getPathPDF());
                FileFilter fileFilter = new WildcardFileFilter(fileName);
                File[] files = dir.listFiles(fileFilter);
                for (final File file : files) {
                    if (!file.delete()) {
                        System.err.println("Can't remove " + file.getAbsolutePath());
                    }
                }

                //  Files.delete(pathTestReport);
                response = new ResponseEntity<>(true, HttpStatus.OK);

            } else {
                response = new ResponseEntity<>(true, HttpStatus.NOT_FOUND);
            }
            return response;
        } catch (Exception e) {
            e.printStackTrace();
            response = new ResponseEntity<>(false, HttpStatus.CONFLICT);
=======
        if (testDetails.isPdfExists()) {
            Path pathTestReport = Paths.get(testDetails.getPathPDF());
            Path pathDiagram = Paths.get(pathTestReport.getParent().toString(), testId + ".gif");

            try {
                Files.delete(pathTestReport);
                Files.delete(pathDiagram);
                response = new ResponseEntity<>("Test report successfully deleted", HttpStatus.OK);
            } catch (NoSuchFileException x) {
                response = new ResponseEntity<>("Test report doesn't exist.", HttpStatus.NOT_FOUND);
            } catch (IOException x) {
                response = new ResponseEntity<>(x, HttpStatus.CONFLICT);
            }
        } else {
            response = new ResponseEntity<>("No available Test report for this Test.", HttpStatus.NOT_FOUND);
>>>>>>> 176fa45d
        }
        return response;
    }


    /**
     * Returns a HashMap with date and path to of all Test Reports regarding to a specific test.
     *
     * @param testId ID of the test from which all reports are to be found
     * @return hashMap with the date and path to every report regarding to the specific test
     */
    public ResponseEntity<Map<Long, String>> getPDFList(String testId) {
        ResponseEntity<Map<Long, String>> pdfList;
        Map<Long, String> nullList = new TreeMap<>();
        TestDetails testDetails = testDetailsRepository.findById(testId).get();
        try {
            if (testDetails.isPdfExists()) {
                Stream<Path> pathStream = Files.find(Paths.get(testDetails.getPathPDF()), 10, (path, basicFileAttributes) -> {
                    File file = path.toFile();
                    return !file.isDirectory() &&
                            file.getName().contains(testId + "_");
                });

                pdfList = new ResponseEntity<>(generateReportList(pathStream), HttpStatus.OK);
            } else {
                pdfList = new ResponseEntity<>(nullList, HttpStatus.OK);
            }


        } catch (IOException e) {
            pdfList = new ResponseEntity<>(HttpStatus.NOT_FOUND);
        }

        return pdfList;
    }


    /**
     * Generates a HashMap where the entries consist of the creation date of the report and the path to it.
     *
     * @param pathStream Stream of the matching reports regarding to to the specific test
     * @return Map out of the creation dates and paths to the report
     */
    public Map<Long, String> generateReportList(Stream<Path> pathStream) {
        Map<Long, String> pdfEntry = new TreeMap<>();

        // Pattern to find the PDF-Files for a specific test with the specific ID in the Filename
        Pattern pattern = Pattern.compile("_(.*?).pdf");


        Long dateMilliseconds = null;

        // Put every path out of the stream into a list
        List<Path> files = pathStream.sorted(Comparator.comparing(Path::toString)).collect(Collectors.toList());

        for (Path singlePath : files) {
            // get  date in milliseconds out of the filename and convert this into the specified date format
            Matcher machter = pattern.matcher(singlePath.toString());
            if (machter.find()) {
                dateMilliseconds = Long.valueOf(machter.group(1));
            }
            //Add properties to object
            pdfEntry.put(dateMilliseconds, singlePath.getFileName().toString());

        }


        return sortMap(pdfEntry);
    }

    /**
     * Sorts the timestamps of the List of Test-Reports.
     *
     * @param unsortedMap Sorted map with the timestamp as Long in the key
     * @return sorted Map depending on the key
     */
    private Map<Long, String> sortMap(Map<Long, String> unsortedMap) {

        Map<Long, String> treeMap = new TreeMap<>(Long::compareTo);

        treeMap.putAll(unsortedMap);
        return treeMap;
    }

    /**
     * Registers the Testing Device which is used for testing purposes.
     *
     * @return response entity if insertion was successful or not
     */
    public ResponseEntity registerTestDevice() {
        ResponseEntity responseEntity;
        Device testDevice = null;


        try {
            // Check if device with this name is already registered
            testDevice = getTestDevice();

            if (testDevice == null) {
                //Enrich device for details
                testDevice = new Device();
                testDevice.setName(TEST_DEVICE);
                testDevice.setComponentType("Computer");
                testDevice.setIpAddress(TEST_DEVICE_IP);
                testDevice.setUsername(TEST_DEVICE_USERNAME);
                testDevice.setPassword(TEST_DEVICE_PASSWORD);
            }

            // Insert the new testing device into the device repository
            deviceRepository.insert(testDevice);

            //Validate device
            // errors = new BeanPropertyBindingResult(testDevice, "device");
            //deviceCreateValidator.validate(device, errors); TODO

            responseEntity = new ResponseEntity<>(HttpStatus.OK);
        } catch (Exception exception) {
            responseEntity = new ResponseEntity<>(HttpStatus.INTERNAL_SERVER_ERROR);
        }

        return responseEntity;


    }

    /**
     * Registers the Testing Actuator which is used for testing purposes and does't make any real actions.
     *
     * @return response entity if insertion was successful or not
     */
<<<<<<< HEAD
    public ResponseEntity registerTestActuator() {
        //Validation errors
        Errors errors;
        ResponseEntity responseEntity = null;
        Actuator testingActuator;
=======
    public ResponseEntity<String> registerTestActuator() {
        //Validation errors
        Errors errors;
        ResponseEntity responseEntity = null;
>>>>>>> 176fa45d
        Device testDevice;


        try {
<<<<<<< HEAD

            boolean testingActuatorExists = actuatorRepository.existsByName(ACTUATOR_NAME);
=======
            Actuator testingActuator = actuatorRepository.findByName(ACTUATOR_NAME).get();
>>>>>>> 176fa45d
            Operator testActuatorAdapter = operatorRepository.findByName(ACTUATOR_NAME).get();
            testDevice = getTestDevice();

            // Check if testing device and actuator are already registered
            if (testDevice == null) {
                // Register the Testing device automatically if not existing
                registerTestDevice();
            } else {
                // Check if Actuator is already existing
<<<<<<< HEAD
                if (testingActuatorExists == false) {
                    // Check if the corresponding adapter is registered
                    if (testActuatorAdapter != null) {
                        //Enrich actuator for details

=======
                if (testingActuator == null) {
                    // Check if the corresponding adapter is registered
                    if (testActuatorAdapter != null) {
                        //Enrich actuator for details
>>>>>>> 176fa45d
                        testingActuator = new Actuator();
                        testingActuator.setName(ACTUATOR_NAME);
                        testingActuator.setOwner(null);
                        testingActuator.setDevice(testDevice);
                        testingActuator.setOperator(testActuatorAdapter);
                        testingActuator.setComponentType("Buzzer");

                        //Validate device
                        errors = new BeanPropertyBindingResult(testingActuator, "component");
<<<<<<< HEAD
                        // actuatorValidator.validate(testingActuator, errors);

                        actuatorRepository.insert(testingActuator);

                        responseEntity = new ResponseEntity( HttpStatus.CREATED);

                    }
                } else{
                    responseEntity = new ResponseEntity(HttpStatus.BAD_REQUEST);
=======
                       // actuatorValidator.validate(testingActuator, errors);

                        actuatorRepository.insert(testingActuator);

                        responseEntity = new ResponseEntity("Testing Actuator successfully created.", HttpStatus.CREATED);

                    }
>>>>>>> 176fa45d
                }
            }


        } catch (Exception e) {
<<<<<<< HEAD
            responseEntity = new ResponseEntity( HttpStatus.CONFLICT);
=======
            responseEntity = new ResponseEntity("Error during creation of the Actuator.", HttpStatus.CONFLICT);
>>>>>>> 176fa45d
        }
        return responseEntity;
    }

    /**
     * Checks if the Testing Device is already registered and turn back this device or null.
     *
     * @return the test Device if existing
     */
    private Device getTestDevice() {
        Device testDevice = null;

        // List of all registered Devices
        List<Device> testDeviceList = deviceRepository.findAll();

        // Go through the List of devices and check if testing Device is available
        Iterator iterator = testDeviceList.listIterator();
        while (iterator.hasNext()) {
            Device tempDevice = (Device) iterator.next();
            if (tempDevice.getName().equals(TEST_DEVICE)) {
                testDevice = tempDevice;
                break;
            }
        }
        return testDevice;
    }

    /**
     * Checks if given Sensor Simulator is already registered and turn back this sensor or null.
     *
     * @return the sensor simulator if existing
     */
    private Sensor getSensorSimulator(String sensorName) {
        Sensor sensorSimulator = null;

        // List of all registered Sensors
        List<Sensor> sensorList = sensorRepository.findAll();

        // Go through the List of sensors and check if specific sensor is available
        Iterator iterator = sensorList.listIterator();
<<<<<<< HEAD
        while (iterator.hasNext()) {
            Sensor tempSensor = (Sensor) iterator.next();
            if (tempSensor.getName().equals(sensorName)) {
=======
        while (iterator.hasNext()){
            Sensor tempSensor = (Sensor) iterator.next();
            if(tempSensor.getName().equals(sensorName)){
>>>>>>> 176fa45d
                sensorSimulator = tempSensor;
            }

        }

        return sensorSimulator;
    }


<<<<<<< HEAD
=======

>>>>>>> 176fa45d
    /**
     * Registers the wished sensor simulator if the corresponding adapter is already registered
     *
     * @param sensorName Name of the sensor simulator to be registered
     * @return ResponseEntity if the registration was successful or not
     */
<<<<<<< HEAD
    public ResponseEntity registerSensorSimulator(String sensorName) {
=======
    public ResponseEntity<String> registerSensorSimulator(String sensorName) {
>>>>>>> 176fa45d
        ResponseEntity<String> responseEntity;

        Operator sensorAdapter = operatorRepository.findByName(sensorName).get();
        Device testingDevice = getTestDevice();
        Sensor sensorSimulator = getSensorSimulator(sensorName);

        try {
            // Check if corresponding adapter exists
            if (sensorAdapter == null) {
<<<<<<< HEAD
                return new ResponseEntity<>( HttpStatus.CONFLICT);
=======
                return new ResponseEntity<>("Cloud not create Sensor.", HttpStatus.CONFLICT);
>>>>>>> 176fa45d
            } else if (testingDevice == null) {
                registerTestDevice();
            } else if (sensorSimulator == null) {
                //Enrich actuator for details
                sensorSimulator = new Sensor();
                sensorSimulator.setName(sensorName);
                sensorSimulator.setOwner(null);

                if (sensorName.contains("Temperature")) {
                    sensorSimulator.setComponentType("Temperature");
                } else if (sensorName.contains("Humidity")) {
                    sensorSimulator.setComponentType("Humidity");
                } else {
                    sensorSimulator.setComponentType("Motion");
                }

                sensorSimulator.setOperator(sensorAdapter);
                sensorSimulator.setDevice(testingDevice);

                //Validate device
                //errors = new BeanPropertyBindingResult(sensorSimulator, "component");
                // sensorValidator.validate(sensorSimulator, errors);

                sensorRepository.insert(sensorSimulator);

            }
<<<<<<< HEAD
            responseEntity = new ResponseEntity<>( HttpStatus.OK);
        } catch (Exception e) {
            responseEntity = new ResponseEntity<>( HttpStatus.CONFLICT);
=======
            responseEntity = new ResponseEntity<>("Sensor successfully created", HttpStatus.OK);
        } catch (Exception e) {
            responseEntity = new ResponseEntity<>("Error during creation of the Sensor.", HttpStatus.CONFLICT);
>>>>>>> 176fa45d
        }

        return responseEntity;
    }


<<<<<<< HEAD
=======

>>>>>>> 176fa45d
    /**
     * Checks if the one and three dimensional sensor simulators are already registered.
     *
     * @param sensor Name of the sensor to be checked
     * @return Boolean if the sensor is already registered or not
     */
    public Boolean isSimulatorRegistr(String sensor) {
        Boolean registered = false;
        String dimX = sensor + "X";
        String dimY = sensor + "Y";
        String dimZ = sensor + "Z";

        if (THREE_DIM_SIMULATOR_LIST.contains(sensor)) {
            Sensor sensorX = getSensorSimulator(dimX);
            Sensor sensorY = getSensorSimulator(dimY);
            Sensor sensorZ = getSensorSimulator(dimZ);

            if (sensorX != null && sensorY != null && sensorZ != null) {
                registered = true;
            }
        } else {
            if (getSensorSimulator(sensor) != null) {
                registered = true;
            }
        }

        return registered;
    }


    /**
     * Registers the wished three dimensional sensor simulator if the corresponding adapter is already registered.
     *
     * @param sensorName of the three dimensional sensor to be registered
     * @return Response entity if registration was successful
     */
    public void registerThreeDimSensorSimulator(String sensorName) {
<<<<<<< HEAD
        //TODO

    }


=======
       //TODO

    }




>>>>>>> 176fa45d
}<|MERGE_RESOLUTION|>--- conflicted
+++ resolved
@@ -10,10 +10,7 @@
 import de.ipvs.as.mbp.repository.*;
 import de.ipvs.as.mbp.domain.testing.TestDetails;
 import de.ipvs.as.mbp.repository.SensorRepository;
-<<<<<<< HEAD
 import org.apache.commons.io.filefilter.WildcardFileFilter;
-=======
->>>>>>> 176fa45d
 import org.json.JSONArray;
 import org.json.JSONException;
 import org.json.JSONObject;
@@ -21,7 +18,6 @@
 import org.springframework.beans.factory.annotation.Value;
 import org.springframework.context.annotation.Bean;
 import org.springframework.context.support.PropertySourcesPlaceholderConfigurer;
-import org.springframework.http.HttpEntity;
 import org.springframework.http.HttpHeaders;
 import org.springframework.http.HttpStatus;
 import org.springframework.http.ResponseEntity;
@@ -32,7 +28,6 @@
 
 import java.io.*;
 import java.nio.file.Files;
-import java.nio.file.NoSuchFileException;
 import java.nio.file.Path;
 import java.nio.file.Paths;
 import java.util.*;
@@ -43,8 +38,6 @@
 
 @Component
 public class TestEngine {
-<<<<<<< HEAD
-
 
     @Autowired
     private TestDetailsRepository testDetailsRepository;
@@ -102,13 +95,14 @@
      * @param changes to be included
      * @return if update was successful or not
      */
-    public HttpEntity<Object> editTestConfig(String testID, String changes) {
+    public ResponseEntity<Boolean> editTestConfig(String testID, String changes) {
         try {
             TestDetails testToUpdate = testDetailsRepository.findById(testID).get();
 
             // Clear the configuration and rules field of the specific test
             testToUpdate.getConfig().clear();
             testToUpdate.getRules().clear();
+            testToUpdate.getRuleNames().clear();
 
             // convert the string of the request body to a JSONObject in order to continue working with it
             JSONObject updateInfos = new JSONObject(changes);
@@ -116,19 +110,36 @@
             List<List<ParameterInstance>> newConfig = updateSenorConfig(updateInfos.get("config"));
             // Update the rules to be observed in the test
             List<Rule> newRuleList = updateRuleInformation(updateInfos);
+            List<String> newRuleNames = updateRuleNames(newRuleList);
 
             testToUpdate.setConfig(newConfig);
             testToUpdate.setRules(newRuleList);
+            testToUpdate.setRuleNames(newRuleNames);
             // Update the information if the selected rules be triggered during the test or not
             testToUpdate.setTriggerRules(updateInfos.getBoolean("triggerRules"));
 
 
             testDetailsRepository.save(testToUpdate);
 
-            return new ResponseEntity<>(HttpStatus.OK);
+            return ResponseEntity.status(HttpStatus.OK).body(true);
         } catch (Exception e) {
-            return new ResponseEntity<>(e, HttpStatus.BAD_REQUEST);
-        }
+            return ResponseEntity.status(HttpStatus.BAD_REQUEST).body(false);
+        }
+    }
+
+    /**
+     * Creates a list of the updated rule Names that should be observed within the test.
+     *
+     * @param newRuleList List of rules to be observed within the test
+     * @return List of the new rule names
+     */
+    private List<String> updateRuleNames(List<Rule> newRuleList) {
+        List<String> ruleNames = new ArrayList<>();
+        for(Rule rule: newRuleList){
+            ruleNames.add(rule.getName());
+        }
+
+        return ruleNames;
     }
 
     /**
@@ -138,108 +149,13 @@
      * @return List of updated rules
      */
     private List<Rule> updateRuleInformation(JSONObject updateInfos) throws JSONException {
-=======
-
-
-    @Autowired
-    private TestDetailsRepository testDetailsRepository;
-
-    @Autowired
-    private RuleRepository ruleRepository;
-
-    @Autowired
-    private DeviceRepository deviceRepository;
-
-    @Autowired
-    private PropertiesService propertiesService;
-
-    @Autowired
-    ActuatorRepository actuatorRepository;
-
-    @Autowired
-    OperatorRepository operatorRepository;
-
-    @Autowired
-    private SensorRepository sensorRepository;
-
-
-    @Value("#{'${testingTool.threeDimensionalSensor}'.split(',')}")
-    List<String> THREE_DIM_SIMULATOR_LIST;
-
-
-    //To resolve ${} in @Value
-    @Bean
-    public static PropertySourcesPlaceholderConfigurer propertyConfigInDev() {
-        return new PropertySourcesPlaceholderConfigurer();
-    }
-
-    private final String TEST_DEVICE;
-    private final String TEST_DEVICE_IP;
-    private final String TEST_DEVICE_USERNAME;
-    private final String TEST_DEVICE_PASSWORD;
-    private final String ACTUATOR_NAME;
-
-
-    public TestEngine() throws IOException {
-        propertiesService = new PropertiesService();
-        TEST_DEVICE = propertiesService.getPropertiesString("testingTool.testDeviceName");
-        TEST_DEVICE_IP = propertiesService.getPropertiesString("testingTool.ipAddressTestDevice");
-        TEST_DEVICE_USERNAME = propertiesService.getPropertiesString("testingTool.testDeviceUserName");
-        TEST_DEVICE_PASSWORD = propertiesService.getPropertiesString("testingTool.testDevicePassword");
-        ACTUATOR_NAME = propertiesService.getPropertiesString("testingTool.actuatorName");
-    }
-
-
-    /**
-     * Update the test configurations redefined by the user.
-     *
-     * @param testID Id of the test to be modified
-     * @param changes to be included
-     * @return if update was successful or not
-     */
-    public HttpEntity<Object> editTestConfig(String testID, String changes) {
-        try {
-            TestDetails testToUpdate = testDetailsRepository.findById(testID).get();
-
-            // Clear the configuration and rules field of the specific test
-            testToUpdate.getConfig().clear();
-            testToUpdate.getRules().clear();
-
-            // convert the string of the request body to a JSONObject in order to continue working with it
-            JSONObject updateInfos = new JSONObject(changes);
-
-            List<List<ParameterInstance>> newConfig = updateSenorConfig(updateInfos.get("config"));
-            // Update the rules to be observed in the test
-            List<Rule> newRuleList = updateRuleInformation(updateInfos);
-
-            testToUpdate.setConfig(newConfig);
-            testToUpdate.setRules(newRuleList);
-            // Update the information if the selected rules be triggered during the test or not
-            testToUpdate.setTriggerRules(updateInfos.getBoolean("triggerRules"));
-
-
-            testDetailsRepository.save(testToUpdate);
-
-            return new ResponseEntity<>(HttpStatus.OK);
-        } catch (Exception e) {
-            return new ResponseEntity<>(e, HttpStatus.BAD_REQUEST);
-        }
-    }
-
-    /**
-     * Creates a list of the updated rules that should be observed within the test.
-
-     * @param updateInfos update/editUseNewData information for the rules and the trigger rules
-     * @return List of updated rules
-     */
-    private List<Rule> updateRuleInformation( JSONObject updateInfos) throws JSONException {
->>>>>>> 176fa45d
-        Pattern pattern = Pattern.compile("rules/(.*)$");
+        Pattern pattern = Pattern.compile("MBP_war_exploded/(.*)$");
         JSONArray rules = (JSONArray) updateInfos.get("rules");
         List<Rule> newRules = new ArrayList<>();
         if (rules != null) {
             for (int i = 0; i < rules.length(); i++) {
-                Matcher m = pattern.matcher(rules.getString(i));
+                String href = rules.getString(i).replace("\\","");
+                Matcher m = pattern.matcher(href);
                 if (m.find()) {
                     newRules.add(ruleRepository.findById(m.group(1)).get());
                 }
@@ -250,20 +166,11 @@
 
 
     /**
-<<<<<<< HEAD
      * Creates a list of the updated sensor configurations included into the test.
      *
      * @param config update/editUseNewData information for the sensor configuration
      * @return List new sensor Configurations
      * @throws JSONException In case of parsing problems
-=======
-     *
-     * Creates a list of the updated sensor configurations included into the test.
-     *
-     * @param config update/editUseNewData information for the sensor configuration
-     * @throws JSONException In case of parsing problems
-     * @return List new sensor Configurations
->>>>>>> 176fa45d
      */
     public List<List<ParameterInstance>> updateSenorConfig(Object config) throws JSONException {
         ParameterInstance instance;
@@ -334,17 +241,12 @@
      * @param testId of the test the report to be deleted belongs to
      * @return if files could be deleted successfully or not
      */
-<<<<<<< HEAD
     public ResponseEntity<Boolean> deleteReport(String testId, Object path) {
         String fileName = String.valueOf(path);
-=======
-    public ResponseEntity deleteReport(String testId) {
->>>>>>> 176fa45d
         ResponseEntity response;
 
         TestDetails testDetails = testDetailsRepository.findById(testId).get();
 
-<<<<<<< HEAD
         //Path pathTestReport = Paths.get(testDetails.getPathPDF()+ ""fileName);
         try {
             if (testDetails.isPdfExists()) {
@@ -367,23 +269,7 @@
         } catch (Exception e) {
             e.printStackTrace();
             response = new ResponseEntity<>(false, HttpStatus.CONFLICT);
-=======
-        if (testDetails.isPdfExists()) {
-            Path pathTestReport = Paths.get(testDetails.getPathPDF());
-            Path pathDiagram = Paths.get(pathTestReport.getParent().toString(), testId + ".gif");
-
-            try {
-                Files.delete(pathTestReport);
-                Files.delete(pathDiagram);
-                response = new ResponseEntity<>("Test report successfully deleted", HttpStatus.OK);
-            } catch (NoSuchFileException x) {
-                response = new ResponseEntity<>("Test report doesn't exist.", HttpStatus.NOT_FOUND);
-            } catch (IOException x) {
-                response = new ResponseEntity<>(x, HttpStatus.CONFLICT);
-            }
-        } else {
-            response = new ResponseEntity<>("No available Test report for this Test.", HttpStatus.NOT_FOUND);
->>>>>>> 176fa45d
+
         }
         return response;
     }
@@ -514,28 +400,19 @@
      *
      * @return response entity if insertion was successful or not
      */
-<<<<<<< HEAD
     public ResponseEntity registerTestActuator() {
         //Validation errors
         Errors errors;
         ResponseEntity responseEntity = null;
         Actuator testingActuator;
-=======
-    public ResponseEntity<String> registerTestActuator() {
-        //Validation errors
-        Errors errors;
-        ResponseEntity responseEntity = null;
->>>>>>> 176fa45d
+
         Device testDevice;
 
 
         try {
-<<<<<<< HEAD
+
 
             boolean testingActuatorExists = actuatorRepository.existsByName(ACTUATOR_NAME);
-=======
-            Actuator testingActuator = actuatorRepository.findByName(ACTUATOR_NAME).get();
->>>>>>> 176fa45d
             Operator testActuatorAdapter = operatorRepository.findByName(ACTUATOR_NAME).get();
             testDevice = getTestDevice();
 
@@ -545,18 +422,12 @@
                 registerTestDevice();
             } else {
                 // Check if Actuator is already existing
-<<<<<<< HEAD
                 if (testingActuatorExists == false) {
                     // Check if the corresponding adapter is registered
                     if (testActuatorAdapter != null) {
                         //Enrich actuator for details
 
-=======
-                if (testingActuator == null) {
-                    // Check if the corresponding adapter is registered
-                    if (testActuatorAdapter != null) {
-                        //Enrich actuator for details
->>>>>>> 176fa45d
+
                         testingActuator = new Actuator();
                         testingActuator.setName(ACTUATOR_NAME);
                         testingActuator.setOwner(null);
@@ -566,35 +437,23 @@
 
                         //Validate device
                         errors = new BeanPropertyBindingResult(testingActuator, "component");
-<<<<<<< HEAD
                         // actuatorValidator.validate(testingActuator, errors);
 
                         actuatorRepository.insert(testingActuator);
 
-                        responseEntity = new ResponseEntity( HttpStatus.CREATED);
+                        responseEntity = new ResponseEntity(HttpStatus.CREATED);
 
                     }
-                } else{
+                } else {
                     responseEntity = new ResponseEntity(HttpStatus.BAD_REQUEST);
-=======
-                       // actuatorValidator.validate(testingActuator, errors);
-
-                        actuatorRepository.insert(testingActuator);
-
-                        responseEntity = new ResponseEntity("Testing Actuator successfully created.", HttpStatus.CREATED);
-
-                    }
->>>>>>> 176fa45d
+
                 }
             }
 
 
         } catch (Exception e) {
-<<<<<<< HEAD
-            responseEntity = new ResponseEntity( HttpStatus.CONFLICT);
-=======
-            responseEntity = new ResponseEntity("Error during creation of the Actuator.", HttpStatus.CONFLICT);
->>>>>>> 176fa45d
+            responseEntity = new ResponseEntity(HttpStatus.CONFLICT);
+
         }
         return responseEntity;
     }
@@ -635,15 +494,9 @@
 
         // Go through the List of sensors and check if specific sensor is available
         Iterator iterator = sensorList.listIterator();
-<<<<<<< HEAD
         while (iterator.hasNext()) {
             Sensor tempSensor = (Sensor) iterator.next();
             if (tempSensor.getName().equals(sensorName)) {
-=======
-        while (iterator.hasNext()){
-            Sensor tempSensor = (Sensor) iterator.next();
-            if(tempSensor.getName().equals(sensorName)){
->>>>>>> 176fa45d
                 sensorSimulator = tempSensor;
             }
 
@@ -653,21 +506,14 @@
     }
 
 
-<<<<<<< HEAD
-=======
-
->>>>>>> 176fa45d
     /**
      * Registers the wished sensor simulator if the corresponding adapter is already registered
      *
      * @param sensorName Name of the sensor simulator to be registered
      * @return ResponseEntity if the registration was successful or not
      */
-<<<<<<< HEAD
     public ResponseEntity registerSensorSimulator(String sensorName) {
-=======
-    public ResponseEntity<String> registerSensorSimulator(String sensorName) {
->>>>>>> 176fa45d
+
         ResponseEntity<String> responseEntity;
 
         Operator sensorAdapter = operatorRepository.findByName(sensorName).get();
@@ -677,11 +523,8 @@
         try {
             // Check if corresponding adapter exists
             if (sensorAdapter == null) {
-<<<<<<< HEAD
-                return new ResponseEntity<>( HttpStatus.CONFLICT);
-=======
-                return new ResponseEntity<>("Cloud not create Sensor.", HttpStatus.CONFLICT);
->>>>>>> 176fa45d
+                return new ResponseEntity<>(HttpStatus.CONFLICT);
+
             } else if (testingDevice == null) {
                 registerTestDevice();
             } else if (sensorSimulator == null) {
@@ -708,25 +551,15 @@
                 sensorRepository.insert(sensorSimulator);
 
             }
-<<<<<<< HEAD
-            responseEntity = new ResponseEntity<>( HttpStatus.OK);
+            responseEntity = new ResponseEntity<>(HttpStatus.OK);
         } catch (Exception e) {
-            responseEntity = new ResponseEntity<>( HttpStatus.CONFLICT);
-=======
-            responseEntity = new ResponseEntity<>("Sensor successfully created", HttpStatus.OK);
-        } catch (Exception e) {
-            responseEntity = new ResponseEntity<>("Error during creation of the Sensor.", HttpStatus.CONFLICT);
->>>>>>> 176fa45d
+            responseEntity = new ResponseEntity<>(HttpStatus.CONFLICT);
+
         }
 
         return responseEntity;
     }
 
-
-<<<<<<< HEAD
-=======
-
->>>>>>> 176fa45d
     /**
      * Checks if the one and three dimensional sensor simulators are already registered.
      *
@@ -764,19 +597,6 @@
      * @return Response entity if registration was successful
      */
     public void registerThreeDimSensorSimulator(String sensorName) {
-<<<<<<< HEAD
         //TODO
-
-    }
-
-
-=======
-       //TODO
-
-    }
-
-
-
-
->>>>>>> 176fa45d
+    }
 }