package de.ipvs.as.mbp.service.receiver;

<<<<<<< HEAD
import java.text.ParseException;
import java.time.Instant;
import java.time.ZonedDateTime;
import java.util.Set;

import de.ipvs.as.mbp.DynamicBeanProvider;
import de.ipvs.as.mbp.domain.valueLog.ValueLog;
import de.ipvs.as.mbp.repository.DataModelTreeCache;
import org.bson.Document;
=======
import de.ipvs.as.mbp.domain.component.Actuator;
import de.ipvs.as.mbp.domain.component.Sensor;
import de.ipvs.as.mbp.domain.device.Device;
import de.ipvs.as.mbp.domain.monitoring.MonitoringComponent;
import de.ipvs.as.mbp.domain.monitoring.MonitoringOperator;
import de.ipvs.as.mbp.domain.valueLog.ValueLog;
import de.ipvs.as.mbp.repository.ActuatorRepository;
import de.ipvs.as.mbp.repository.DeviceRepository;
import de.ipvs.as.mbp.repository.MonitoringOperatorRepository;
import de.ipvs.as.mbp.repository.SensorRepository;
>>>>>>> 4e845797
import org.eclipse.paho.client.mqttv3.IMqttDeliveryToken;
import org.eclipse.paho.client.mqttv3.MqttCallback;
import org.eclipse.paho.client.mqttv3.MqttException;
import org.eclipse.paho.client.mqttv3.MqttMessage;
import org.json.JSONObject;

import java.time.Instant;
import java.time.ZonedDateTime;
import java.util.Optional;
import java.util.Set;

/**
 * then added to the value log repository.
 * Provides methods for handling incoming Mqtt events and parsing incoming value messages to value logs
 * which are then passed to the observers of the ValueLogReceiver.
 */
class ValueLogReceiverArrivalHandler implements MqttCallback {

    //JSON key names
    private static final String JSON_KEY_COMPONENT_TYPE = "component";
    private static final String JSON_COMPONENT_ID = "id";
    private static final String JSON_KEY_VALUE = "value";

    // Cache of data model trees to provide fast supply
    private DataModelTreeCache dataModelTreeCache;

    //Set of observers
    private Set<ValueLogReceiverObserver> observerSet;

    //Repository instances for checking component IDs
    private ActuatorRepository actuatorRepository;
    private SensorRepository sensorRepository;
    private DeviceRepository deviceRepository;
    private MonitoringOperatorRepository monitoringOperatorRepository;

    /**
     * Creates a new value logger event handler.
     *
     * @param observerSet The set of observers to notify about incoming value logs.
     */
    ValueLogReceiverArrivalHandler(Set<ValueLogReceiverObserver> observerSet, ActuatorRepository actuatorRepository,
                                   SensorRepository sensorRepository, DeviceRepository deviceRepository,
                                   MonitoringOperatorRepository monitoringOperatorRepository) {
        //Store references to passed parameters
        this.observerSet = observerSet;
<<<<<<< HEAD
        // Get the bean of the data model tree cache
        this.dataModelTreeCache = DynamicBeanProvider.get(DataModelTreeCache.class);
=======
        this.actuatorRepository = actuatorRepository;
        this.sensorRepository = sensorRepository;
        this.deviceRepository = deviceRepository;
        this.monitoringOperatorRepository = monitoringOperatorRepository;
>>>>>>> 4e845797
    }

    /**
     * Handles the case that the mqtt client lost connection to the broker.
     *
     * @param throwable Throwable that indicates the issue
     */
    @Override
    public void connectionLost(Throwable throwable) {
        System.err.println("Mqtt client lost connection.");
        try {
            throw new MqttException(throwable);
        } catch (MqttException e) {
            e.printStackTrace();
        }
    }

    /**
     * Handles incoming m
     * qtt messages, i.e. parses the incoming value message to a value log which is then
     * passed to the observers of the ValueLogReceiver.
     *
     * @param topic       The topic under which the message was sent
     * @param mqttMessage The received value log message
<<<<<<< HEAD
     * @throws JSONException  In case the message could not be parsed
     * @throws ParseException In case a date value field could not be parsed
     */
    @Override
    public void messageArrived(String topic, MqttMessage mqttMessage) throws JSONException, ParseException {
        //Record current time
        Instant time = ZonedDateTime.now().toInstant();

        //Extract QoS
        int qos = mqttMessage.getQos();

        //Extract message string from the message object
        String message = new String(mqttMessage.getPayload());

        //Create a json object from the message
        JSONObject json = new JSONObject(message);

        //Extract all required data from the message and add it to a new value log object
        ValueLog valueLog = new ValueLog();

        String componentType = json.getString(JSON_KEY_COMPONENT_TYPE);
        String componentID = json.getString(JSON_COMPONENT_ID);

        //Set value log fields
        valueLog.setTopic(topic);
        valueLog.setMessage(message);
        valueLog.setQos(qos);
        valueLog.setTime(time);
        valueLog.setIdref(componentID);
        if (!componentType.toLowerCase().equals("monitoring")) {
            // Validate the value object part of the json object and transfer the json to a document representation
            valueLog.setValue(ValueLogReceiveVerifier.validateJsonValueAndGetDocument(
                    // Retrieve the root node of the value json object which must be part of the mqtt message by convention
                    json.getJSONObject(JSON_KEY_VALUE),
                    // Get the data model tree of the component as this is needed to infer the right database types
                    dataModelTreeCache.getDataModelOfComponent(componentID)
            ));
        } else {
            // Extra case for monitoring operators as they don't have data models and are just expected to send numbers
            double monitoringOperatorVal = json.getDouble( JSON_KEY_VALUE);
            Document valueDoubleDoc = new Document();
            valueDoubleDoc.append(JSON_KEY_VALUE, monitoringOperatorVal);
            valueLog.setValue(valueDoubleDoc);
        }

        valueLog.setComponent(componentType);

        //Notify all observers
        notifyObservers(valueLog);
=======
     */
    @Override
    public void messageArrived(String topic, MqttMessage mqttMessage) {
        //Catch errors during message processing to avoid crashes of the receiver
        try {
            //Record current time
            Instant time = ZonedDateTime.now().toInstant();

            //Extract QoS
            int qos = mqttMessage.getQos();

            //Extract message string from the message object
            String message = new String(mqttMessage.getPayload());

            //Create a json object from the message
            JSONObject json = new JSONObject(message);

            //Extract all required data from the message and add it to a new value log object
            ValueLog valueLog = new ValueLog();

            String componentType = json.getString(JSON_KEY_COMPONENT_TYPE);
            String componentID = json.getString(JSON_COMPONENT_ID);

            //Check component ID for validity
            if (!isComponentIDValid(componentID, componentType)) {
                System.out.println("Value with invalid component ID \"" + componentID + "\" received");
                return;
            }

            //Set value log fields
            valueLog.setTopic(topic);
            valueLog.setMessage(message);
            valueLog.setQos(qos);
            valueLog.setTime(time);
            valueLog.setIdref(componentID);
            valueLog.setValue(json.getDouble(JSON_KEY_VALUE));
            valueLog.setComponent(componentType);

            //Notify all observers
            notifyObservers(valueLog);
        } catch (Exception e) {
            System.err.println("Value log processing failed: " + e.getMessage());
            e.printStackTrace();
        }
>>>>>>> 4e845797
    }

    /**
     * Handle events that are triggered when the delivery of a message was completed.
     *
     * @param iMqttDeliveryToken Delivery token of the message
     */
    @Override
    public void deliveryComplete(IMqttDeliveryToken iMqttDeliveryToken) {
    }

    /**
     * Notifies all observers of the ValueLogReceiver about the received value log.
     *
     * @param valueLog The received value log
     */
    private void notifyObservers(ValueLog valueLog) {
        //Sanity check
        if (valueLog == null) {
            throw new IllegalArgumentException("Value log must not be null.");
        }

        //Iterate over all observers and notify them
        for (ValueLogReceiverObserver observer : observerSet) {
            observer.onValueReceived(valueLog);
        }
    }

    /**
     * Checks and returns whether a given component ID is valid for a given component type.
     *
     * @param componentID   The component ID to check
     * @param componentType The corresponding component type to check
     * @return True, if the component ID is valid for this type; false otherwise
     */
    private boolean isComponentIDValid(String componentID, String componentType) {
        //Sanity checks
        if ((componentID == null) || componentID.isEmpty() || (componentType == null) || (componentType.isEmpty())) {
            return false;
        }

        //Check component type
        if (componentType.toLowerCase().equals(new Actuator().getComponentTypeName())) {
            //Component is actuator, check if component exists
            return actuatorRepository.existsById(componentID);
        } else if (componentType.toLowerCase().equals(new Sensor().getComponentTypeName())) {
            //Component is sensor, check if component exists
            return sensorRepository.existsById(componentID);
        } else if (componentType.toLowerCase().equals(new MonitoringComponent().getComponentTypeName())) {
            //Component is monitoring component, create monitoring component object
            MonitoringComponent monitoringComponent = new MonitoringComponent(componentID);

            //Retrieve monitoring operator and device
            Optional<MonitoringOperator> monitoringOperator = monitoringOperatorRepository.findById(monitoringComponent.getMonitoringOperatorID());
            Optional<Device> device = deviceRepository.findById(monitoringComponent.getDeviceID());

            //Check if monitoring operator and device exist
            if (!monitoringOperator.isPresent()) {
                return false;
            } else if (!device.isPresent()) {
                return false;
            }

            //Check compatibility between monitoring operator and device
            return monitoringOperator.get().isCompatibleWith(device.get().getComponentType());
        }

        return false;
    }
}<|MERGE_RESOLUTION|>--- conflicted
+++ resolved
@@ -1,37 +1,29 @@
 package de.ipvs.as.mbp.service.receiver;
 
-<<<<<<< HEAD
 import java.text.ParseException;
 import java.time.Instant;
 import java.time.ZonedDateTime;
 import java.util.Set;
-
 import de.ipvs.as.mbp.DynamicBeanProvider;
-import de.ipvs.as.mbp.domain.valueLog.ValueLog;
-import de.ipvs.as.mbp.repository.DataModelTreeCache;
-import org.bson.Document;
-=======
 import de.ipvs.as.mbp.domain.component.Actuator;
 import de.ipvs.as.mbp.domain.component.Sensor;
 import de.ipvs.as.mbp.domain.device.Device;
 import de.ipvs.as.mbp.domain.monitoring.MonitoringComponent;
 import de.ipvs.as.mbp.domain.monitoring.MonitoringOperator;
 import de.ipvs.as.mbp.domain.valueLog.ValueLog;
+import de.ipvs.as.mbp.repository.DataModelTreeCache;
+import org.bson.Document;
 import de.ipvs.as.mbp.repository.ActuatorRepository;
 import de.ipvs.as.mbp.repository.DeviceRepository;
 import de.ipvs.as.mbp.repository.MonitoringOperatorRepository;
 import de.ipvs.as.mbp.repository.SensorRepository;
->>>>>>> 4e845797
 import org.eclipse.paho.client.mqttv3.IMqttDeliveryToken;
 import org.eclipse.paho.client.mqttv3.MqttCallback;
 import org.eclipse.paho.client.mqttv3.MqttException;
 import org.eclipse.paho.client.mqttv3.MqttMessage;
+import org.json.JSONException;
 import org.json.JSONObject;
-
-import java.time.Instant;
-import java.time.ZonedDateTime;
 import java.util.Optional;
-import java.util.Set;
 
 /**
  * then added to the value log repository.
@@ -67,15 +59,13 @@
                                    MonitoringOperatorRepository monitoringOperatorRepository) {
         //Store references to passed parameters
         this.observerSet = observerSet;
-<<<<<<< HEAD
-        // Get the bean of the data model tree cache
-        this.dataModelTreeCache = DynamicBeanProvider.get(DataModelTreeCache.class);
-=======
         this.actuatorRepository = actuatorRepository;
         this.sensorRepository = sensorRepository;
         this.deviceRepository = deviceRepository;
         this.monitoringOperatorRepository = monitoringOperatorRepository;
->>>>>>> 4e845797
+
+        // Get the bean of the data model tree cache
+        this.dataModelTreeCache = DynamicBeanProvider.get(DataModelTreeCache.class);
     }
 
     /**
@@ -100,60 +90,11 @@
      *
      * @param topic       The topic under which the message was sent
      * @param mqttMessage The received value log message
-<<<<<<< HEAD
      * @throws JSONException  In case the message could not be parsed
      * @throws ParseException In case a date value field could not be parsed
      */
     @Override
     public void messageArrived(String topic, MqttMessage mqttMessage) throws JSONException, ParseException {
-        //Record current time
-        Instant time = ZonedDateTime.now().toInstant();
-
-        //Extract QoS
-        int qos = mqttMessage.getQos();
-
-        //Extract message string from the message object
-        String message = new String(mqttMessage.getPayload());
-
-        //Create a json object from the message
-        JSONObject json = new JSONObject(message);
-
-        //Extract all required data from the message and add it to a new value log object
-        ValueLog valueLog = new ValueLog();
-
-        String componentType = json.getString(JSON_KEY_COMPONENT_TYPE);
-        String componentID = json.getString(JSON_COMPONENT_ID);
-
-        //Set value log fields
-        valueLog.setTopic(topic);
-        valueLog.setMessage(message);
-        valueLog.setQos(qos);
-        valueLog.setTime(time);
-        valueLog.setIdref(componentID);
-        if (!componentType.toLowerCase().equals("monitoring")) {
-            // Validate the value object part of the json object and transfer the json to a document representation
-            valueLog.setValue(ValueLogReceiveVerifier.validateJsonValueAndGetDocument(
-                    // Retrieve the root node of the value json object which must be part of the mqtt message by convention
-                    json.getJSONObject(JSON_KEY_VALUE),
-                    // Get the data model tree of the component as this is needed to infer the right database types
-                    dataModelTreeCache.getDataModelOfComponent(componentID)
-            ));
-        } else {
-            // Extra case for monitoring operators as they don't have data models and are just expected to send numbers
-            double monitoringOperatorVal = json.getDouble( JSON_KEY_VALUE);
-            Document valueDoubleDoc = new Document();
-            valueDoubleDoc.append(JSON_KEY_VALUE, monitoringOperatorVal);
-            valueLog.setValue(valueDoubleDoc);
-        }
-
-        valueLog.setComponent(componentType);
-
-        //Notify all observers
-        notifyObservers(valueLog);
-=======
-     */
-    @Override
-    public void messageArrived(String topic, MqttMessage mqttMessage) {
         //Catch errors during message processing to avoid crashes of the receiver
         try {
             //Record current time
@@ -186,7 +127,21 @@
             valueLog.setQos(qos);
             valueLog.setTime(time);
             valueLog.setIdref(componentID);
-            valueLog.setValue(json.getDouble(JSON_KEY_VALUE));
+            if (!componentType.toLowerCase().equals("monitoring")) {
+                // Validate the value object part of the json object and transfer the json to a document representation
+                valueLog.setValue(ValueLogReceiveVerifier.validateJsonValueAndGetDocument(
+                        // Retrieve the root node of the value json object which must be part of the mqtt message by convention
+                        json.getJSONObject(JSON_KEY_VALUE),
+                        // Get the data model tree of the component as this is needed to infer the right database types
+                        dataModelTreeCache.getDataModelOfComponent(componentID)
+                ));
+            } else {
+                // Extra case for monitoring operators as they don't have data models and are just expected to send numbers
+                double monitoringOperatorVal = json.getDouble(JSON_KEY_VALUE);
+                Document valueDoubleDoc = new Document();
+                valueDoubleDoc.append(JSON_KEY_VALUE, monitoringOperatorVal);
+                valueLog.setValue(valueDoubleDoc);
+            }
             valueLog.setComponent(componentType);
 
             //Notify all observers
@@ -195,7 +150,6 @@
             System.err.println("Value log processing failed: " + e.getMessage());
             e.printStackTrace();
         }
->>>>>>> 4e845797
     }
 
     /**
