--- conflicted
+++ resolved
@@ -1,6 +1,5 @@
 package de.ipvs.as.mbp.web.rest;
 
-<<<<<<< HEAD
 import java.util.List;
 
 import de.ipvs.as.mbp.RestConfiguration;
@@ -10,9 +9,6 @@
 import de.ipvs.as.mbp.repository.*;
 import de.ipvs.as.mbp.repository.projection.OperatorExcerpt;
 import de.ipvs.as.mbp.service.UserEntityService;
-=======
-import de.ipvs.as.mbp.RestConfiguration;
->>>>>>> 4e845797
 import de.ipvs.as.mbp.domain.access_control.ACAccessRequest;
 import de.ipvs.as.mbp.domain.access_control.ACAccessType;
 import de.ipvs.as.mbp.domain.component.Component;
@@ -174,7 +170,6 @@
         return ResponseEntity.ok(componentExcerpts);
     }
 
-<<<<<<< HEAD
 	/**
 	 * Retrieves all operators that use a given data model.
 	 *
@@ -197,7 +192,6 @@
 		return ResponseEntity.ok(operatorExcerpts);
 	}
 
-=======
 
     /**
      * Retrieves all tests that use a given sensor.
@@ -223,5 +217,4 @@
         //Return result
         return ResponseEntity.ok(affectedTestDetails);
     }
->>>>>>> 4e845797
 }