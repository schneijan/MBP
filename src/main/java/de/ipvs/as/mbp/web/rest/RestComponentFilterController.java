--- conflicted
+++ resolved
@@ -158,8 +158,6 @@
         componentExcerpts.addAll(userEntityService.filterForAdminOwnerAndPolicies(() -> sensorRepository.findAllByOperatorId(deviceId), ACAccessType.READ, accessRequest));
         return ResponseEntity.ok(componentExcerpts);
     }
-<<<<<<< HEAD
-=======
 
 
     /**
@@ -186,5 +184,4 @@
         //Return result
         return ResponseEntity.ok(affectedTestDetails);
     }
->>>>>>> 4e845797
 }