package de.ipvs.as.mbp;

import javax.servlet.Filter;

import org.springframework.lang.NonNull;
import org.springframework.web.filter.CharacterEncodingFilter;
import org.springframework.web.filter.FormContentFilter;
import org.springframework.web.filter.HiddenHttpMethodFilter;
import org.springframework.web.servlet.support.AbstractAnnotationConfigDispatcherServletInitializer;

public class Initializer extends AbstractAnnotationConfigDispatcherServletInitializer {

    @Override
    protected Class<?>[] getRootConfigClasses() {
<<<<<<< HEAD
        System.out.println("load RootConfiguration");
        return new Class[]{SecurityConfiguration.class};
=======
        return new Class[]{RootConfiguration.class, SecurityConfiguration.class};
>>>>>>> 9651873e
    }

    @Override
    protected Class<?>[] getServletConfigClasses() {
        return new Class[]{WebServletConfiguration.class};
    }

    @Override
    protected @NonNull String[] getServletMappings() {
        return new String[]{"/"};
    }

    @Override
    protected Filter[] getServletFilters() {
        CharacterEncodingFilter charFilter = new CharacterEncodingFilter();
        charFilter.setEncoding("UTF-8");
        charFilter.setForceEncoding(true);
        return new Filter[]{new HiddenHttpMethodFilter(), charFilter,
            new FormContentFilter()};
    }
}<|MERGE_RESOLUTION|>--- conflicted
+++ resolved
@@ -12,12 +12,7 @@
 
     @Override
     protected Class<?>[] getRootConfigClasses() {
-<<<<<<< HEAD
-        System.out.println("load RootConfiguration");
         return new Class[]{SecurityConfiguration.class};
-=======
-        return new Class[]{RootConfiguration.class, SecurityConfiguration.class};
->>>>>>> 9651873e
     }
 
     @Override
@@ -26,7 +21,8 @@
     }
 
     @Override
-    protected @NonNull String[] getServletMappings() {
+    protected @NonNull
+    String[] getServletMappings() {
         return new String[]{"/"};
     }
 
@@ -36,6 +32,6 @@
         charFilter.setEncoding("UTF-8");
         charFilter.setForceEncoding(true);
         return new Filter[]{new HiddenHttpMethodFilter(), charFilter,
-            new FormContentFilter()};
+                new FormContentFilter()};
     }
 }