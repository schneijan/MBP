package de.ipvs.as.mbp.domain.settings;

import org.springframework.data.annotation.Id;
import org.springframework.data.mongodb.core.mapping.Document;

/**
 * Objects of this class hold the user-defined application-wide settings as models and may be used as DTOs when
 * communicating with clients.
 */
@Document
public class Settings {
    //Fixed ID of the settings document within the repository
    public static final String SETTINGS_DOC_ID = "app_settings";

    @Id
    private String id = SETTINGS_DOC_ID;

    //All setting properties with default values
    private BrokerLocation brokerLocation = BrokerLocation.LOCAL;
<<<<<<< HEAD
    private String brokerIPAddress = "127.0.0.1";
=======
    private String brokerIPAddress = "255.255.255.255";
    private boolean demoMode = false;
>>>>>>> 775f007d

    /**
     * Creates a new settings object with default values.
     */
    public Settings() {

    }

    /**
     * Returns the ID of the settings object (same for all).
     *
     * @return The fixed ID
     */
    protected String getId() {
        return id;
    }

    /**
     * Pretends to set the ID of the settings object. However, since the ID is fixed, this method does
     * effectively nothing, but is required to make the settings repository work properly.
     *
     * @param ignored The ID parameter without any effect
     */
    protected void setId(String ignored) {
        id = SETTINGS_DOC_ID;
    }

    /**
     * Returns the location of the MQTT broker that is supposed to be used for the application.
     *
     * @return The broker location
     */
    public BrokerLocation getBrokerLocation() {
        return brokerLocation;
    }

    /**
     * Sets the broker location of the MQTT broker that is supposed to be used for the application.
     *
     * @param brokerLocation The broker location to set
     */
    public void setBrokerLocation(BrokerLocation brokerLocation) {
        //Sanity check
        if (brokerLocation == null) {
            throw new IllegalArgumentException("Broker location must not be null.");
        }
        this.brokerLocation = brokerLocation;
    }

    /**
     * Returns the IP address of the MQTT broker that is supposed to be used for the application. Only required if
     * the broker location is "remote".
     *
     * @return The IP address of the broker
     */
    public String getBrokerIPAddress() {
        return brokerIPAddress;
    }

    /**
     * Sets the IP address of the MQTT broker that is supposed to be used for the application. Only required if
     * the broker location is "remote".
     *
     * @param brokerIPAddress The IP address of the broker to set
     */
    public void setBrokerIPAddress(String brokerIPAddress) {
        //Sanity check
        if ((brokerIPAddress == null) || brokerIPAddress.isEmpty()) {
            throw new IllegalArgumentException("Broker IP address must not be null or empty.");
        }
        //Check if provided ip address is of a valid format --> removed to allow host names as well
        //if (!Validation.isValidIPAddress(brokerIPAddress)) {
        //    throw new IllegalArgumentException("Invalid broker IP address provided.");
        //}

        this.brokerIPAddress = brokerIPAddress;
    }

    /**
     * Returns whether the demonstration mode is currently active.
     *
     * @return True, if the demonstration mode is active; false otherwise
     */
    public boolean isDemoMode() {
        return demoMode;
    }

    /**
     * Sets whether the demonstration mode is currently active.
     *
     * @param demoMode True, if the demonstration mode is active; false otherwise
     */
    public void setDemoMode(boolean demoMode) {
        this.demoMode = demoMode;
    }
}<|MERGE_RESOLUTION|>--- conflicted
+++ resolved
@@ -17,12 +17,8 @@
 
     //All setting properties with default values
     private BrokerLocation brokerLocation = BrokerLocation.LOCAL;
-<<<<<<< HEAD
     private String brokerIPAddress = "127.0.0.1";
-=======
-    private String brokerIPAddress = "255.255.255.255";
     private boolean demoMode = false;
->>>>>>> 775f007d
 
     /**
      * Creates a new settings object with default values.
